<?xml version="1.0"?>

<?xml-stylesheet type="text/xsl" href="config_compsets.xsl" ?>

<entry_id>

<!-- The list of component classes that this coupler/driver knows how
     to deal with.  Stub and data models for each component class
     should be provided by the driver. This list should follow the same order
     as compset longnames follows -->

  <entry id="COMP_CLASSES">
    <type>char</type>
    <default_value>CPL,ATM,LND,ICE,OCN,ROF,GLC,WAV,ESP</default_value>
    <file>env_case.xml</file>
    <group>case_comp</group>
    <desc>List of component classes supported by this driver</desc>
  </entry>

  <entry id="COMP_CPL">
    <type>char</type>
    <valid_values>cpl</valid_values>
    <default_value>cpl</default_value>
    <group>case_comp</group>
    <file>env_case.xml</file>
    <desc>Name of coupling component</desc>
  </entry>

  <!-- ===================================================================== -->
  <!-- master configuration file that specifies all relevant filenames and -->
  <!-- and directories to configure a case -->
  <!-- ===================================================================== -->

  <entry id="FILES_CONFIG_SPEC">
    <type>char</type>
    <default_value>$CIMEROOT/config_files.xml</default_value>
    <group>case_def</group>
    <file>env_case.xml</file>
    <desc> master configuration file that specifies all relevant filenames
    and directories to configure a case</desc>
  </entry>

  <!-- ===================================================================== -->
  <!-- definitions case directories -->
  <!-- ===================================================================== -->

  <entry id="CASEROOT">
    <type>char</type>
    <default_value>UNSET</default_value>
    <group>case_def</group>
    <file>env_case.xml</file>
    <desc>full pathname of case</desc>
  </entry>

  <entry id="LOGDIR">
    <type>char</type>
    <default_value>$CASEROOT/logs</default_value>
    <group>run_desc</group>
    <file>env_run.xml</file>
    <desc>Extra copies of the component log files will be saved here.</desc>
  </entry>

  <entry id="CASETOOLS">
    <type>char</type>
    <default_value>$CASEROOT/Tools</default_value>
    <group>case_der</group>
    <file>env_case.xml</file>
    <desc>Case Tools directory location (derived variable, not in namelists</desc>
  </entry>

  <entry id="CASEBUILD">
    <type>char</type>
    <default_value>$CASEROOT/Buildconf</default_value>
    <group>case_der</group>
    <file>env_case.xml</file>
    <desc>Buildconf directory location (derived variable not in namelist)</desc>
  </entry>

  <entry id="SCRIPTSROOT">
    <type>char</type>
    <default_value>$CIMEROOT/scripts</default_value>
    <group>case_der</group>
    <file>env_case.xml</file>
    <desc>Scripts root directory location (setup automatically to $CIMEROOT/scripts- DO NOT EDIT)</desc>
  </entry>

  <entry id="CIMEROOT">
    <type>char</type>
    <default_value>UNSET</default_value>
    <group>case_def</group>
    <file>env_case.xml</file>
    <desc>full pathname of CIME source root directory</desc>
  </entry>

  <entry id="SRCROOT">
    <type>char</type>
    <default_value>$CIMEROOT/..</default_value>
    <group>case_def</group>
    <file>env_case.xml</file>
    <desc>full pathname of source root directory</desc>
  </entry>

  <entry id="UTILROOT">
    <type>char</type>
    <default_value>$CIMEROOT/scripts/Tools</default_value>
    <group>case_der</group>
    <file>env_case.xml</file>
    <desc>Scripts root utils directory location (setup automatically to $CIMEROOT/scripts/Tools - DO NOT EDIT)</desc>
  </entry>

  <!-- ===================================================================== -->
  <!-- definitions case -->
  <!-- ===================================================================== -->

  <entry id="CASE">
    <type>char</type>
    <default_value>UNSET</default_value>
    <group>case_def</group>
    <file>env_case.xml</file>
    <desc>case name</desc>
  </entry>

  <entry id="CASESTR">
    <type>char</type>
    <default_value>UNSET</default_value>
    <group>run_desc</group>
    <file>env_run.xml</file>
    <desc>case description</desc>
  </entry>

  <entry id="COMPSET">
    <type>char</type>
    <default_value>UNSET</default_value>
    <group>case_last</group>
    <file>env_case.xml</file>
    <desc>Component set long name (for documentation only - DO NOT EDIT)</desc>
  </entry>

  <entry id='GRID'>
    <type>char</type>
    <default_value>UNSET</default_value>
    <group>build_grid</group>
    <file>env_build.xml</file>
    <desc>Model grid - DO NOT EDIT (for experts only)</desc>
  </entry>

  <entry id="SUPPORTED_BY">
    <type>char</type>
    <default_value>UNSET</default_value>
    <group>case_def</group>
    <file>env_case.xml</file>
    <desc>current machine name support contact</desc>
  </entry>

  <entry id="USER">
    <type>char</type>
    <default_value>$ENV{USER}</default_value>
    <group>case_desc</group>
    <file>env_case.xml</file>
    <desc>case user name</desc>
  </entry>

  <!-- ===================================================================== -->
  <!-- definitions runtimes -->
  <!-- ===================================================================== -->

  <entry id="RUN_TYPE">
    <type>char</type>
    <valid_values>startup,hybrid,branch</valid_values>
    <default_value>startup</default_value>
    <group>run_begin_stop_restart</group>
    <file>env_run.xml</file>
    <desc>
      Determines the model run initialization type.
      This setting is only important for the initial run of a production run when the
      CONTINUE_RUN variable is set to FALSE.  After the initial run, the CONTINUE_RUN
      variable is set to TRUE, and the model restarts exactly using input
      files in a case, date, and bit-for-bit continuous fashion.
      Default: startup.
      -- In a startup run (the default), all components are initialized
      using baseline states.  These baseline states are set independently by
      each component and can include the use of restart files, initial
      files, external observed data files, or internal initialization (i.e.,
      a cold start). In a startup run, the coupler sends the start date to
      the components at initialization. In addition, the coupler does not
      need an input data file.  In a startup initialization, the ocean model
      does not start until the second ocean coupling (normally the second
      day).
      -- In a branch run, all components are initialized using a consistent
      set of restart files from a previous run (determined by the
      RUN_REFCASE and RUN_REFDATE variables in env_run.xml).  The case name
      is generally changed for a branch run, although it does not have to
      be. In a branch run, setting RUN_STARTDATE is ignored because the
      model components obtain the start date from their restart datasets.
      Therefore, the start date cannot be changed for a branch run. This is
      the same mechanism that is used for performing a restart run (where
      CONTINUE_RUN is set to TRUE in the env_run.xml) Branch runs are
      typically used when sensitivity or parameter studies are required, or
      when settings for history file output streams need to be modified
      while still maintaining bit-for-bit reproducibility. Under this
      scenario, the new case is able to produce an exact bit-for-bit restart
      in the same manner as a continuation run IF no source code or
      component namelist inputs are modified. All models use restart files
      to perform this type of run.  RUN_REFCASE and RUN_REFDATE are required
      for branch runs.
      To set up a branch run, locate the restart tar file or restart
      directory for RUN_REFCASE and RUN_REFDATE from a previous run, then
      place those files in the RUNDIR directory.
      --- In a hybrid run the model is initialized as a startup, BUT uses
      initialization datasets FROM A PREVIOUS case.  This
      is somewhat analogous to a branch run with relaxed restart
      constraints.  A hybrid run allows users to bring together combinations
      of initial/restart files from a previous case (specified by
      RUN_REFCASE) at a given model output date (specified by
      RUN_REFDATE). Unlike a branch run, the starting date of a hybrid run
      (specified by RUN_STARTDATE) can be modified relative to the reference
      case. In a hybrid run, the model does not continue in a bit-for-bit
      fashion with respect to the reference case. The resulting climate,
      however, should be continuous provided that no model source code or
      namelists are changed in the hybrid run.  In a hybrid initialization,
      the ocean model does not start until the second ocean coupling
      (normally the second day), and the coupler does a cold start without
      a restart file.
    </desc>
  </entry>

  <entry id="RUN_REFDIR">
    <type>char</type>
    <default_value>ccsm4_init</default_value>
    <group>run_begin_stop_restart</group>
    <file>env_run.xml</file>
    <desc>
      Reference directory containing RUN_REFCASE data - used for hybrid or branch runs
    </desc>
  </entry>

  <entry id="RUN_REFCASE">
    <type>char</type>
    <default_value>case.std</default_value>
    <group>run_begin_stop_restart</group>
    <file>env_run.xml</file>
    <desc>
      Reference case for hybrid or branch runs
    </desc>
  </entry>

  <entry id="RUN_REFDATE">
    <type>char</type>
    <default_value>0001-01-01</default_value>
    <group>run_begin_stop_restart</group>
    <file>env_run.xml</file>
    <desc>
      Reference date for hybrid or branch runs (yyyy-mm-dd)
    </desc>
  </entry>

  <entry id="RUN_REFTOD">
    <type>char</type>
    <default_value>00000</default_value>
    <group>run_begin_stop_restart</group>
    <file>env_run.xml</file>
    <desc>
      Reference time of day (seconds) for hybrid or branch runs (sssss)
    </desc>
  </entry>

  <entry id="GET_REFCASE">
    <type>logical</type>
    <valid_values>TRUE,FALSE</valid_values>
    <default_value>FALSE</default_value>
    <group>run_begin_stop_restart</group>
    <file>env_run.xml</file>
    <desc>
      Flag for automatically prestaging the refcase restart dataset.
      If TRUE, then the refcase data is prestaged into the executable directory
    </desc>
  </entry>

  <entry id="RUN_STARTDATE">
    <type>char</type>
    <default_value>0001-01-01</default_value>
    <group>run_begin_stop_restart</group>
    <file>env_run.xml</file>
    <desc>
      Run start date (yyyy-mm-dd). Only used for startup or hybrid runs.
    </desc>
  </entry>

  <entry id="START_TOD">
    <type>integer</type>
    <default_value>0</default_value>
    <group>run_begin_stop_restart</group>
    <file>env_run.xml</file>
    <desc>
      Run start time-of-day
    </desc>
  </entry>

  <entry id="STOP_OPTION">
    <type>char</type>
    <valid_values>none,never,nsteps,nstep,nseconds,nsecond,nminutes,nminute,nhours,nhour,ndays,nday,nmonths,nmonth,nyears,nyear,date,ifdays0,end</valid_values>
    <default_value>ndays</default_value>
    <group>run_begin_stop_restart</group>
    <file>env_run.xml</file>
    <desc>
      Sets the run length along with STOP_N and STOP_DATE (must be nyear(s) for _GLC compsets for restarts to work properly).
    </desc>
  </entry>

  <entry id="STOP_N">
    <type>integer</type>
    <default_value>5</default_value>
    <group>run_begin_stop_restart</group>
    <file>env_run.xml</file>
    <desc>
      Provides a numerical count for $STOP_OPTION.
    </desc>
  </entry>

  <entry id="STOP_DATE">
    <type>integer</type>
    <default_value>-999</default_value>
    <group>run_begin_stop_restart</group>
    <file>env_run.xml</file>
    <desc>
      Alternative date yyyymmdd date option, sets the run length with STOP_OPTION and STOP_N
      negative value implies off
    </desc>
  </entry>

  <entry id="REST_OPTION">
    <type>char</type>
    <valid_values>none,never,nsteps,nstep,nseconds,nsecond,nminutes,nminute,nhours,nhour,ndays,nday,nmonths,nmonth,nyears,nyear,date,ifdays0,end</valid_values>
    <default_value>$STOP_OPTION</default_value>
    <group>run_begin_stop_restart</group>
    <file>env_run.xml</file>
    <desc>
      sets frequency of model restart writes (same options as STOP_OPTION) (must be nyear(s) for _GLC compsets)
      (must be nyear(s) for _GLC compsets)
    </desc>
  </entry>

  <entry id="REST_N">
    <type>integer</type>
    <default_value>$STOP_N</default_value>
    <group>run_begin_stop_restart</group>
    <file>env_run.xml</file>
    <desc>
      sets model restart writes with REST_OPTION and REST_DATE
    </desc>
  </entry>

  <entry id="REST_DATE">
    <type>char</type>
    <default_value>$STOP_DATE</default_value>
    <group>run_begin_stop_restart</group>
    <file>env_run.xml</file>
    <desc>
      Alternative date in yyyymmdd format
      sets model restart write date with REST_OPTION and REST_N
    </desc>
  </entry>

  <entry id="BARRIER_N">
    <type>char</type>
    <default_value>1</default_value>
    <group>run_begin_stop_restart</group>
    <file>env_run.xml</file>
    <desc>
      sets periodic model barriers with BARRIER_OPTION and BARRIER_DATE for synchronization
    </desc>
  </entry>

  <entry id="BARRIER_DATE">
    <type>char</type>
    <default_value>-999</default_value>
    <group>run_begin_stop_restart</group>
    <file>env_run.xml</file>
    <desc>
      Alternative date in yyyymmdd format
      sets periodic model barriers with BARRIER_OPTION and BARRIER_N for synchronization
    </desc>
  </entry>

  <entry id="CONTINUE_RUN">
    <type>logical</type>
    <valid_values>TRUE,FALSE</valid_values>
    <default_value>FALSE</default_value>
    <group>run_begin_stop_restart</group>
    <file>env_run.xml</file>
    <desc>
      A setting of TRUE implies a continuation run
      When you first begin a branch, hybrid or startup run, CONTINUE_RUN
      must be set to FALSE. When you successfully run and get a restart
      file, you will need to change CONTINUE_RUN to TRUE for the remainder
      of your run. This variable determines if the run is a restart run.
      Set to FALSE when initializing a startup, branch or hybrid case.
      Set to TRUE when continuing a run.
    </desc>
  </entry>

  <entry id="RESUBMIT">
    <type>integer</type>
    <default_value>0</default_value>
    <group>run_begin_stop_restart</group>
    <file>env_run.xml</file>
    <desc>If RESUBMIT is greater than 0, then case will automatically resubmit
    Enables the model to automatically resubmit a new run.  To get
    multiple runs, set RESUBMIT greater than 0, then RESUBMIT will be
    decremented and the case will be resubmitted.  The case will stop automatically
    resubmitting when the RESUBMIT value reaches 0.
    Long runs can easily outstrip supercomputer queue time limits. For
    this reason, a case is usually run as a series of jobs, each
    restarting where the previous finished.
    </desc>
  </entry>

  <entry id="RESUBMIT_SETS_CONTINUE_RUN">
    <type>logical</type>
    <default_value>TRUE</default_value>
    <group>run_begin_stop_restart</group>
    <file>env_run.xml</file>
    <desc>This flag controls whether the RESUBMIT flag causes
      CONTINUE_RUN to toggle from FALSE to TRUE.  The default is
      TRUE.  This flag might be used in conjunction with COMP_RUN_BARRIERS for
      timing tests.
    </desc>
  </entry>

  <entry id="RUN_WITH_SUBMIT">
    <type>logical</type>
    <group>run_begin_stop_restart</group>
    <default_value>FALSE</default_value>
    <valid_values>TRUE,FALSE</valid_values>
    <file>env_run.xml</file>
    <desc>Logical to determine whether CESM run has been submitted with the submit script or not</desc>
  </entry>


  <!-- ===================================================================== -->
  <!-- definitions archive -->
  <!-- ===================================================================== -->

  <entry id="DOUT_S">
    <type>logical</type>
    <valid_values>TRUE,FALSE</valid_values>
    <default_value>FALSE</default_value>
    <group>run_data_archive</group>
    <file>env_run.xml</file>
    <desc>Logical to turn on short term archiving.
    If TRUE, short term archiving will be turned on.</desc>
  </entry>

  <entry id="DOUT_S_SAVE_INTERIM_RESTART_FILES">
    <type>logical</type>
    <valid_values>TRUE,FALSE</valid_values>
    <default_value>FALSE</default_value>
    <group>run_data_archive</group>
    <file>env_run.xml</file>
    <desc>Logical to archive all interim restart files, not just those at eor
    If TRUE, perform short term archiving on all interim restart files,
    not just those at the end of the run. By default, this value is FALSE.
    The restart files are saved under the specific component directory
    ($DOUT_S_ROOT/$CASE/$COMPONENT/rest rather than the top-level $DOUT_S_ROOT/$CASE/rest directory).
    Interim restart files are created using the REST_N and REST_OPTION variables.
    This is for expert users ONLY and requires expert knowledge.
    We will not document this further in this guide.</desc>
  </entry>

  <entry id="DOUT_L_MS">
    <type>logical</type>
    <valid_values>TRUE,FALSE</valid_values>
    <default_value>FALSE</default_value>
    <group>run_data_archive</group>
    <file>env_run.xml</file>
    <desc>If TRUE, perform long-term archiving on the output data.
      logical to turn on long term archiving (if DOUT_S is also TRUE)</desc>
  </entry>

  <entry id="DOUT_L_HPSS_ACCNT">
    <type>char</type>
    <default_value>00000000</default_value>
    <group>run_data_archive</group>
    <file>env_run.xml</file>
    <desc></desc>
  </entry>

  <entry id="SYSLOG_N">
    <type>integer</type>
    <default_value>900</default_value>
    <group>run_data_archive</group>
    <file>env_run.xml</file>
    <desc>system workload snapshot frequency (in seconds, if greater than 0; disabled otherwise)</desc>
  </entry>

  <!-- ===================================================================== -->
  <!-- definitions machines specific -->
  <!-- ===================================================================== -->

  <entry id="environment_variables">
     <type>char</type>
     <default_value>UNSET</default_value>
     <group>config_batch</group>
     <file>env_mach_specific.xml</file>
     <desc>The environment variables that will be loaded for this machine</desc>
  </entry>

  <entry id="BATCH_SYSTEM">
     <type>char</type>
     <default_value>none</default_value>
<<<<<<< HEAD
     <valid_values>pbs,lsf,slurm,cobalt,cobalt_theta,none</valid_values>
=======
     <valid_values>moab,pbs,lsf,slurm,cobalt,none</valid_values>
>>>>>>> 3ad0cf66
     <group>config_batch</group>
     <file>env_batch.xml</file>
     <desc>The batch system type to use for this machine.</desc>
  </entry>

  <entry id="env">
     <type>char</type>
     <default_value>UNSET</default_value>
     <group>config_batch</group>
     <file>env_mach_specific.xml</file>
     <desc>The individual environment variable entry for config_machines</desc>
  </entry>

  <entry id="limits">
     <type>char</type>
     <default_value>UNSET</default_value>
     <group>config_batch</group>
     <file>env_mach_specific.xml</file>
     <desc>The limits tag</desc>
  </entry>

  <entry id="limit">
     <type>char</type>
     <default_value>UNSET</default_value>
     <group>config_batch</group>
     <file>env_mach_specific.xml</file>
     <desc>The individual limit variable</desc>
  </entry>

  <!-- ===================================================================== -->
  <!-- definitions batch -->
  <!-- ===================================================================== -->

  <entry id="PERL5LIB">
    <type>char</type>
    <default_value></default_value>
    <group>build_derived</group>
    <file>env_build.xml</file>
    <desc>Perl 5 library directory</desc>
  </entry>

  <entry id="mpirun">
    <type>char</type>
    <default_value></default_value>
    <group>config_batch</group>
    <file>env_case.xml</file>
    <desc>The mpi run command associated with the machine configured batch system</desc>
  </entry>

  <entry id="module_system">
    <type>char</type>
    <default_value>UNSET</default_value>
    <group>config_batch</group>
    <file>env_case.xml</file>
    <desc>The module system type defined for this machine</desc>
  </entry>

  <entry id="module_init_path">
    <type>char</type>
    <default_value>UNSET</default_value>
    <group>config_batch</group>
    <file>env_case.xml</file>
    <desc>The module initialization path for module system defined for this machine</desc>
  </entry>

  <entry id="module_cmd_path">
    <type>char</type>
    <default_value>UNSET</default_value>
    <group>config_batch</group>
    <file>env_case.xml</file>
    <desc>The module command path for module system defined for this machine</desc>
  </entry>


  <!-- ===================================================================== -->
  <!-- definitions build -->
  <!-- ===================================================================== -->

  <entry id="CIME_OUTPUT_ROOT">
    <type>char</type>
    <valid_values></valid_values>
    <default_value>UNSET</default_value>
    <group>build_def</group>
    <file>env_build.xml</file>
    <desc>Output root directory for each machine.
		Base directory for build and run directories.
    </desc>
  </entry>

  <entry id="EXEROOT">
    <type>char</type>
    <valid_values></valid_values>
    <default_value>$CIME_OUTPUT_ROOT/$CASE/bld</default_value>
    <group>build_def</group>
    <file>env_build.xml</file>
    <desc>Case executable root directory.
    (executable is $EXEROOT/$MODEL.exe, component libraries are in $EXEROOT/lib)
    This is where the model builds its executable and by default runs the executable.
    Note that EXEROOT needs to have enough disk space for the experimental configuration
    requirements. As an example, a model run can produce more than a terabyte of
    data during a 100-year run, so you should set EXEROOT to scratch or
    tmp space and frequently back up the data to a long term archiving storage device
    For a supported machine, EXEROOT is set in $CIMEROOT/machines/config_machines.xml.
    For a userdefined machine, EXEROOT must explicitly be set it in env_build.xml.</desc>
  </entry>

  <entry id="OS">
    <type>char</type>
    <valid_values></valid_values>
    <default_value>USERDEFINED_required_macros</default_value>
    <group>build_macros</group>
    <file>env_build.xml</file>
    <desc>Operating system - DO NOT EDIT UNLESS for userdefined machine - ignored once Macros has been created.</desc>
  </entry>

  <entry id="COMPILER">
    <type>char</type>
    <valid_values></valid_values>
    <default_value></default_value>
    <group>build_macros</group>
    <file>env_build.xml</file>
    <desc>Machine compiler (must match one the supported compilers)
    Set in $CIMEROOT/machines/config_machines.xml for each supported machine.
    Must be explicitly set in env_build.xml for userdefined machine.</desc>
  </entry>

  <entry id="SUPPORTED_BY">
    <type>char</type>
    <valid_values></valid_values>
    <default_value></default_value>
    <group>build_def</group>
    <file>env_build.xml</file>
    <desc>email address of person (or group) that supports the build and port for this machine (do not edit)></desc>
  </entry>

  <entry id="MPILIB">
    <type>char</type>
    <valid_values></valid_values>
    <default_value>USERDEFINED_required_macros</default_value>
    <group>build_macros</group>
    <file>env_build.xml</file>
    <desc>mpi library (must match one of the supported libraries) -
    ignored once Macros has been created
    Set in $CIMEROOT/machines/config_machines.xml for each supported machine.
    Must be explicitly set in env_build.xml for userdefined machine.</desc>
  </entry>

  <entry id="CALENDAR">
    <type>char</type>
    <valid_values>NO_LEAP,GREGORIAN</valid_values>
    <default_value>NO_LEAP</default_value>
    <group>build_def</group>
    <file>env_build.xml</file>
    <desc>calendar type</desc>
  </entry>

  <entry id="COMP_INTERFACE">
    <type>char</type>
    <valid_values>MCT</valid_values>
    <default_value>MCT</default_value>
    <group>build_def</group>
    <file>env_build.xml</file>
    <desc>use MCT component interface</desc>
  </entry>

  <entry id="USE_ESMF_LIB">
    <type>logical</type>
    <valid_values>TRUE,FALSE</valid_values>
    <default_value>FALSE</default_value>
    <group>build_def</group>
    <file>env_build.xml</file>
    <desc>TRUE implies using the ESMF library specified by ESMF_LIBDIR or ESMFMKFILE</desc>
  </entry>

  <entry id="DEBUG">
    <type>logical</type>
    <valid_values>TRUE,FALSE</valid_values>
    <default_value>FALSE</default_value>
    <group>build_def</group>
    <file>env_build.xml</file>
    <desc>TRUE implies turning on run and compile time debugging
      Flag to turn on debugging for run time and compile time.
      If TRUE, compile-time debugging flags are activated that you can use to verify
      software robustness, such as bounds checking.
      Important:: On IBM machines, floating point trapping is not activated for production
      runs (i.e., non-DEBUG), due to performance penalties associated with turning on these flags.</desc>
  </entry>

  <entry id="BUILD_THREADED">
    <type>logical</type>
    <valid_values>TRUE,FALSE</valid_values>
    <default_value>FALSE</default_value>
    <group>build_def</group>
    <file>env_build.xml</file>
    <desc>TRUE implies always build model for openmp capability
      If FALSE, component libraries are built with OpenMP capability only if
      the NTHREADS_ setting for that component is greater than 1 in env_mach_pes.xml.
      If TRUE, the component libraries are always built with OpenMP capability.</desc>
  </entry>

  <entry id="USE_PETSC">
    <type>logical</type>
    <valid_values>TRUE,FALSE</valid_values>
    <default_value>FALSE</default_value>
    <group>build_def</group>
    <file>env_build.xml</file>
    <desc>TRUE implies linking to the PETSc library - set
    automatically by XXX_USE_PETSC options (do not edit). Flag to turn
    on linking to the PETSc library. Currently this is used by
    CLM. This is currently only supported for certain machines.</desc>
  </entry>

  <entry id="USE_ALBANY">
    <type>logical</type>
    <valid_values>TRUE,FALSE</valid_values>
    <default_value>FALSE</default_value>
    <group>build_def</group>
    <file>env_build.xml</file>
    <desc>TRUE implies linking to the Albany library - set
    automatically by XXX_USE_ALBANY options (do not edit). Flag to
    turn on linking to the Albany library. Currently this is used by
    MPASLI. Note that Albany is a C++ library, so setting this
    variable to TRUE will involve the inclusion of C++ code in the
    MPASLI executable. This is currently only supported for certain
    machines.</desc>
  </entry>

  <entry id="USE_TRILINOS">
    <type>logical</type>
    <valid_values>TRUE,FALSE</valid_values>
    <default_value>FALSE</default_value>
    <group>build_def</group>
    <file>env_build.xml</file>
    <desc>TRUE implies linking to the trilinos library - set automatically by XXX_USE_TRILINOS options (do not edit)
      Flag to turn on linking to the trilinos library. Currently this is
      used by CISM. Note that trilinos is a C++ library, so setting this
      variable to TRUE will involve the inclusion of C++ code in the model
      executable. This is currently only supported for certain machines.</desc>
  </entry>

  <entry id="GMAKE">
    <type>char</type>
    <valid_values></valid_values>
    <default_value>gmake</default_value>
    <group>build_def</group>
    <file>env_build.xml</file>
    <desc>GNU make command</desc>
  </entry>

  <entry id="GMAKE_J">
    <type>integer</type>
    <valid_values></valid_values>
    <default_value>1</default_value>
    <group>build_def</group>
    <file>env_build.xml</file>
    <desc>Number of processors for gmake</desc>
  </entry>

  <entry id="BUILD_COMPLETE">
    <type>logical</type>
    <valid_values>TRUE,FALSE</valid_values>
    <default_value>FALSE</default_value>
    <group>build_status</group>
    <file>env_build.xml</file>
    <desc>Status output: if TRUE, models have been built successfully. (DO NOT EDIT)></desc>
  </entry>

  <entry id="SMP_BUILD">
    <type>char</type>
    <valid_values></valid_values>
    <default_value>0</default_value>
    <group>build_status</group>
    <file>env_build.xml</file>
    <desc>Status: smp status of previous build, coded string. (DO NOT EDIT)</desc>
  </entry>

  <entry id="SMP_VALUE">
    <type>char</type>
    <valid_values></valid_values>
    <default_value>0</default_value>
    <group>build_status</group>
    <file>env_build.xml</file>
    <desc>Status: smp status of current case, coded string (DO NOT EDIT)</desc>
  </entry>

  <entry id="NINST_BUILD">
    <type>char</type>
    <valid_values></valid_values>
    <default_value>0</default_value>
    <group>build_status</group>
    <file>env_build.xml</file>
    <desc>Status: ninst status of previous build, coded string. (DO NOT EDIT)></desc>
  </entry>

  <entry id="NINST_VALUE">
    <type>char</type>
    <valid_values></valid_values>
    <default_value>0</default_value>
    <group>build_status</group>
    <file>env_build.xml</file>
    <desc>Status: ninst status of current case, coded string (DO NOT EDIT)</desc>
  </entry>

  <entry id="BUILD_STATUS">
    <type>integer</type>
    <valid_values>0,1,2</valid_values>
    <default_value>0</default_value>
    <group>build_status</group>
    <file>env_build.xml</file>
    <desc>Status: of prior build. (DO NOT EDIT)</desc>
  </entry>

  <entry id="OBJROOT">
    <type>char</type>
    <valid_values></valid_values>
    <default_value>$EXEROOT</default_value>
    <group>build_derived</group>
    <file>env_build.xml</file>
    <desc>case build directory (set automatically to $EXEROOT, - DO NOT EDIT)</desc>
  </entry>

  <entry id="LIBROOT">
    <type>char</type>
    <valid_values></valid_values>
    <default_value>$EXEROOT/lib</default_value>
    <group>build_derived</group>
    <file>env_build.xml</file>
    <desc>case lib directory (set automatically to $EXEROOT/lib - DO NOT EDIT)</desc>
  </entry>

  <entry id="INCROOT">
    <type>char</type>
    <valid_values></valid_values>
    <default_value>$EXEROOT/lib/include</default_value>
    <group>build_derived</group>
    <file>env_build.xml</file>
    <desc>case lib include directory (set automatically to $EXEROOT/lib/include - DO NOT EDIT)</desc>
  </entry>

  <entry id="SHAREDLIBROOT">
    <type>char</type>
    <valid_values></valid_values>
    <default_value>$EXEROOT</default_value>
    <group>build_derived</group>
    <file>env_build.xml</file>
    <desc>Shared library root, (set automatically to $EXEROOT - DO NOT EDIT)</desc>
  </entry>

  <!-- ===================================================================== -->
  <!-- definitions performance -->
  <!-- ===================================================================== -->

  <entry id="CHECK_TIMING">
    <type>logical</type>
    <valid_values>TRUE,FALSE</valid_values>
    <default_value>TRUE</default_value>
    <group>run_flags</group>
    <file>env_run.xml</file>
    <desc>logical to diagnose model timing at the end of the run</desc>
  </entry>

<<<<<<< HEAD
  <entry id="TIMER_LEVEL">
    <type>integer</type>
    <default_value>12</default_value>
=======
  <entry id="SAVE_TIMING">
    <type>logical</type>
    <valid_values>TRUE,FALSE</valid_values>
    <default_value>TRUE</default_value>
    <group>run_flags</group>
    <file>env_run.xml</file>
    <desc>logical to save timing files in rundir</desc>
  </entry>

  <entry id="SAVE_TIMING_DIR">
    <type>char</type>
    <valid_values></valid_values>
    <default_value>timing</default_value>
>>>>>>> 3ad0cf66
    <group>run_flags</group>
    <file>env_run.xml</file>
    <desc>timer output depth</desc>
  </entry>

  <entry id="TIMER_DETAIL">
    <type>integer</type>
<<<<<<< HEAD
    <default_value>2</default_value>
=======
    <default_value>20</default_value>
    <group>run_flags</group>
    <file>env_run.xml</file>
    <desc>timer output depth</desc>
  </entry>

  <entry id="TIMER_DETAIL">
    <type>integer</type>
    <default_value>2</default_value>
    <group>run_flags</group>
    <file>env_run.xml</file>
    <desc>timer output detail</desc>
  </entry>

  <entry id="TPROF_TOTAL">
    <type>integer</type>
    <default_value>12</default_value>
>>>>>>> 3ad0cf66
    <group>run_flags</group>
    <file>env_run.xml</file>
    <desc>timer detail FIXME - add documentation</desc>
  </entry>

  <entry id="PROFILE_PAPI_ENABLE">
    <type>logical</type>
    <valid_values>TRUE,FALSE</valid_values>
    <default_value>FALSE</default_value>
    <group>run_cesm</group>
    <file>env_run.xml</file>
    <desc>Enables the papi hardware counters in gptl
    The papi library must be included in the build step for
    this to work.</desc>
  </entry>

  <entry id="TPROF_TOTAL">
    <type>integer</type>
    <default_value>0</default_value>
    <group>run_cesm</group>
    <file>env_run.xml</file>
    <desc>Determines number of times profiler is called over the model run period.
    This sets values for tprof_option and tprof_n that determine the timing output file frequency
    </desc>
  </entry>

  <entry id="COMP_RUN_BARRIERS">
    <type>logical</type>
    <valid_values>TRUE,FALSE</valid_values>
    <default_value>FALSE</default_value>
    <group>run_flags</group>
    <file>env_run.xml</file>
    <desc>Turns on component barriers for component timing.
	  This variable is for testing and debugging only and should never
	  be set for a production run.
    </desc>
  </entry>

  <entry id="COST_PES">
    <type>integer</type>
    <default_value>0</default_value>
    <group>mach_pes_last</group>
    <file>env_mach_pes.xml</file>
    <desc>pes or cores used relative to PES_PER_NODE for accounting (0 means TOTALPES is valid)</desc>
  </entry>

  <!-- ===================================================================== -->
  <!-- definitions grid -->
  <!-- ===================================================================== -->

  <entry id="ATM_GRID">
    <type>char</type>
    <default_value>UNSET</default_value>
    <group>build_grid</group>
    <file>env_build.xml</file>
    <desc>atmosphere grid - DO NOT EDIT (for experts only)</desc>
  </entry>

  <entry id="ATM_NX">
    <type>integer</type>
    <default_value>0</default_value>
    <group>build_grid</group>
    <file>env_build.xml</file>
    <desc>number of atmosphere cells in i direction - DO NOT EDIT (for experts only)</desc>
  </entry>

  <entry id="ATM_NY">
    <type>integer</type>
    <default_value>0</default_value>
    <group>build_grid</group>
    <file>env_build.xml</file>
    <desc>number of atmosphere cells in j direction - DO NOT EDIT (for experts only)</desc>
  </entry>

  <entry id="LND_GRID">
    <type>char</type>
    <default_value>UNSET</default_value>
    <group>build_grid</group>
    <file>env_build.xml</file>
    <desc>land grid - DO NOT EDIT (for experts only)</desc>
  </entry>

  <entry id="LND_NX">
    <type>integer</type>
    <default_value>0</default_value>
    <group>build_grid</group>
    <file>env_build.xml</file>
    <desc>number of land cells in i direction - DO NOT EDIT (for experts only)</desc>
  </entry>

  <entry id="LND_NY">
    <type>integer</type>
    <default_value>0</default_value>
    <group>build_grid</group>
    <file>env_build.xml</file>
    <desc>number of land cells in j direction - DO NOT EDIT (for experts only)</desc>
  </entry>

  <entry id="OCN_GRID">
    <type>char</type>
    <default_value>UNSET</default_value>
    <group>build_grid</group>
    <file>env_build.xml</file>
    <desc>ocn grid - DO NOT EDIT (for experts only)</desc>
  </entry>

  <entry id="OCN_NX">
    <type>integer</type>
    <default_value>0</default_value>
    <group>build_grid</group>
    <file>env_build.xml</file>
    <desc>number of ocn cells in i direction - DO NOT EDIT (for experts only)</desc>
  </entry>

  <entry id="OCN_NY">
    <type>integer</type>
    <default_value>0</default_value>
    <group>build_grid</group>
    <file>env_build.xml</file>
    <desc>number of ocn cells in j direction - DO NOT EDIT (for experts only)</desc>
  </entry>

  <entry id="ICE_GRID">
    <type>char</type>
    <default_value>UNSET</default_value>
    <group>build_grid</group>
    <file>env_build.xml</file>
    <desc>ice grid (must equal ocn grid) - DO NOT EDIT (for experts only)</desc>
  </entry>

  <entry id="ICE_NX">
    <type>integer</type>
    <default_value>0</default_value>
    <group>build_grid</group>
    <file>env_build.xml</file>
    <desc>number of ice cells in i direction - DO NOT EDIT (for experts only)</desc>
  </entry>

  <entry id="ICE_NY">
    <type>integer</type>
    <default_value>0</default_value>
    <group>build_grid</group>
    <file>env_build.xml</file>
    <desc>number of ice cells in j direction - DO NOT EDIT (for experts only)</desc>
  </entry>

  <entry id="ICE_NCAT">
    <type>integer</type>
    <default_value>1</default_value>
    <group>build_grid</group>
    <file>env_build.xml</file>
    <desc>number of ice thickness categories - DO NOT EDIT (set by CICE configure)</desc>
  </entry>

  <entry id="ROF_GRID">
    <type>char</type>
    <default_value>UNSET</default_value>
    <group>build_grid</group>
    <file>env_build.xml</file>
    <desc>river runoff (rof) grid</desc>
  </entry>

  <entry id="ROF_NX">
    <type>integer</type>
    <default_value>0</default_value>
    <group>build_grid</group>
    <file>env_build.xml</file>
    <desc>number of rof cells in i direction - DO NOT EDIT (for experts only)</desc>
  </entry>

  <entry id="ROF_NY">
    <type>integer</type>
    <default_value>0</default_value>
    <group>build_grid</group>
    <file>env_build.xml</file>
    <desc>number of rof cells in j direction - DO NOT EDIT (for experts only)</desc>
  </entry>

  <entry id="GLC_GRID">
    <type>char</type>
    <valid_values>gland20,gland10,gland5,gland5UM,gland4,mpas.gis20km,mpas.ais20km,null</valid_values>
    <default_value>gland5UM</default_value>
    <group>build_grid</group>
    <file>env_build.xml</file>
    <desc>glacier (glc) grid - DO NOT EDIT (for experts only)</desc>
  </entry>

  <entry id="GLC_NX">
    <type>integer</type>
    <default_value>0</default_value>
    <group>build_grid</group>
    <file>env_build.xml</file>
    <desc>number of glc cells in i direction - DO NOT EDIT (for experts only)</desc>
  </entry>

  <entry id="GLC_NY">
    <type>integer</type>
    <default_value>0</default_value>
    <group>build_grid</group>
    <file>env_build.xml</file>
    <desc>number of glc cells in j direction - DO NOT EDIT (for experts only)</desc>
  </entry>


  <entry id="WAV_GRID">
    <type>char</type>
    <default_value>UNSET</default_value>
    <group>build_grid</group>
    <file>env_build.xml</file>
    <desc>wave model (wav) grid</desc>
  </entry>

  <entry id="WAV_NX">
    <type>integer</type>
    <default_value>0</default_value>
    <group>build_grid</group>
    <file>env_build.xml</file>
    <desc>number of wav cells in i direction - DO NOT EDIT (for experts only)</desc>
  </entry>

  <entry id="WAV_NY">
    <type>integer</type>
    <default_value>0</default_value>
    <group>build_grid</group>
    <file>env_build.xml</file>
    <desc>number of wav cells in j direction - DO NOT EDIT (for experts only)</desc>
  </entry>

  <entry id="MASK_GRID">
    <type>char</type>
    <default_value>UNSET</default_value>
    <group>build_grid</group>
    <file>env_build.xml</file>
    <desc>grid mask - DO NOT EDIT (for experts only)</desc>
  </entry>

  <entry id="PTS_MODE">
    <type>logical</type>
    <valid_values>TRUE,FALSE</valid_values>
    <default_value>FALSE</default_value>
    <group>run_domain</group>
    <file>env_run.xml</file>
    <desc>Operate on only a single point of the global grid  - DO NOT EDIT (for experts only)</desc>
  </entry>

  <entry id="PTS_LAT">
    <type>real</type>
    <default_value>-999.99</default_value>
    <group>run_domain</group>
    <file>env_run.xml</file>
    <desc>Latitude to find nearest points for points mode (only used if PTS_MODE is TRUE)</desc>
  </entry>

  <entry id="PTS_LON">
    <type>real</type>
    <default_value>-999.99</default_value>
    <group>run_domain</group>
    <file>env_run.xml</file>
    <desc>Longitude to find nearest points for points mode (only used if PTS_MODE is TRUE)</desc>
  </entry>

  <!-- ======================================================================= -->
  <!--  DOMAIN FILES (drv)                                          -->
  <!-- ======================================================================= -->

  <entry id="ATM_DOMAIN_FILE">
    <type>char</type>
    <default_value>UNSET</default_value>
    <group>run_domain</group>
    <file>env_run.xml</file>
    <desc>atm domain file</desc>
  </entry>

  <entry id="ATM_DOMAIN_PATH">
    <type>char</type>
    <default_value>$DIN_LOC_ROOT/share/domains</default_value>
    <group>run_domain</group>
    <file>env_run.xml</file>
    <desc>path of atm domain file</desc>
  </entry>

  <entry id="LND_DOMAIN_FILE">
    <type>char</type>
    <default_value>UNSET</default_value>
    <group>run_domain</group>
    <file>env_run.xml</file>
    <desc>lnd domain file</desc>
  </entry>

  <entry id="LND_DOMAIN_PATH">
    <type>char</type>
    <default_value>$DIN_LOC_ROOT/share/domains</default_value>
    <group>run_domain</group>
    <file>env_run.xml</file>
    <desc>path of lnd domain file</desc>
  </entry>

  <entry id="ROF_DOMAIN_FILE">
    <type>char</type>
    <default_value>UNSET</default_value>
    <group>run_domain</group>
    <file>env_run.xml</file>
    <desc>rof domain file</desc>
  </entry>

  <entry id="ROF_DOMAIN_PATH">
    <type>char</type>
    <default_value>$DIN_LOC_ROOT/share/domains</default_value>
    <group>run_domain</group>
    <file>env_run.xml</file>
    <desc>path of rof domain file</desc>
  </entry>

  <entry id="WAV_DOMAIN_FILE">
    <type>char</type>
    <default_value>UNSET</default_value>
    <group>run_domain</group>
    <file>env_run.xml</file>
    <desc>wav domain file</desc>
  </entry>

  <entry id="WAV_DOMAIN_PATH">
    <type>char</type>
    <default_value>$DIN_LOC_ROOT/share/domains</default_value>
    <group>run_domain</group>
    <file>env_run.xml</file>
    <desc>path of wav domain file</desc>
  </entry>

  <entry id="ICE_DOMAIN_FILE">
    <type>char</type>
    <default_value>UNSET</default_value>
    <group>run_domain</group>
    <file>env_run.xml</file>
    <desc>ice domain file</desc>
  </entry>

  <entry id="ICE_DOMAIN_PATH">
    <type>char</type>
    <default_value>$DIN_LOC_ROOT/share/domains</default_value>
    <group>run_domain</group>
    <file>env_run.xml</file>
    <desc>path of ice domain file</desc>
  </entry>

  <entry id="OCN_DOMAIN_FILE">
    <type>char</type>
    <default_value>UNSET</default_value>
    <group>run_domain</group>
    <file>env_run.xml</file>
    <desc>ocn domain file</desc>
  </entry>

  <entry id="OCN_DOMAIN_PATH">
    <type>char</type>
    <default_value>$DIN_LOC_ROOT/share/domains</default_value>
    <group>run_domain</group>
    <file>env_run.xml</file>
    <desc>path of ocn domain file</desc>
  </entry>

  <entry id="GLC_DOMAIN_FILE">
    <type>char</type>
    <default_value>UNSET</default_value>
    <group>run_domain</group>
    <file>env_run.xml</file>
    <desc>glc domain file</desc>
  </entry>

  <entry id="GLC_DOMAIN_PATH">
    <type>char</type>
    <default_value>$DIN_LOC_ROOT/share/domains</default_value>
    <group>run_domain</group>
    <file>env_run.xml</file>
    <desc>path of glc domain file</desc>
  </entry>

  <!--- map files -->
  <!--- comment out map type for now, tcraig 3/25/13 -->

  <entry id="ATM2OCN_FMAPNAME">
    <type>char</type>
    <default_value>idmap</default_value>
    <group>run_domain</group>
    <file>env_run.xml</file>
    <desc>atm2ocn flux mapping file</desc>
  </entry>

  <entry id="ATM2OCN_FMAPTYPE">
    <type>char</type>
    <valid_values>X,Y</valid_values>
    <default_value>X</default_value>
    <group>run_domain</group>
    <file>env_run.xml</file>
    <desc>atm2ocn flux mapping file decomp type</desc>
  </entry>

  <entry id="ATM2OCN_SMAPNAME">
    <type>char</type>
    <default_value>idmap</default_value>
    <group>run_domain</group>
    <file>env_run.xml</file>
    <desc>atm2ocn state mapping file</desc>
  </entry>

  <entry id="ATM2OCN_SMAPTYPE">
    <type>char</type>
    <valid_values>X,Y</valid_values>
    <default_value>X</default_value>
    <group>run_domain</group>
    <file>env_run.xml</file>
    <desc>atm2ocn state mapping file decomp type</desc>
  </entry>

  <entry id="ATM2OCN_VMAPNAME">
    <type>char</type>
    <default_value>idmap</default_value>
    <group>run_domain</group>
    <file>env_run.xml</file>
    <desc>atm2ocn vector mapping file</desc>
  </entry>

  <entry id="ATM2OCN_VMAPTYPE">
    <type>char</type>
    <valid_values>X,Y</valid_values>
    <default_value>X</default_value>
    <group>run_domain</group>
    <file>env_run.xml</file>
    <desc>atm2ocn vector mapping file decomp type</desc>
  </entry>

  <entry id="ATM2LND_FMAPNAME">
    <type>char</type>
    <default_value>idmap</default_value>
    <group>run_domain</group>
    <file>env_run.xml</file>
    <desc>atm2lnd flux mapping file</desc>
  </entry>

  <entry id="ATM2LND_FMAPTYPE">
    <type>char</type>
    <valid_values>X,Y</valid_values>
    <default_value>X</default_value>
    <group>run_domain</group>
    <file>env_run.xml</file>
    <desc>atm2lnd flux mapping file decomp type</desc>
  </entry>

  <entry id="ATM2LND_SMAPNAME">
    <type>char</type>
    <default_value>idmap</default_value>
    <group>run_domain</group>
    <file>env_run.xml</file>
    <desc>atm2lnd state mapping file</desc>
  </entry>

  <entry id="ATM2LND_SMAPTYPE">
    <type>char</type>
    <valid_values>X,Y</valid_values>
    <default_value>X</default_value>
    <group>run_domain</group>
    <file>env_run.xml</file>
    <desc>atm2lnd state mapping file decomp type</desc>
  </entry>

  <entry id="ATM2WAV_SMAPNAME">
    <type>char</type>
    <default_value>idmap</default_value>
    <group>run_domain</group>
    <file>env_run.xml</file>
    <desc>atm2wav state mapping file</desc>
  </entry>

  <entry id="ATM2WAV_SMAPTYPE">
    <type>char</type>
    <valid_values>X,Y</valid_values>
    <default_value>Y</default_value>
    <group>run_domain</group>
    <file>env_run.xml</file>
    <desc>atm2wav state mapping file decomp type</desc>
  </entry>

  <entry id="OCN2ATM_FMAPNAME">
    <type>char</type>
    <default_value>idmap</default_value>
    <group>run_domain</group>
    <file>env_run.xml</file>
    <desc>ocn2atm flux mapping file</desc>
  </entry>

  <entry id="OCN2ATM_FMAPTYPE">
    <type>char</type>
    <valid_values>X,Y</valid_values>
    <default_value>Y</default_value>
    <group>run_domain</group>
    <file>env_run.xml</file>
    <desc>ocn2atm flux mapping file decomp type</desc>
  </entry>

  <entry id="OCN2ATM_SMAPNAME">
    <type>char</type>
    <default_value>idmap</default_value>
    <group>run_domain</group>
    <file>env_run.xml</file>
    <desc>ocn2atm state mapping file</desc>
  </entry>

  <entry id="OCN2ATM_SMAPTYPE">
    <type>char</type>
    <valid_values>X,Y</valid_values>
    <default_value>Y</default_value>
    <group>run_domain</group>
    <file>env_run.xml</file>
    <desc>ocn2atm state mapping file decomp type</desc>
  </entry>

  <entry id="LND2ATM_FMAPNAME">
    <type>char</type>
    <default_value>idmap</default_value>
    <group>run_domain</group>
    <file>env_run.xml</file>
    <desc>lnd2atm flux mapping file</desc>
  </entry>

  <entry id="LND2ATM_FMAPTYPE">
    <type>char</type>
    <valid_values>X,Y</valid_values>
    <default_value>Y</default_value>
    <group>run_domain</group>
    <file>env_run.xml</file>
    <desc>lnd2atm flux mapping file decomp type</desc>
  </entry>

  <entry id="LND2ATM_SMAPNAME">
    <type>char</type>
    <default_value>idmap</default_value>
    <group>run_domain</group>
    <file>env_run.xml</file>
    <desc>lnd2atm state mapping file</desc>
  </entry>

  <entry id="LND2ATM_SMAPTYPE">
    <type>char</type>
    <valid_values>X,Y</valid_values>
    <default_value>Y</default_value>
    <group>run_domain</group>
    <file>env_run.xml</file>
    <desc>lnd2atm state mapping file decomp type</desc>
  </entry>

  <entry id="LND2GLC_FMAPNAME">
    <type>char</type>
    <default_value>idmap</default_value>
    <group>run_domain</group>
    <file>env_run.xml</file>
    <desc>lnd2glc flux mapping file</desc>
  </entry>

  <entry id="LND2GLC_FMAPTYPE">
    <type>char</type>
    <valid_values>X,Y</valid_values>
    <default_value>X</default_value>
    <group>run_domain</group>
    <file>env_run.xml</file>
    <desc>lnd2glc flux mapping file decomp type</desc>
  </entry>

  <entry id="LND2GLC_SMAPNAME">
    <type>char</type>
    <default_value>idmap</default_value>
    <group>run_domain</group>
    <file>env_run.xml</file>
    <desc>lnd2glc state mapping file</desc>
  </entry>

  <entry id="LND2GLC_SMAPTYPE">
    <type>char</type>
    <valid_values>X,Y</valid_values>
    <default_value>X</default_value>
    <group>run_domain</group>
    <file>env_run.xml</file>
    <desc>lnd2glc state mapping file decomp type</desc>
  </entry>

  <entry id="LND2ROF_FMAPNAME">
    <type>char</type>
    <default_value>idmap</default_value>
    <group>run_domain</group>
    <file>env_run.xml</file>
    <desc>lnd2rof flux mapping file</desc>
  </entry>

  <entry id="LND2ROF_FMAPTYPE">
    <type>char</type>
    <valid_values>X,Y</valid_values>
    <default_value>X</default_value>
    <group>run_domain</group>
    <file>env_run.xml</file>
    <desc>lnd2rof flux mapping file decomp type</desc>
  </entry>

  <entry id="ROF2LND_FMAPNAME">
    <type>char</type>
    <default_value>idmap</default_value>
    <group>run_domain</group>
    <file>env_run.xml</file>
    <desc>rof2lnd flux mapping file</desc>
  </entry>

  <entry id="ROF2LND_FMAPTYPE">
    <type>char</type>
    <valid_values>X,Y</valid_values>
    <default_value>Y</default_value>
    <group>run_domain</group>
    <file>env_run.xml</file>
    <desc>rof2lnd flux mapping file decomp type</desc>
  </entry>

  <entry id="ROF2OCN_FMAPNAME">
    <type>char</type>
    <default_value>idmap</default_value>
    <group>run_domain</group>
    <file>env_run.xml</file>
    <desc>rof2ocn flux mapping file</desc>
  </entry>

  <entry id="ROF2OCN_FMAPTYPE">
    <type>char</type>
    <valid_values>X,Y</valid_values>
    <default_value>Y</default_value>
    <group>run_domain</group>
    <file>env_run.xml</file>
    <desc>rof2ocn flux mapping file decomp type</desc>
  </entry>

  <entry id="ROF2OCN_LIQ_RMAPNAME">
    <type>char</type>
    <default_value>idmap</default_value>
    <group>run_domain</group>
    <file>env_run.xml</file>
    <desc>rof2ocn runoff mapping file</desc>
  </entry>

  <entry id="ROF2OCN_LIQ_RMAPTYPE">
    <type>char</type>
    <valid_values>X,Y</valid_values>
    <default_value>Y</default_value>
    <group>run_domain</group>
    <file>env_run.xml</file>
    <desc>rof2ocn runoff mapping file decomp type</desc>
  </entry>

  <entry id="ROF2OCN_ICE_RMAPNAME">
    <type>char</type>
    <default_value>idmap</default_value>
    <group>run_domain</group>
    <file>env_run.xml</file>
    <desc>rof2ocn runoff mapping file</desc>
  </entry>

  <entry id="ROF2OCN_ICE_RMAPTYPE">
    <type>char</type>
    <valid_values>X,Y</valid_values>
    <default_value>Y</default_value>
    <group>run_domain</group>
    <file>env_run.xml</file>
    <desc>rof2ocn runoff mapping file decomp type</desc>
  </entry>

  <entry id="GLC2LND_FMAPNAME">
    <type>char</type>
    <default_value>idmap</default_value>
    <group>run_domain</group>
    <file>env_run.xml</file>
    <desc>glc2lnd flux mapping file</desc>
  </entry>

  <entry id="GLC2LND_FMAPTYPE">
    <type>char</type>
    <valid_values>X,Y</valid_values>
    <default_value>Y</default_value>
    <group>run_domain</group>
    <file>env_run.xml</file>
    <desc>glc2lnd flux mapping file decomp type</desc>
  </entry>

  <entry id="GLC2LND_SMAPNAME">
    <type>char</type>
    <default_value>idmap</default_value>
    <group>run_domain</group>
    <file>env_run.xml</file>
    <desc>glc2lnd state mapping file</desc>
  </entry>

  <entry id="GLC2LND_SMAPTYPE">
    <type>char</type>
    <valid_values>X,Y</valid_values>
    <default_value>Y</default_value>
    <group>run_domain</group>
    <file>env_run.xml</file>
    <desc>glc2lnd state mapping file decomp type</desc>
  </entry>

  <entry id="GLC2ICE_RMAPNAME">
    <type>char</type>
    <default_value>idmap</default_value>
    <group>run_domain</group>
    <file>env_run.xml</file>
    <desc>glc2ice runoff mapping file</desc>
  </entry>

  <entry id="GLC2ICE_RMAPTYPE">
    <type>char</type>
    <valid_values>X,Y</valid_values>
    <default_value>Y</default_value>
    <group>run_domain</group>
    <file>env_run.xml</file>
    <desc>glc2ice runoff mapping file decomp type</desc>
  </entry>

  <entry id="GLC2OCN_RMAPNAME">
    <type>char</type>
    <default_value>idmap</default_value>
    <group>run_domain</group>
    <file>env_run.xml</file>
    <desc>glc2ocn runoff mapping file</desc>
  </entry>

  <entry id="GLC2OCN_RMAPTYPE">
    <type>char</type>
    <valid_values>X,Y</valid_values>
    <default_value>Y</default_value>
    <group>run_domain</group>
    <file>env_run.xml</file>
    <desc>glc2ocn runoff mapping file decomp type</desc>
  </entry>

  <entry id="OCN2WAV_SMAPNAME">
    <type>char</type>
    <default_value>idmap</default_value>
    <group>run_domain</group>
    <file>env_run.xml</file>
    <desc>ocn2wav state mapping file</desc>
  </entry>

  <entry id="OCN2WAV_SMAPTYPE">
    <type>char</type>
    <valid_values>X,Y</valid_values>
    <default_value>Y</default_value>
    <group>run_domain</group>
    <file>env_run.xml</file>
    <desc>ocn2wav state mapping file decomp type</desc>
  </entry>

  <entry id="ICE2WAV_SMAPNAME">
    <type>char</type>
    <default_value>idmap</default_value>
    <group>run_domain</group>
    <file>env_run.xml</file>
    <desc>ice2wav state mapping file</desc>
  </entry>

  <entry id="ICE2WAV_SMAPTYPE">
    <type>char</type>
    <valid_values>X,Y</valid_values>
    <default_value>Y</default_value>
    <group>run_domain</group>
    <file>env_run.xml</file>
    <desc>ice2wav state mapping file decomp type</desc>
  </entry>

  <entry id="WAV2OCN_SMAPNAME">
    <type>char</type>
    <default_value>idmap</default_value>
    <group>run_domain</group>
    <file>env_run.xml</file>
    <desc>wav2ocn state mapping file</desc>
  </entry>

  <entry id="WAV2OCN_SMAPTYPE">
    <type>char</type>
    <valid_values>X,Y</valid_values>
    <default_value>X</default_value>
    <group>run_domain</group>
    <file>env_run.xml</file>
    <desc>wav2ocn state mapping file decomp type</desc>
  </entry>

  <entry id="VECT_MAP">
    <type>char</type>
    <valid_values>none,npfix,cart3d,cart3d_diag,cart3d_uvw,cart3d_uvw_diag</valid_values>
    <default_value>cart3d</default_value>
    <group>run_domain</group>
    <file>env_run.xml</file>
    <desc>vector mapping option</desc>
  </entry>

  <entry id="EPS_FRAC">
    <type>char</type>
    <default_value>1.0e-02</default_value>
    <group>run_domain</group>
    <file>env_run.xml</file>
    <desc>Error tolerance for differences in fractions in domain checking</desc>
  </entry>

  <entry id="EPS_AAREA">
    <type>real</type>
    <default_value>9.0e-07</default_value>
    <group>run_domain</group>
    <file>env_run.xml</file>
    <desc>Error tolerance for differences in atm/land areas in domain checking</desc>
  </entry>

  <entry id="EPS_AMASK">
    <type>real</type>
    <default_value>1.0e-13</default_value>
    <group>run_domain</group>
    <file>env_run.xml</file>
    <desc>Error tolerance for differences in atm/land masks in domain checking</desc>
  </entry>

  <entry id="EPS_AGRID">
    <type>real</type>
    <default_value>1.0e-12</default_value>
    <group>run_domain</group>
    <file>env_run.xml</file>
    <desc>Error tolerance for differences in atm/land lat/lon in domain checking</desc>
  </entry>

  <entry id="EPS_OAREA">
    <type>real</type>
    <default_value>1.0e-01</default_value>
    <group>run_domain</group>
    <file>env_run.xml</file>
    <desc>Error tolerance for differences in ocean/ice lon/lat in domain checking</desc>
  </entry>

  <entry id="EPS_OMASK">
    <type>real</type>
    <default_value>1.0e-06</default_value>
    <group>run_domain</group>
    <file>env_run.xml</file>
    <desc>Error tolerance for differences in ocean/ice lon/lat in domain checking</desc>
  </entry>

  <entry id="EPS_OGRID">
    <type>real</type>
    <default_value>1.0e-02</default_value>
    <group>run_domain</group>
    <file>env_run.xml</file>
    <desc>Error tolerance for differences in ocean/ice lon/lat in domain checking</desc>
  </entry>

  <!-- ===================================================================== -->
  <!-- definitions machine -->
  <!-- ===================================================================== -->

  <entry id="MACH">
    <type>char</type>
    <default_value>UNSET</default_value>
    <group>case_def</group>
    <file>env_case.xml</file>
    <desc>Machine name</desc>
  </entry>

  <entry id="MACHDIR">
    <type>char</type>
    <default_value></default_value>
    <group>case_def</group>
    <file>env_case.xml</file>
    <desc>Machines directory location</desc>
  </entry>

  <entry id="RUNDIR">
    <type>char</type>
    <default_value>$CIME_OUTPUT_ROOT/$CASE/run</default_value>
    <group>run_desc</group>
    <file>env_run.xml</file>
    <desc>
      The directory where the executable will be run.
      By default this is set to EXEROOT/../run.
      RUNDIR allows you to keep the run directory separate from the build directory
    </desc>
  </entry>

  <entry id="NODENAME_REGEX">
    <type>char</type>
    <default_value>UNSET</default_value>
    <group>run_din</group>
    <file>env_run.xml</file>
    <desc>
      A regular expression to match machine node names to ACME machine.
    </desc>
  </entry>

  <entry id="PROXY">
    <type>char</type>
    <default_value>UNSET</default_value>
    <group>run_din</group>
    <file>env_run.xml</file>
    <desc>
      Proxy (if any) setting for http_proxy to allow web access on this machine.
    </desc>
  </entry>

  <entry id="TEST">
    <type>logical</type>
    <default_value>FALSE</default_value>
    <group>run_din</group>
    <file>env_run.xml</file>
    <desc>
      Indicates to case.submit that this is a test case.
    </desc>
  </entry>

  <entry id="DIN_LOC_ROOT">
    <type>char</type>
    <default_value>UNSET</default_value>
    <group>run_din</group>
    <file>env_run.xml</file>
    <desc>
      The root directory of all CIME and component input data for the selected machine.
      This is usually a shared disk area.
      Default values for the target machine are in the
      $CIMEROOT/machines/config_machines.xml
    </desc>
  </entry>

  <entry id="DIN_LOC_ROOT_CLMFORC">
    <type>char</type>
    <default_value>UNSET</default_value>
    <group>run_din</group>
    <file>env_run.xml</file>
    <desc>CLM-specific root directory for CLM type input forcing data
    This directory will only be used for I (CLM/DATM) compsets and only
    for datm forcing data that is NOT checked into the svn repository
    (datasets other than the Qian or single-point forcing).
    This is usually a shared disk area.
    Default values for the target machine are in the
    $CIMEROOT/machines/config_machines.xml</desc>
  </entry>

  <entry id="DOUT_S_ROOT">
    <type>char</type>
    <default_value>UNSET</default_value>
    <group>run_dout</group>
    <file>env_run.xml</file>
    <desc>Root directory for short term archiving. This directory must be visible to compute nodes.</desc>
  </entry>

  <entry id="DOUT_L_MSROOT">
    <type>char</type>
    <default_value>UNSET</default_value>
    <group>run_dout</group>
    <file>env_run.xml</file>
    <desc>Root directory on long term archiving store system for long-term data archives.</desc>
  </entry>

  <entry id="MPI_RUN_COMMAND">
    <type>char</type>
    <default_value>UNSET</default_value>
    <group>run_mpi</group>
    <file>env_run.xml</file>
    <desc>mpi run command</desc>
  </entry>

  <!-- ===================================================================== -->
  <!-- definitions pelayout -->
  <!-- ===================================================================== -->

  <entry id="NTASKS">
    <type>integer</type>
    <values>
      <value component="ATM"> 0</value>
      <value component="CPL"> 0</value>
      <value component="OCN"> 0</value>
      <value component="WAV"> 0</value>
      <value component="GLC"> 0</value>
      <value component="ICE"> 0</value>
      <value component="ROF"> 0</value>
      <value component="LND"> 0</value>
      <value component="ESP"> 0</value>
    </values>
    <group>mach_pes</group>
    <file>env_mach_pes.xml</file>
    <desc>number of tasks for each component</desc>
  </entry>

  <entry id="NTHRDS">
    <type>integer</type>
    <values>
      <value component="ATM">1</value>
      <value component="CPL">1</value>
      <value component="OCN">1</value>
      <value component="WAV">1</value>
      <value component="GLC">1</value>
      <value component="ICE">1</value>
      <value component="ROF">1</value>
      <value component="LND">1</value>
      <value component="ESP">1</value>
    </values>
    <group>mach_pes</group>
    <file>env_mach_pes.xml</file>
    <desc>number of threads for each task in each component</desc>
  </entry>

  <entry id="ROOTPE">
    <type>integer</type>
    <values>
      <value component="ATM">0</value>
      <value component="CPL">0</value>
      <value component="OCN">0</value>
      <value component="WAV">0</value>
      <value component="GLC">0</value>
      <value component="ICE">0</value>
      <value component="ROF">0</value>
      <value component="LND">0</value>
      <value component="ESP">0</value>
    </values>
    <group>mach_pes</group>
    <file>env_mach_pes.xml</file>
    <desc>ROOTPE (mpi task in MPI_COMM_WORLD) for each component</desc>
  </entry>

  <entry id="NINST">
    <type>integer</type>
    <values>
      <value component="ATM">1</value>
      <value component="OCN">1</value>
      <value component="WAV">1</value>
      <value component="GLC">1</value>
      <value component="ICE">1</value>
      <value component="ROF">1</value>
      <value component="LND">1</value>
      <value component="ESP">1</value>
    </values>
    <group>mach_pes</group>
    <file>env_mach_pes.xml</file>
    <desc>Number of instances for each component</desc>
  </entry>

  <entry id="NINST_LAYOUT">
    <type>char</type>
    <valid_values>sequential,concurrent</valid_values>
    <values>
      <value component="ATM">concurrent</value>
      <value component="OCN">concurrent</value>
      <value component="WAV">concurrent</value>
      <value component="GLC">concurrent</value>
      <value component="ICE">concurrent</value>
      <value component="ROF">concurrent</value>
      <value component="LND">concurrent</value>
      <value component="ESP">concurrent</value>
    </values>
    <group>mach_pes</group>
    <file>env_mach_pes.xml</file>
    <desc>Layout of component instances for each component</desc>
  </entry>

  <entry id="PSTRID">
    <type>integer</type>
    <values>
      <value component="ATM">1</value>
      <value component="CPL">1</value>
      <value component="OCN">1</value>
      <value component="WAV">1</value>
      <value component="GLC">1</value>
      <value component="ICE">1</value>
      <value component="ROF">1</value>
      <value component="LND">1</value>
      <value component="ESP">1</value>
    </values>
    <group>mach_pes</group>
    <file>env_mach_pes.xml</file>
    <desc>Number of instances for each component</desc>
  </entry>


  <entry id="TOTALPES">
    <type>integer</type>
    <default_value>0</default_value>
    <group>mach_pes_last</group>
    <file>env_mach_pes.xml</file>
    <desc>total number of tasks and threads (setup automatically - DO NOT EDIT)</desc>
  </entry>

  <entry id="TOTAL_CORES">
    <type>integer</type>
    <default_value>1</default_value>
    <group>mach_pes_last</group>
    <file>env_mach_pes.xml</file>
    <desc>total number of cores used (setup automatically - DO NOT EDIT)</desc>
  </entry>

  <entry id="MAX_TASKS_PER_NODE">
    <type>integer</type>
    <default_value>0</default_value>
    <group>mach_pes_last</group>
    <file>env_mach_pes.xml</file>
    <desc>maximum number of tasks/ threads allowed per node </desc>
  </entry>

  <entry id="PES_PER_NODE">
    <type>integer</type>
    <default_value>0</default_value>
    <group>mach_pes_last</group>
    <file>env_mach_pes.xml</file>
    <desc>pes or cores per node for accounting purposes </desc>
  </entry>

  <!-- ===================================================================== -->
  <!-- definitions pio -->
  <!-- ===================================================================== -->

  <entry id="PIO_VERSION">
    <type>integer</type>
    <default_value>1</default_value>
    <valid_values>1,2</valid_values>
    <group>build_macros</group>
    <file>env_build.xml</file>
    <desc>PIO library version</desc>
  </entry>

  <entry id="PIO_CONFIG_OPTS">
    <type>char</type>
    <default_value></default_value>
    <group>build_macros</group>
    <file>env_build.xml</file>
    <desc>PIO configure options, see PIO configure utility for details</desc>
  </entry>

  <entry id="PIO_ASYNC_INTERFACE">
    <type>logical</type>
    <valid_values>TRUE,FALSE</valid_values>
    <default_value>FALSE</default_value>
    <group>run_pio</group>
    <file>env_run.xml</file>
    <desc>TRUE implies perform asynchronous i/o</desc>
  </entry>

  <entry id="PIO_REARR_COMM_TYPE">
    <type>char</type>
    <valid_values>p2p,coll,default</valid_values>
    <default_value>p2p</default_value>
    <group>run_pio</group>
    <file>env_run.xml</file>
    <desc>pio rearranger communication type</desc>
  </entry>

  <entry id="PIO_REARR_COMM_FCD">
    <type>char</type>
    <valid_values>2denable,io2comp,comp2io,disable,default</valid_values>
    <default_value>2denable</default_value>
    <group>run_pio</group>
    <file>env_run.xml</file>
    <desc>pio rearranger communication flow control direction</desc>
  </entry>

  <entry id="PIO_REARR_COMM_MAX_PEND_REQ_COMP2IO">
    <type>integer</type>
    <valid_values></valid_values>
    <default_value>0</default_value>
    <group>run_pio</group>
    <file>env_run.xml</file>
    <desc>pio rearranger communication max pending requests (comp2io) : 0 implies that CIME internally calculates the value ( = max(64, 2 * PIO_NUMTASKS) ), -1 implies no bound on max pending requests </desc>
  </entry>

  <entry id="PIO_REARR_COMM_ENABLE_HS_COMP2IO">
    <type>logical</type>
    <valid_values>TRUE,FALSE</valid_values>
    <default_value>TRUE</default_value>
    <group>run_pio</group>
    <file>env_run.xml</file>
    <desc>pio rearranger communiation options (comp2io) : TRUE implies enable handshake </desc>
  </entry>

  <entry id="PIO_REARR_COMM_ENABLE_ISEND_COMP2IO">
    <type>logical</type>
    <valid_values>TRUE,FALSE</valid_values>
    <default_value>FALSE</default_value>
    <group>run_pio</group>
    <file>env_run.xml</file>
    <desc>pio rearranger communiation options (comp2io) : TRUE implies enable isend</desc>
  </entry>

  <entry id="PIO_REARR_COMM_MAX_PEND_REQ_IO2COMP">
    <type>integer</type>
    <valid_values></valid_values>
    <default_value>64</default_value>
    <group>run_pio</group>
    <file>env_run.xml</file>
    <desc>pio rearranger communication max pending requests (io2comp) : -1 implies no bound on max pending requests </desc>
  </entry>

  <!-- Handshaking is a very bad idea for large process counts and for -->
  <!-- io2comp (but important for comp2io -->
  <entry id="PIO_REARR_COMM_ENABLE_HS_IO2COMP">
    <type>logical</type>
    <valid_values>TRUE,FALSE</valid_values>
    <default_value>FALSE</default_value>
    <group>run_pio</group>
    <file>env_run.xml</file>
    <desc>pio rearranger communiation options (io2comp) : TRUE implies enable handshake</desc>
  </entry>

  <entry id="PIO_REARR_COMM_ENABLE_ISEND_IO2COMP">
    <type>logical</type>
    <valid_values>TRUE,FALSE</valid_values>
    <default_value>TRUE</default_value>
    <group>run_pio</group>
    <file>env_run.xml</file>
    <desc>pio rearranger communiation options (io2comp) : TRUE implies enable isend</desc>
  </entry>


  <entry id="PIO_DEBUG_LEVEL">
    <type>integer</type>
    <default_value>0</default_value>
    <group>run_pio</group>
    <file>env_run.xml</file>
    <desc>pio debug level</desc>
  </entry>

  <entry id="PIO_BLOCKSIZE">
    <type>integer</type>
    <default_value>-1</default_value>
    <group>run_pio</group>
    <file>env_run.xml</file>
    <desc>pio blocksize for box decompositions</desc>
  </entry>

  <entry id="PIO_BUFFER_SIZE_LIMIT">
    <type>integer</type>
    <default_value>-1</default_value>
    <group>run_pio</group>
    <file>env_run.xml</file>
    <desc>pio buffer size limit for pnetcdf output</desc>
  </entry>

  <entry id="PIO_TYPENAME">
    <type>char</type>
    <valid_values>netcdf,pnetcdf,netcdf4p,netcdf4c,default</valid_values>
    <group>run_pio</group>
    <file>env_run.xml</file>
    <desc>pio io type</desc>
    <values>
      <value component="ATM">default</value>
      <value component="CPL">default</value>
      <value component="OCN">default</value>
      <value component="WAV">default</value>
      <value component="GLC">default</value>
      <value component="ICE">default</value>
      <value component="ROF">default</value>
      <value component="LND">default</value>
      <value component="ESP">default</value>
    </values>
  </entry>

<<<<<<< HEAD
  <entry id="PIO_STRIDE">
=======
  <entry id="NTASKS_ROF">
    <type>integer</type>
    <default_value>0</default_value>
    <group>mach_pes_rof</group>
    <file>env_mach_pes.xml</file>
    <desc>number of river runoff tasks</desc>
  </entry>

  <entry id="NTHRDS_ROF">
    <type>integer</type>
    <default_value>0</default_value>
    <group>mach_pes_rof</group>
    <file>env_mach_pes.xml</file>
    <desc>number of river runoff threads</desc>
  </entry>

  <entry id="ROOTPE_ROF">
    <type>integer</type>
    <default_value>0</default_value>
    <group>mach_pes_rof</group>
    <file>env_mach_pes.xml</file>
    <desc>root rof mpi task</desc>
  </entry>

  <entry id="NINST_ROF">
    <type>integer</type>
    <default_value>1</default_value>
    <group>mach_pes_rof</group>
    <file>env_mach_pes.xml</file>
    <desc>Number of river runoff instances</desc>
  </entry>

  <entry id="NINST_ROF_LAYOUT">
    <type>char</type>
    <default_value>concurrent</default_value>
    <group>mach_pes_rof</group>
    <file>env_mach_pes.xml</file>
    <desc>Layout of river runoff instances</desc>
  </entry>

  <entry id="NTASKS_WAV">
    <type>integer</type>
    <default_value>0</default_value>
    <group>mach_pes_wav</group>
    <file>env_mach_pes.xml</file>
    <desc>number of wav mpi tasks</desc>
  </entry>

  <entry id="NTHRDS_WAV">
    <type>integer</type>
    <default_value>0</default_value>
    <group>mach_pes_wav</group>
    <file>env_mach_pes.xml</file>
    <desc>number of wav mpi threads</desc>
  </entry>

  <entry id="ROOTPE_WAV">
    <type>integer</type>
    <default_value>0</default_value>
    <group>mach_pes_wav</group>
    <file>env_mach_pes.xml</file>
    <desc>root wav mpi task</desc>
  </entry>

  <entry id="NINST_WAV">
    <type>integer</type>
    <default_value>1</default_value>
    <group>mach_pes_wav</group>
    <file>env_mach_pes.xml</file>
    <desc>Number of wave instances</desc>
  </entry>

  <entry id="NINST_WAV_LAYOUT">
    <type>char</type>
    <valid_values>sequential,concurrent</valid_values>
    <default_value>concurrent</default_value>
    <group>mach_pes_wav</group>
    <file>env_mach_pes.xml</file>
    <desc>Layout of wave instances</desc>
  </entry>

  <entry id="NTASKS_ESP">
    <type>integer</type>
    <default_value>0</default_value>
    <group>mach_pes_esp</group>
    <file>env_mach_pes.xml</file>
    <desc>number of external processing tool mpi tasks</desc>
  </entry>

  <entry id="NTHRDS_ESP">
    <type>integer</type>
    <default_value>1</default_value>
    <group>mach_pes_esp</group>
    <file>env_mach_pes.xml</file>
    <desc>number of external processing tool mpi threads</desc>
  </entry>

  <entry id="ROOTPE_ESP">
    <type>integer</type>
    <default_value>0</default_value>
    <group>mach_pes_esp</group>
    <file>env_mach_pes.xml</file>
    <desc>root ocn mpi task</desc>
  </entry>

  <entry id="NINST_ESP">
    <type>integer</type>
    <default_value>1</default_value>
    <group>mach_pes_esp</group>
    <file>env_mach_pes.xml</file>
    <desc>Number of external processing tool instances</desc>
  </entry>

  <entry id="NINST_ESP_LAYOUT">
    <type>char</type>
    <valid_values>sequential,concurrent</valid_values>
    <default_value>concurrent</default_value>
    <group>mach_pes_esp</group>
    <file>env_mach_pes.xml</file>
    <desc>Layout of external processing tool instances</desc>
  </entry>

  <entry id="PSTRID_ATM">
    <type>integer</type>
    <default_value>1</default_value>
    <group>mach_pes_stride</group>
    <file>env_mach_pes.xml</file>
    <desc>stride of mpi tasks for atm comp - currently should always be set to 1</desc>
  </entry>

  <entry id="PSTRID_LND">
    <type>integer</type>
    <valid_values>1</valid_values>
    <default_value>1</default_value>
    <group>mach_pes_stride</group>
    <file>env_mach_pes.xml</file>
    <desc>stride of mpi tasks for lnd comp - currently should always be set to 1</desc>
  </entry>

  <entry id="PSTRID_ICE">
    <type>integer</type>
    <default_value>1</default_value>
    <group>mach_pes_stride</group>
    <file>env_mach_pes.xml</file>
    <desc>stride of mpi tasks for ice comp - currently should always be set to 1</desc>
  </entry>

  <entry id="PSTRID_OCN">
    <type>integer</type>
    <valid_values>1</valid_values>
    <default_value>1</default_value>
    <group>mach_pes_stride</group>
    <file>env_mach_pes.xml</file>
    <desc>stride of mpi tasks for ocn comp - currently should always be set to 1</desc>
  </entry>

  <entry id="PSTRID_CPL">
    <type>integer</type>
    <default_value>1</default_value>
    <group>mach_pes_stride</group>
    <file>env_mach_pes.xml</file>
    <desc>stride of mpi tasks for cpl comp - currently should always be set to 1</desc>
  </entry>

  <entry id="PSTRID_GLC">
    <type>integer</type>
    <valid_values>1</valid_values>
    <default_value>1</default_value>
    <group>mach_pes_stride</group>
    <file>env_mach_pes.xml</file>
    <desc>stride of mpi tasks for glc comp - currently should always be set to 1</desc>
  </entry>

  <entry id="PSTRID_ROF">
    <type>integer</type>
    <default_value>1</default_value>
    <group>mach_pes_stride</group>
    <file>env_mach_pes.xml</file>
    <desc>stride of mpi tasks for rof comp - currently should always be set to 1</desc>
  </entry>

  <entry id="PSTRID_WAV">
    <type>integer</type>
    <valid_values>1</valid_values>
    <default_value>1</default_value>
    <group>mach_pes_stride</group>
    <file>env_mach_pes.xml</file>
    <desc>stride of mpi tasks for wav comp - currently should always be set to 1</desc>
  </entry>

  <entry id="PSTRID_ESP">
    <type>integer</type>
    <valid_values>1</valid_values>
    <default_value>1</default_value>
    <group>mach_pes_stride</group>
    <file>env_mach_pes.xml</file>
    <desc>stride of mpi tasks for esp comp - currently should always be set to 1</desc>
  </entry>

  <entry id="TOTALPES">
    <type>integer</type>
    <default_value>0</default_value>
    <group>mach_pes_last</group>
    <file>env_mach_pes.xml</file>
    <desc>total number of tasks and threads (setup automatically - DO NOT EDIT)</desc>
  </entry>

  <entry id="MAX_TASKS_PER_NODE">
    <type>integer</type>
    <default_value>0</default_value>
    <group>mach_pes_last</group>
    <file>env_mach_pes.xml</file>
    <desc>maximum number of tasks/ threads allowed per node </desc>
  </entry>

  <entry id="PES_PER_NODE">
    <type>integer</type>
    <default_value>0</default_value>
    <group>mach_pes_last</group>
    <file>env_mach_pes.xml</file>
    <desc>pes or cores per node for accounting purposes </desc>
  </entry>

  <!-- ===================================================================== -->
  <!-- definitions pio -->
  <!-- ===================================================================== -->

  <entry id="PIO_VERSION">
    <type>integer</type>
    <default_value>1</default_value>
    <valid_values>1,2</valid_values>
    <group>build_macros</group>
    <file>env_build.xml</file>
    <desc>PIO library version</desc>
  </entry>

  <entry id="PIO_CONFIG_OPTS">
    <type>char</type>
    <default_value></default_value>
    <group>build_macros</group>
    <file>env_build.xml</file>
    <desc>PIO configure options, see PIO configure utility for details</desc>
  </entry>

  <entry id="PIO_ASYNC_INTERFACE">
    <type>logical</type>
    <valid_values>TRUE,FALSE</valid_values>
    <default_value>FALSE</default_value>
    <group>run_pio</group>
    <file>env_run.xml</file>
    <desc>TRUE implies perform asynchronous i/o</desc>
  </entry>

  <entry id="PIO_STRIDE">
    <type>integer</type>
    <default_value>-1</default_value>
    <group>run_pio</group>
    <file>env_run.xml</file>
    <desc>mpi task stride between io tasks</desc>
  </entry>

  <entry id="PIO_ROOT">
    <type>integer</type>
    <default_value>-1</default_value>
    <group>run_pio</group>
    <file>env_run.xml</file>
    <desc>pio root processor</desc>
  </entry>

  <entry id="PIO_NUMTASKS">
    <type>integer</type>
    <default_value>-1</default_value>
    <group>run_pio</group>
    <file>env_run.xml</file>
    <desc>pio number of io tasks</desc>
  </entry>

  <entry id="PIO_REARRANGER">
    <type>integer</type>
    <default_value>2</default_value>
    <group>run_pio</group>
    <file>env_run.xml</file>
    <desc>pio rearranger choice box=1, subset=2 </desc>
  </entry>

  <entry id="PIO_REARR_COMM_TYPE">
    <type>char</type>
    <valid_values>p2p,coll,default</valid_values>
    <default_value>p2p</default_value>
    <group>run_pio</group>
    <file>env_run.xml</file>
    <desc>pio rearranger communication type</desc>
  </entry>

  <entry id="PIO_REARR_COMM_FCD">
    <type>char</type>
    <valid_values>2denable,io2comp,comp2io,disable,default</valid_values>
    <default_value>2denable</default_value>
    <group>run_pio</group>
    <file>env_run.xml</file>
    <desc>pio rearranger communication flow control direction</desc>
  </entry>

  <entry id="PIO_REARR_COMM_MAX_PEND_REQ_COMP2IO">
    <type>integer</type>
    <valid_values></valid_values>
    <default_value>0</default_value>
    <group>run_pio</group>
    <file>env_run.xml</file>
    <desc>pio rearranger communication max pending requests (comp2io) : 0 implies that CIME internally calculates the value ( = max(64, 2 * PIO_NUMTASKS) ), -1 implies no bound on max pending requests </desc>
  </entry>

  <entry id="PIO_REARR_COMM_ENABLE_HS_COMP2IO">
    <type>logical</type>
    <valid_values>TRUE,FALSE</valid_values>
    <default_value>TRUE</default_value>
    <group>run_pio</group>
    <file>env_run.xml</file>
    <desc>pio rearranger communiation options (comp2io) : TRUE implies enable handshake </desc>
  </entry>

  <entry id="PIO_REARR_COMM_ENABLE_ISEND_COMP2IO">
    <type>logical</type>
    <valid_values>TRUE,FALSE</valid_values>
    <default_value>FALSE</default_value>
    <group>run_pio</group>
    <file>env_run.xml</file>
    <desc>pio rearranger communiation options (comp2io) : TRUE implies enable isend</desc>
  </entry>

  <entry id="PIO_REARR_COMM_MAX_PEND_REQ_IO2COMP">
    <type>integer</type>
    <valid_values></valid_values>
    <default_value>64</default_value>
    <group>run_pio</group>
    <file>env_run.xml</file>
    <desc>pio rearranger communication max pending requests (io2comp) : -1 implies no bound on max pending requests </desc>
  </entry>

  <!-- Handshaking is a very bad idea for large process counts and for -->
  <!-- io2comp (but important for comp2io -->
  <entry id="PIO_REARR_COMM_ENABLE_HS_IO2COMP">
    <type>logical</type>
    <valid_values>TRUE,FALSE</valid_values>
    <default_value>FALSE</default_value>
    <group>run_pio</group>
    <file>env_run.xml</file>
    <desc>pio rearranger communiation options (io2comp) : TRUE implies enable handshake</desc>
  </entry>

  <entry id="PIO_REARR_COMM_ENABLE_ISEND_IO2COMP">
    <type>logical</type>
    <valid_values>TRUE,FALSE</valid_values>
    <default_value>TRUE</default_value>
    <group>run_pio</group>
    <file>env_run.xml</file>
    <desc>pio rearranger communiation options (io2comp) : TRUE implies enable isend</desc>
  </entry>

  <entry id="PIO_TYPENAME">
    <type>char</type>
    <valid_values>netcdf,pnetcdf,netcdf4p,netcdf4c,default</valid_values>
    <default_value>pnetcdf</default_value>
    <group>run_pio</group>
    <file>env_run.xml</file>
    <desc>pio io type</desc>
  </entry>

  <entry id="PIO_DEBUG_LEVEL">
    <type>integer</type>
    <default_value>0</default_value>
    <group>run_pio</group>
    <file>env_run.xml</file>
    <desc>pio debug level</desc>
  </entry>

  <entry id="PIO_BLOCKSIZE">
    <type>integer</type>
    <default_value>-1</default_value>
    <group>run_pio</group>
    <file>env_run.xml</file>
    <desc>pio blocksize for box decompositions</desc>
  </entry>

  <entry id="PIO_BUFFER_SIZE_LIMIT">
    <type>integer</type>
    <default_value>-1</default_value>
    <group>run_pio</group>
    <file>env_run.xml</file>
    <desc>pio buffer size limit for pnetcdf output</desc>
  </entry>

  <entry id="OCN_PIO_STRIDE">
    <type>integer</type>
    <default_value>-99</default_value>
    <group>run_pio</group>
    <file>env_run.xml</file>
    <desc>pio stride</desc>
  </entry>

  <entry id="OCN_PIO_REARRANGER">
    <type>integer</type>
    <default_value>-99</default_value>
    <group>run_pio</group>
    <file>env_run.xml</file>
    <desc>pio rearranger choice box=1, subset=2 </desc>
  </entry>

  <entry id="OCN_PIO_ROOT">
    <type>integer</type>
    <default_value>0</default_value>
    <group>run_pio</group>
    <file>env_run.xml</file>
    <desc>pio root processor</desc>
  </entry>

  <entry id="OCN_PIO_NUMTASKS">
    <type>integer</type>
    <default_value>-99</default_value>
    <group>run_pio</group>
    <file>env_run.xml</file>
    <desc>pio number of io tasks</desc>
  </entry>

  <entry id="OCN_PIO_TYPENAME">
    <type>char</type>
    <valid_values>nothing,netcdf,pnetcdf,netcdf4p,netcdf4c</valid_values>
    <default_value>nothing</default_value>
    <group>run_pio</group>
    <file>env_run.xml</file>
    <desc>pio io type</desc>
  </entry>

  <entry id="LND_PIO_STRIDE">
    <type>integer</type>
    <default_value>-99</default_value>
    <group>run_pio</group>
    <file>env_run.xml</file>
    <desc>pio stride</desc>
  </entry>

  <entry id="LND_PIO_REARRANGER">
    <type>integer</type>
    <default_value>-99</default_value>
    <group>run_pio</group>
    <file>env_run.xml</file>
    <desc>pio rearranger choice box=1, subset=2 </desc>
  </entry>

  <entry id="LND_PIO_ROOT">
    <type>integer</type>
    <default_value>-99</default_value>
    <group>run_pio</group>
    <file>env_run.xml</file>
    <desc>pio root processor</desc>
  </entry>

  <entry id="LND_PIO_NUMTASKS">
    <type>integer</type>
    <default_value>-99</default_value>
    <group>run_pio</group>
    <file>env_run.xml</file>
    <desc>pio number of io tasks</desc>
  </entry>

  <entry id="LND_PIO_TYPENAME">
    <type>char</type>
    <valid_values>nothing,netcdf,pnetcdf,netcdf4p,netcdf4c</valid_values>
    <default_value>nothing</default_value>
    <group>run_pio</group>
    <file>env_run.xml</file>
    <desc>pio io type</desc>
  </entry>

  <entry id="ROF_PIO_STRIDE">
    <type>integer</type>
    <default_value>-99</default_value>
    <group>run_pio</group>
    <file>env_run.xml</file>
    <desc>pio stride</desc>
  </entry>

  <entry id="ROF_PIO_REARRANGER">
    <type>integer</type>
    <default_value>-99</default_value>
    <group>run_pio</group>
    <file>env_run.xml</file>
    <desc>pio rearranger choice box=1, subset=2 </desc>
  </entry>

  <entry id="ROF_PIO_ROOT">
    <type>integer</type>
    <default_value>-99</default_value>
    <group>run_pio</group>
    <file>env_run.xml</file>
    <desc>pio root processor</desc>
  </entry>

  <entry id="ROF_PIO_NUMTASKS">
    <type>integer</type>
    <default_value>-99</default_value>
    <group>run_pio</group>
    <file>env_run.xml</file>
    <desc>pio number of io tasks</desc>
  </entry>

  <entry id="ROF_PIO_TYPENAME">
    <type>char</type>
    <valid_values>nothing,netcdf,pnetcdf,netcdf4p,netcdf4c</valid_values>
    <default_value>nothing</default_value>
    <group>run_pio</group>
    <file>env_run.xml</file>
    <desc>pio io type</desc>
  </entry>

  <entry id="ICE_PIO_STRIDE">
    <type>integer</type>
    <default_value>-99</default_value>
    <group>run_pio</group>
    <file>env_run.xml</file>
    <desc>pio stride</desc>
  </entry>

  <entry id="ICE_PIO_REARRANGER">
    <type>integer</type>
    <default_value>-99</default_value>
    <group>run_pio</group>
    <file>env_run.xml</file>
    <desc>pio rearranger choice box=1, subset=2 </desc>
  </entry>

  <entry id="ICE_PIO_ROOT">
    <type>integer</type>
    <default_value>-99</default_value>
    <group>run_pio</group>
    <file>env_run.xml</file>
    <desc>pio root processor</desc>
  </entry>

  <entry id="ICE_PIO_NUMTASKS">
    <type>integer</type>
    <default_value>-99</default_value>
    <group>run_pio</group>
    <file>env_run.xml</file>
    <desc>pio number of io tasks</desc>
  </entry>

  <entry id="ICE_PIO_TYPENAME">
    <type>char</type>
    <valid_values>nothing,netcdf,pnetcdf,netcdf4p,netcdf4c</valid_values>
    <default_value>nothing</default_value>
    <group>run_pio</group>
    <file>env_run.xml</file>
    <desc>pio io type</desc>
  </entry>

  <entry id="ATM_PIO_STRIDE">
    <type>integer</type>
    <default_value>-99</default_value>
    <group>run_pio</group>
    <file>env_run.xml</file>
    <desc>pio stride</desc>
  </entry>

  <entry id="ATM_PIO_REARRANGER">
    <type>integer</type>
    <default_value>-99</default_value>
    <group>run_pio</group>
    <file>env_run.xml</file>
    <desc>pio rearranger choice box=1, subset=2 </desc>
  </entry>

  <entry id="ATM_PIO_ROOT">
    <type>integer</type>
    <default_value>-99</default_value>
    <group>run_pio</group>
    <file>env_run.xml</file>
    <desc>pio root processor</desc>
  </entry>

  <entry id="ATM_PIO_NUMTASKS">
    <type>integer</type>
    <default_value>-99</default_value>
    <group>run_pio</group>
    <file>env_run.xml</file>
    <desc>pio number of io tasks, -99 value means inherit whatever the driver uses</desc>
  </entry>

  <entry id="ATM_PIO_TYPENAME">
    <type>char</type>
    <valid_values>nothing,netcdf,pnetcdf,netcdf4p,netcdf4c</valid_values>
    <default_value>nothing</default_value>
    <group>run_pio</group>
    <file>env_run.xml</file>
    <desc>pio io type</desc>
  </entry>

  <entry id="CPL_PIO_STRIDE">
    <type>integer</type>
    <default_value>-99</default_value>
    <group>run_pio</group>
    <file>env_run.xml</file>
    <desc>pio stride</desc>
  </entry>

  <entry id="CPL_PIO_REARRANGER">
    <type>integer</type>
    <default_value>-99</default_value>
    <group>run_pio</group>
    <file>env_run.xml</file>
    <desc>pio rearranger choice box=1, subset=2 </desc>
  </entry>

  <entry id="CPL_PIO_ROOT">
    <type>integer</type>
    <default_value>-99</default_value>
    <group>run_pio</group>
    <file>env_run.xml</file>
    <desc>pio root processor</desc>
  </entry>

  <entry id="CPL_PIO_NUMTASKS">
    <type>integer</type>
    <default_value>-99</default_value>
    <group>run_pio</group>
    <file>env_run.xml</file>
    <desc>pio number of io tasks</desc>
  </entry>

  <entry id="CPL_PIO_TYPENAME">
    <type>char</type>
    <valid_values>nothing,netcdf,pnetcdf,netcdf4p,netcdf4c</valid_values>
    <default_value>nothing</default_value>
    <group>run_pio</group>
    <file>env_run.xml</file>
    <desc>pio io type</desc>
  </entry>

  <entry id="GLC_PIO_STRIDE">
    <type>integer</type>
    <default_value>-99</default_value>
    <group>run_pio</group>
    <file>env_run.xml</file>
    <desc>pio stride</desc>
  </entry>

  <entry id="GLC_PIO_REARRANGER">
    <type>integer</type>
    <default_value>-99</default_value>
    <group>run_pio</group>
    <file>env_run.xml</file>
    <desc>pio rearranger choice box=1, subset=2 </desc>
  </entry>

  <entry id="GLC_PIO_ROOT">
    <type>integer</type>
    <default_value>-99</default_value>
    <group>run_pio</group>
    <file>env_run.xml</file>
    <desc>pio root processor</desc>
  </entry>

  <entry id="GLC_PIO_NUMTASKS">
    <type>integer</type>
    <default_value>-99</default_value>
    <group>run_pio</group>
    <file>env_run.xml</file>
    <desc>pio number of io tasks</desc>
  </entry>

  <entry id="GLC_PIO_TYPENAME">
    <type>char</type>
    <valid_values>nothing,netcdf,pnetcdf,netcdf4p,netcdf4c</valid_values>
    <default_value>nothing</default_value>
    <group>run_pio</group>
    <file>env_run.xml</file>
    <desc>pio io type</desc>
  </entry>

  <entry id="WAV_PIO_STRIDE">
>>>>>>> 3ad0cf66
    <type>integer</type>
    <group>run_pio</group>
    <file>env_run.xml</file>
    <desc>
     stride in compute comm of io tasks for each component, if this value is -99 it will
     be computed based on PIO_NUMTASKS and number of compute tasks
    </desc>
    <values>
      <value component="ATM"></value>
      <value component="CPL"></value>
      <value component="OCN"></value>
      <value component="WAV"></value>
      <value component="GLC"></value>
      <value component="ICE"></value>
      <value component="ROF"></value>
      <value component="LND"></value>
      <value component="ESP"></value>
    </values>
  </entry>

  <entry id="PIO_REARRANGER">
    <type>integer</type>
    <valid_values>1,2</valid_values>
    <group>run_pio</group>
    <file>env_run.xml</file>
    <desc>pio rearranger choice box=1, subset=2 </desc>
    <values>
      <value>$PIO_VERSION</value>
      <value component="ATM"></value>
      <value component="CPL"></value>
      <value component="OCN"></value>
      <value component="WAV"></value>
      <value component="GLC"></value>
      <value component="ICE"></value>
      <value component="ROF"></value>
      <value component="LND"></value>
      <value component="ESP"></value>
    </values>
  </entry>

  <entry id="PIO_ROOT">
    <type>integer</type>
    <group>run_pio</group>
    <file>env_run.xml</file>
    <desc>pio root processor relative to component root</desc>
    <values>
      <value component="ATM">1</value>
      <value component="CPL">1</value>
      <value component="OCN">1</value>
      <value component="WAV">1</value>
      <value component="GLC">1</value>
      <value component="ICE">1</value>
      <value component="ROF">1</value>
      <value component="LND">1</value>
      <value component="ESP">1</value>
    </values>
  </entry>

  <entry id="PIO_NUMTASKS">
    <type>integer</type>
    <group>run_pio</group>
    <file>env_run.xml</file>
    <desc>
      pio number of io tasks, if this value is -99 it will be computed based on PIO_STRIDE and
      number of tasks
    </desc>
    <values>
      <value component="ATM">-99</value>
      <value component="CPL">-99</value>
      <value component="OCN">-99</value>
      <value component="WAV">-99</value>
      <value component="GLC">-99</value>
      <value component="ICE">-99</value>
      <value component="ROF">-99</value>
      <value component="LND">-99</value>
      <value component="ESP">-99</value>
    </values>
  </entry>

  <!-- ===================================================================== -->
  <!-- definitions testing -->
  <!-- ===================================================================== -->

  <entry id="NAME">
    <type>char</type>
    <default_value>UNSET</default_value>
    <group>test</group>
    <file>env_test.xml</file>
    <desc>Test type name</desc>
  </entry>

  <entry id="DESC">
    <type>char</type>
    <default_value>UNSET</default_value>
    <group>test</group>
    <file>env_test.xml</file>
    <desc>Test type descriptor</desc>
  </entry>

  <entry id="TESTCASE">
    <type>char</type>
    <default_value>UNSET</default_value>
    <group>test</group>
    <file>env_test.xml</file>
    <desc>Testcase short name</desc>
  </entry>

  <entry id="CASEBASEID">
    <type>char</type>
    <default_value>UNSET</default_value>
    <group>test</group>
    <file>env_test.xml</file>
    <desc>Case base ID</desc>
  </entry>

  <entry id="IS_FIRST_RUN">
    <type>logical</type>
    <valid_values>TRUE,FALSE</valid_values>
    <default_value>TRUE</default_value>
    <group>test</group>
    <file>env_test.xml</file>
    <desc>Is first run of test</desc>
  </entry>

  <entry id="TEST_ARGV">
    <type>char</type>
    <default_value>UNSET</default_value>
    <group>test</group>
    <file>env_test.xml</file>
    <desc>Arguments supplied to create_test</desc>
  </entry>

  <entry id="TEST_TESTID">
    <type>char</type>
    <default_value>UNSET</default_value>
    <group>test</group>
    <file>env_test.xml</file>
    <desc>supplied or computed test id</desc>
  </entry>

  <entry id="TEST_MEMLEAK_TOLERANCE">
    <type>real</type>
    <default_value>0.10</default_value>
    <group>test</group>
    <file>env_test.xml</file>
    <desc>Expected relative memory usage growth for test</desc>
  </entry>

  <entry id="GENERATE_BASELINE">
    <type>logical</type>
    <valid_values>TRUE,FALSE</valid_values>
    <default_value>FALSE</default_value>
    <group>test</group>
    <file>env_test.xml</file>
    <desc>Whether to generate a baseline</desc>
  </entry>

  <entry id="COMPARE_BASELINE">
    <type>logical</type>
    <valid_values>TRUE,FALSE</valid_values>
    <default_value>FALSE</default_value>
    <group>test</group>
    <file>env_test.xml</file>
    <desc>Whether to compare the baseline</desc>
  </entry>

  <entry id="BASEGEN_CASE">
    <type>char</type>
    <default_value>UNSET</default_value>
    <group>test</group>
    <file>env_test.xml</file>
    <desc>The tagname we are comparing baselines against</desc>
  </entry>

  <entry id="BASECMP_CASE">
    <type>char</type>
    <default_value>UNSET</default_value>
    <group>test</group>
    <file>env_test.xml</file>
    <desc>The tagname we are comparing baselines against</desc>
  </entry>

  <entry id="BASELINE_ROOT">
    <type>char</type>
    <default_value>/UNSET</default_value>
    <group>test</group>
    <file>env_test.xml</file>
    <desc>The directory where baselines are stored</desc>
  </entry>

  <entry id="BASELINE_NAME_GEN">
    <type>char</type>
    <default_value>UNSET</default_value>
    <group>test</group>
    <file>env_test.xml</file>
    <desc>The tagname we are generating baselines for</desc>
  </entry>

  <entry id="BASELINE_NAME_CMP">
    <type>char</type>
    <default_value>UNSET</default_value>
    <group>test</group>
    <file>env_test.xml</file>
    <desc>The tagname we are comparing baselines against</desc>
  </entry>

  <entry id="CLEANUP">
    <type>logical</type>
    <valid_values>TRUE,FALSE</valid_values>
    <default_value>FALSE</default_value>
    <group>test</group>
    <file>env_test.xml</file>
    <desc>Whether to clean the test after it is built/run</desc>
  </entry>

  <entry id="CCSM_CPRNC">
    <type>char</type>
    <default_value>UNSET</default_value>
    <group>test</group>
    <file>env_test.xml</file>
    <desc>standard full pathname of the cprnc executable</desc>
  </entry>

  <entry id="USER_MODS_FULLPATH">
    <type>char</type>
    <default_value>UNSET</default_value>
    <group>user_mods</group>
    <file>env_case.xml</file>
    <desc>path to user mods under TESTS_MODS_DIR or USER_MODS_DIR</desc>
  </entry>

  <!-- ===================================================================== -->
  <!-- component coupling options and frequencies -->
  <!-- ===================================================================== -->

<<<<<<< HEAD
=======
  <entry id="CPL_SEQ_OPTION">
    <type>char</type>
    <valid_values>CESM1_ORIG,CESM1_ORIG_TIGHT,CESM1_MOD,CESM1_MOD_TIGHT,RASM_OPTION1,RASM_OPTION2</valid_values>
    <default_value>CESM1_MOD_TIGHT</default_value>
    <values>
      <value compset="_DATM.*_DOCN%SOM"          >CESM1_MOD</value>
      <value compset="_POP2"                     >CESM1_MOD</value>
      <value compset="_DATM.*_DLND.*_DICE.*_DOCN">CESM1_MOD</value>
      <value compset="_XATM.*_XLND.*_XICE.*_XOCN">CESM1_MOD</value>
      <value compset="_SOCN"                     >CESM1_MOD</value>
      <value compset="_MPASO"                    >CESM1_MOD</value>
      <value compset="_MPASCICE.*_MPASO"         >RASM_OPTION1</value>
    </values>
    <group>run_coupling</group>
    <file>env_run.xml</file>
    <desc>
      Coupler sequencing option. This is used to set the driver namelist variable cpl_seq_option.
      CESM1_ORIG is the cesm1.1 implementation.
      CESM1_MOD includes a cesm1.3 mod that swaps ocean merging and atm/ocn flux
      computation.
      RASM_OPTION1 runs prep ocean before the ocean coupling reducing
      most of the lags and field inconsistency but still allowing the ocean to run
      concurrently with the ice and atmosphere.
      RASM_OPTION2 is similar to RASM_OPTION1
      but sequences the ice model, prep ocean and ocean model in that order.  The
      ocean model loses some of the concurrency with the ice model.
      CESM1_ORIG_TIGHT and CESM1_MOD_TIGHT are consistent with the old variables
      ocean_tight_coupling = true in the driver.  That namelist is gone and the
      cpl_seq_option flags take it's place.
      TIGHT coupling makes no sense with the OPTION5 and OPTION6 flags.
    </desc>
  </entry>

>>>>>>> 3ad0cf66
  <entry id="CPL_I2O_PER_CAT">
    <type>logical</type>
    <valid_values>TRUE,FALSE</valid_values>
    <default_value>FALSE</default_value>
    <group>run_coupling</group>
    <file>env_run.xml</file>
    <desc>determine if per ice thickness category fields are passed from ice to ocean - DO NOT EDIT (set by POP build-namelist)</desc>
  </entry>

<<<<<<< HEAD
=======
  <entry id="CCSM_BGC">
    <type>char</type>
    <valid_values>none,CO2A,CO2B,CO2C,CO2_DMSA</valid_values>
    <default_value>none</default_value>
    <values>
      <value compset="_CAM\d+"     >CO2A</value>
      <value compset="_DATM"    >none</value>
      <value compset="_BGC%BPRP">CO2C</value>
      <value compset="_BGC%BDRD">CO2C</value>
      <value compset="HIST.*_DATM%(QIA|CRU)">CO2A</value>
      <value compset="20TR.*_DATM%(QIA|CRU)">CO2A</value>
      <value compset="RCP.*_DATM%(QIA|CRU)" >CO2A</value>
    </values>
    <group>run_coupling</group>
    <file>env_run.xml</file>
    <desc>Flag to turn on new fields in coupling.
    If the value is not none, the coupler is compiled so that optional
    BGC related fields are exchanged between component models.
    </desc>
  </entry>

  <entry id="NCPL_BASE_PERIOD">
    <type>char</type>
    <valid_values>hour,day,year,decade</valid_values>
    <group>run_coupling</group>
    <file>env_run.xml</file>
    <default_value>day</default_value>
    <values>
      <value compset="_DLND.*_CISM\d">year</value>
      <value compset="_DLND.*_MPASLI">year</value>
      <value compset="_SLND.*SOCN.*_MPASLI">day</value>
      <value compset="_MPASO"       >hour</value>
      <value compset="_DATM.*_SLND.*MPASO.*_MPASLI">day</value>
      <value compset="_CAM.*_CLM.*MPASO">day</value>
      <value compset="_CAM.*_CLM.*MPASO" grid="a%ne11np4">day</value>
      <value compset="_CAM.*_CLM.*MPASO" grid="a%ne120np4">day</value>
    </values>
    <desc>Base period associated with NCPL coupling frequency.
    This xml variable is only used to set the driver namelist variables,
    atm_cpl_dt, lnd_cpl_dt, ocn_cpl_dt, ice_cpl_dt, glc_cpl_dt, rof_cpl_dt, wav_cpl_dt, and esp_dt.</desc>
  </entry>

  <entry id="ATM_NCPL">
    <type>integer</type>
    <default_value>48</default_value>
    <values>
      <value compset="_SATM">48</value>
      <value compset="_XATM">48</value>
      <value compset="_CAM.*">48</value>
      <value compset="_DATM">48</value>
      <value compset="_CAM\d+%WCBC">144</value>
      <value compset="_CAM\d+%WCMX">288</value>
      <value compset="_CAM\d+%WCXI">288</value>
      <value compset="_CAM%ADIAB">48</value>
      <value compset="_CAM%IDEAL">48</value>
      <value compset="_DATM%COPYALL_NPS">72</value>
      <value compset="_DATM.*_CLM">48</value>
      <value compset="_DATM.*_DICE.*_POP2">4</value>
      <value compset="_DATM.*_SLND.*_CICE.*_POP2">24</value>
      <value compset="_DATM.*_CICE.*_DOCN">24</value>
      <value compset="_DATM.*_DOCN%US20">24</value>
      <value compset="_MPASO">1</value>
      <value compset="_DLND.*_MPASLI">1</value>
      <value compset="_SLND.*SOCN.*_MPASLI">1</value>
      <value compset="_DATM.*_SLND.*MPASO.*_MPASLI">24</value>
      <value compset="_CAM.*_CLM.*MPASO">48</value>
      <value compset="_CAM.*_CLM.*MPASO" grid="a%ne11np4">12</value>
      <value compset="_CAM.*_CLM.*MPASO" grid="a%ne120np4">96</value>
      <value compset=".+" grid="a%0.23x0.31">96</value>
      <value compset=".+" grid="a%ne4np4">12</value>
      <value compset=".+" grid="a%ne11np4">12</value>
      <value compset=".+" grid="a%ne60np4">96</value>
      <value compset=".+" grid="a%ne120np4">96</value>
      <value compset=".+" grid="a%ne240np4">144</value>
      <value compset=".+" grid="a%ne0np4_arm_x8v3" >144</value>
      <value compset=".+" grid="a%ne0np4_conus_x4v1" >96</value>
      <value compset=".+" grid="a%ne0np4_svalbard_x8v1" >144</value>
      <value compset=".+" grid="a%ne0np4_sooberingoa_x4x8v1" >144</value>
      <value compset=".+" grid="a%T42">72</value>
      <value compset=".+" grid="a%T85">144</value>
      <value compset=".+" grid="a%T341">288</value>
      <value compset=".+" grid="1x1">48</value>
      <value compset=".+" grid="1x1_urbanc">48</value>
      <value compset=".+" grid="1x1_mexico">24</value>
      <value compset=".+" grid="1x1_vancou">24</value>
      <value compset="_DLND.*_CISM\d">1</value>
      <value compset="_DATM.*_DICE.*_POP2.*_WW3">4</value>
      <value compset="_DATM.*_DICE.*_POP2.*_DWAV">4</value>
    </values>
    <group>run_coupling</group>
    <file>env_run.xml</file>
    <desc>Number of atm coupling intervals per NCPL_BASE_PERIOD.
    This is used to set the driver namelist atm_cpl_dt, equal to basedt/ATM_NCPL,
    where basedt is equal to NCPL_BASE_PERIOD in seconds.</desc>
  </entry>

  <entry id="LND_NCPL">
    <type>integer</type>
    <default_value>$ATM_NCPL</default_value>
    <values>
      <value compset="_DLND.*_CISM\d">1</value>
      <value compset="_DLND.*_MPASLI">1</value>
      <value compset="_SLND.*SOCN.*_MPASLI">1</value>
      <value compset="_DATM.*_SLND.*MPASO.*_MPASLI">24</value>
      <value compset="_CAM.*_CLM.*MPASO">48</value>
      <value compset="_CAM.*_CLM.*MPASO" grid="a%ne11np4">12</value>
      <value compset="_CAM.*_CLM.*MPASO" grid="a%ne120np4">96</value>
    </values>
    <group>run_coupling</group>
    <file>env_run.xml</file>
    <desc>Number of land coupling intervals per NCPL_BASE_PERIOD.
    This is used to set the driver namelist atm_cpl_dt, equal to basedt/LND_NCPL,
    where basedt is equal to NCPL_BASE_PERIOD in seconds.</desc>
  </entry>

  <entry id="ICE_NCPL">
    <type>integer</type>
    <default_value>$ATM_NCPL</default_value>
    <values>
      <value compset="_DLND.*_CISM\d">1</value>
      <value compset="_DLND.*_MPASLI">1</value>
      <value compset="_SLND.*SOCN.*_MPASLI">1</value>
      <value compset="_DATM.*_SLND.*MPASO.*_MPASLI">24</value>
      <value compset="_CAM.*_CLM.*MPASO">48</value>
      <value compset="_CAM.*_CLM.*MPASO" grid="a%ne11np4">12</value>
      <value compset="_CAM.*_CLM.*MPASO" grid="a%ne120np4">96</value>
    </values>
    <group>run_coupling</group>
    <file>env_run.xml</file>
    <desc>Number of ice coupling intervals per NCPL_BASE_PERIOD.
    This is used to set the driver namelist ice_cpl_dt, equal to basedt/ICE_NCPL
    where basedt is equal to NCPL_BASE_PERIOD in seconds.</desc>
  </entry>

  <entry id="OCN_NCPL">
    <type>integer</type>
    <default_value>$ATM_NCPL</default_value>
    <values>
      <value compset="_POP2">1</value>
      <value compset="_POP2" grid="oi%tx0.1v2">4</value>
      <value compset="_DATM.*_CLM4.*_SICE.*_SOCN">1</value>
      <value compset="_DATM.*_DLND.*_DICE.*_DOCN.*_SWAV">1</value>
      <value compset="_DATM.*_DLND.*_DICE.*_DOCN.*_DWAV">1</value>
      <value compset="_XATM.*_XLND.*_XICE.*_XOCN">1</value>
      <value compset="_DATM.*_CLM4.*_SICE.*_SOCN">1</value>
      <value compset="_SATM.*_SLND.*_SICE.*_SOCN">1</value>
      <value compset="_DLND.*_CISM\d">1</value>
      <value compset="_DLND.*_MPASLI">1</value>
      <value compset="_SLND.*SOCN.*_MPASLI">1</value>
      <value compset="_DATM.*_SLND.*MPASO.*_MPASLI">24</value>
      <value compset="_CAM.*_CLM.*MPASO">48</value>
      <value compset="_CAM.*_CLM.*MPASO" grid="a%ne11np4">12</value>
      <value compset="_CAM.*_CLM.*MPASO" grid="oi%oRRS18to6">48</value>
      <value compset="_CAM.*_CLM.*MPASO" grid="oi%oRRS15to5">96</value>
    </values>
    <group>run_coupling</group>
    <file>env_run.xml</file>
    <desc>Number of ocn coupling intervals per NCPL_BASE_PERIOD.
    Thisn is used to set the driver namelist ocn_cpl_dt, equal to basedt/OCN_NCPL
    where basedt is equal to NCPL_BASE_PERIOD in seconds.</desc>
  </entry>

  <entry id="GLC_NCPL">
    <type>integer</type>
    <default_value>1</default_value>
    <values>
      <value compset="_DLND.*_CISM\d">1</value>
      <value compset="_DLND.*_MPASLI">1</value>
      <value compset="_SLND.*SOCN.*_MPASLI">1</value>
      <value compset="_DATM.*_SLND.*MPASO.*_MPASLI">1</value>
      <value compset="_CAM.*_CLM.*MPASO">1</value>
      <value compset="_CAM.*_CLM.*MPASO" grid="a%ne11np4">1</value>
      <value compset="_CAM.*_CLM.*MPASO" grid="a%ne120np4">1</value>
    </values>
    <group>run_coupling</group>
    <file>env_run.xml</file>
    <desc>Number of glc coupling intervals per NCPL_BASE_PERIOD.</desc>
  </entry>

  <entry id="ROF_NCPL">
    <type>integer</type>
    <default_value>8</default_value>
    <values>
      <value compset=".+" grid="a%ne4np4">6</value>
      <value compset=".+" grid="a%ne11np4">6</value>
      <value compset="_DATM.*_POP2.*_DROF">$ATM_NCPL</value>
      <value compset="_DATM.*_MPASO"           >$ATM_NCPL</value>
      <value compset="_DATM.*_DOCN%SOM">$ATM_NCPL</value>
      <value compset="_DATM.*_DLND.*_DICE.*_DOCN">$ATM_NCPL</value>
      <value compset="_XATM.*_XLND.*_XICE.*_XOCN">$ATM_NCPL</value>
      <value compset="_DLND.*_CISM\d">1</value>
      <value compset="_DLND.*_MPASLI">1</value>
      <value compset="_SLND.*SOCN.*_MPASLI">1</value>
      <value compset="_DATM.*_SLND.*MPASO.*_MPASLI">24</value>
      <value compset="_CAM.*_CLM.*MPASO">8</value>
      <value compset="_CAM.*_CLM.*MPASO" grid="a%ne11np4">4</value>
      <value compset="_CAM.*_CLM.*MPASO" grid="a%ne120np4">8</value>
    </values>
    <group>run_coupling</group>
    <file>env_run.xml</file>
    <desc>Number of rof coupling intervals per NCPL_BASE_PERIOD.
    This is used to set the driver namelist rof_cpl_dt, equal to basedt/ROF_NCPL
    where basedt is equal to NCPL_BASE_PERIOD in seconds.</desc>
  </entry>

  <entry id="WAV_NCPL">
    <type>integer</type>
    <default_value>$ATM_NCPL</default_value>
    <group>run_coupling</group>
    <file>env_run.xml</file>
    <desc>Number of wav coupling intervals per NCPL_BASE_PERIOD.
    This is used to set the driver namelist wav_cpl_dt, equal to basedt/WAV_NCPL
    where basedt is equal to NCPL_BASE_PERIOD in seconds.</desc>
  </entry>


  <!-- Logic for CPL_ALBAV should be reworked to depend on datm forcing rather
       than compset: see https://github.com/ESMCI/cime/issues/120 -->
  <entry id="CPL_ALBAV">
    <type>logical</type>
    <valid_values>true,false</valid_values>
    <default_value>false</default_value>
    <values>
      <value compset="DATM.+POP\d">true</value>
      <value compset="DATM.*_MPASO">true</value>
      <value compset="DATM.+DOCN%IAF">true</value>
    </values>
    <group>run_component_cpl</group>
    <file>env_run.xml</file>
    <desc>
      Only used for compsets with DATM and POP (currently C, G and J):
      If true, compute albedos to work with daily avg SW down
      If false (default), albedos are computed with the assumption that downward
      solar radiation from the atm component has a diurnal cycle and zenith-angle
      dependence. This is normally the case when using an active atm component
      If true, albedos are computed with the assumption that downward
      solar radiation from the atm component is a daily average quantity and
      does not have a zenith-angle dependence. This is often the case when
      using a data atm component. Only used for compsets with DATM and POP (currently C, G and J).
      NOTE: This should really depend on the datm forcing and not the compset per se.
      So, for example, whether it is set in a J compset should depend on
      what datm forcing is used.
    </desc>
  </entry>

  <entry id="CPL_EPBAL">
    <type>char</type>
    <valid_values>off,ocn</valid_values>
    <default_value>off</default_value>
    <values>
      <value compset="DATM.+POP\d">ocn</value>
    </values>
    <group>run_component_cpl</group>
    <file>env_run.xml</file>
    <desc>
      Only used for compsets with DATM and POP (currently C, G and J):
      If ocn, ocn provides EP balance factor for precipitation.
      Provides EP balance factor for precip for POP. A factor computed by
      POP is applied to precipitation so that precipitation balances
      evaporation and ocn global salinity does not drift. This is intended
      for use when coupling POP to a DATM. Only used for C, G and J compsets.
      Default is off
    </desc>
  </entry>

>>>>>>> 3ad0cf66
  <!-- ===================================================================== -->
  <!-- history / restart frequencies -->
  <!-- ===================================================================== -->

  <entry id="HIST_OPTION">
    <type>char</type>
    <valid_values></valid_values>
    <default_value>never</default_value>
    <group>run_drv_history</group>
    <file>env_run.xml</file>
    <desc>Sets driver snapshot history file frequency (like REST_OPTION)</desc>
  </entry>

  <entry id="HIST_N">
    <type>integer</type>
    <valid_values></valid_values>
    <default_value>-999</default_value>
    <group>run_drv_history</group>
    <file>env_run.xml</file>
    <desc>Sets driver snapshot history file frequency (like REST_N)
    </desc>
  </entry>

  <entry id="HIST_DATE">
    <type>integer</type>
    <valid_values></valid_values>
    <default_value>-999</default_value>
    <group>run_drv_history</group>
    <file>env_run.xml</file>
    <desc>yyyymmdd format, sets coupler snapshot history date (like REST_DATE)</desc>
  </entry>

<<<<<<< HEAD
=======
  <entry id="AVGHIST_OPTION">
    <type>char</type>
    <valid_values></valid_values>
    <default_value>never</default_value>
    <values>
      <value compset="_DOCN%IAF">nmonths</value>
    </values>
    <group>run_drv_history</group>
    <file>env_run.xml</file>
    <desc>Sets driver average history file frequency (like REST_OPTION)</desc>
  </entry>

  <entry id="AVGHIST_N">
    <type>char</type>
    <valid_values></valid_values>
    <default_value>-999</default_value>
    <values>
      <value compset="_DOCN%IAF">1</value>
    </values>
    <group>run_drv_history</group>
    <file>env_run.xml</file>
    <desc>Sets driver average history file frequency (like REST_N)</desc>
  </entry>

  <entry id="AVGHIST_DATE">
    <type>integer</type>
    <valid_values></valid_values>
    <default_value>-999</default_value>
    <group>run_drv_history</group>
    <file>env_run.xml</file>
    <desc>yyyymmdd format, sets driver average history date (like REST_DATE)</desc>
  </entry>

  <entry id="BUDGETS">
    <type>logical</type>
    <valid_values>TRUE,FALSE</valid_values>
    <default_value>FALSE</default_value>
    <values>
      <value compset="DATM.*_POP\d"    >TRUE</value>
      <value compset="CAM.*_POP\d"     >TRUE</value>
      <value compset="CAM.*_DOCN%SOM">TRUE</value>
    </values>
    <group>run_budgets</group>
    <file>env_run.xml</file>
    <desc>logical that turns on diagnostic budgets for driver</desc>
  </entry>

  <entry id="CCSM_CO2_PPMV">
    <type>real</type>
    <valid_values></valid_values>
    <default_value>379.000</default_value>
    <values>
      <value compset="^1850"					>284.7</value>
      <value compset="^HIST.+BGC%BPRP"				>284.7</value>
      <value compset="^20TR.+BGC%BPRP"				>284.7</value>
      <value compset="^HIST_CAM4%FCHM"				>0.000001</value>
      <value compset="^20TR_CAM4%FCHM"				>0.000001</value>
      <value compset="^2000"					>367.0</value>
      <value compset="^1850.+DATM%NYF"				>379.000</value>
      <value compset="^1850.+DATM%NYF.*_POP2%ECO"		>284.7</value>
      <value compset="^2000.+DATM%NYF"				>379.000</value>
      <value compset="^2000.+DATM%IAF"				>379.000</value>
      <value compset="^HIST.+DATM"				>367.0</value>
      <value compset="^20TR.+DATM"				>367.0</value>
      <value compset="^4804.+DATM"				>367.0</value>
      <value compset="^RCP2.+DATM"				>367.0</value>
      <value compset="^RCP4.+DATM"				>367.0</value>
      <value compset="^RCP6.+DATM"				>367.0</value>
      <value compset="^RCP8.+DATM"				>367.0</value>
      <value compset="^2000.+XATM"				>379.000</value>
      <value compset="^HIST.+CAM"				>0.000001</value>
      <value compset="^20TR.+CAM"				>0.000001</value>
      <value compset="^5505.+CAM"				>0.000001</value>
      <value compset="^RCP2.+CAM"				>0.000001</value>
      <value compset="^RCP4.+CAM"				>0.000001</value>
      <value compset="^RCP6.+CAM"				>0.000001</value>
      <value compset="^RCP8.+CAM"				>0.000001</value>
      <value compset="^2013.+CAM"				>0.000001</value>
      <value compset="^GEOS.+CAM"				>0.000001</value>
      <value compset="^AMIP.+CAM"				>0.000001</value>
      <value compset="^AR95"					>368.9</value>
      <value compset="^AR97"					>368.9</value>
      <value compset="^2003"					>367.0</value>
      <value compset="^1850.+AV1C"				>284.725</value>
      <value compset="^20TR.+AV1C"				>284.725</value>
      <value compset="^2000.+AV1C-03"				>368.865</value>
      <value compset="^2000.+AV1C-04"				>368.865</value>
      <value compset="^2000.+AV1C-04P"				>368.865</value>
      <value compset="^2000.+AV1C-04P2"				>368.865</value>
      <value compset="^2000.+AV1C-L"				>368.865</value>
      <!-- Override values based on CAM (WACCM) chemistry -->
      <value compset="CAM[45]%W"				>0.000001</value>
      <value compset="CAM[45]%SSOA"				>0.000001</value>
      <!-- Mariana's fix to allow isotopes to get the proper CO2 value -->
      <value compset="CAM[45]%WISOall"				>284.7</value>
      <value compset="^2000.+CAM[45]%WCSC"			>368.9</value>
      <value compset="^2000.+CAM[45]%MOZM"			>0.000001</value>
      <value compset="^2000.+CAM[45]%MMOS"			>0.000001</value>
      <value compset="^2000.+CAM[45]%TMOZ"			>0.000001</value>
      <value compset="^2000.+CAM[45]%SMA3"			>0.000001</value>
      <value compset="^2000.+CAM[45]%SMA7"			>0.000001</value>
      <value compset="^2000.+CAM[45]%SSOA"			>0.000001</value>
    </values>
    <group>run_co2</group>
    <file>env_run.xml</file>
    <desc>This set the namelist values of CO2 ppmv for CAM and CLM. This variables is
      introduced to coordinate this value among multiple components.</desc>
  </entry>

  <entry id="FLDS_WISO">
    <type>logical</type>
    <valid_values>TRUE,FALSE</valid_values>
    <default_value>FALSE</default_value>
    <values>
      <value compset="%WISO"    >TRUE</value>
      <value compset="%ISO"     >TRUE</value>
    </values>
    <group>run_flags</group>
    <file>env_run.xml</file>
    <desc>Turn on the passing of water isotope fields through the coupler</desc>
  </entry>

  <entry id="DRV_THREADING">
    <type>logical</type>
    <valid_values>TRUE,FALSE</valid_values>
    <default_value>TRUE</default_value>
    <group>run_flags</group>
    <file>env_run.xml</file>
    <desc>Turns on component varying thread control in the driver.
    Used to set the driver namelist variable "drv_threading".</desc>
  </entry>

>>>>>>> 3ad0cf66
  <entry id="CPL_DECOMP">
    <type>integer</type>
    <valid_values>0,1,2,3,4,5,6</valid_values>
    <default_value>0</default_value>
    <group>run_flags</group>
    <file>env_run.xml</file>
    <desc>Coupler decomposition option.</desc>
  </entry>

  <entry id="INFO_DBUG">
    <type>integer</type>
    <valid_values>0,1,2,3</valid_values>
    <default_value>1</default_value>
    <group>run_flags</group>
    <file>env_run.xml</file>
    <desc>level of debug output, 0=minimum, 1=normal, 2=more, 3=too much</desc>
  </entry>

<<<<<<< HEAD
=======
  <entry id="SCIENCE_SUPPORT">
    <type>char</type>
    <valid_values>on, off</valid_values>
    <default_value>off</default_value>
    <group>case_def</group>
    <file>env_case.xml</file>
    <desc>If set to off, this component set/ grid specification is not scientifically supported.
    If set to on, this component set/ grid specification is scientifically supported</desc>
  </entry>

  <entry id="CCSM_CCOST">
    <type>integer</type>
    <valid_values></valid_values>
    <default_value>0</default_value>
    <values>
      <!-- estimated cost (used only for development purposes) -->
      <value compset="_DATM.*_DLND.*_DICE.*_DOCN.*_DROF.*_SGLC_SWAV"		>-3</value> <!-- A -->
      <value compset="_DATM.*_DICE.*_DOCN.*_WW3"				>-3</value> <!-- A_WAV -->
      <value compset="_DATM.*_SLND.*_DICE.*_POP2_DROF.*_SGLC_SWAV"		>-1</value> <!-- C -->
      <value compset="_DATM.*_SLND.*_DICE.*_POP2%ECO_DROF.*_SGLC_SWAV"		> 1</value> <!-- CECO -->
      <value compset="_DATM.*_SLND.*_CICE.*_DOCN%SOM_DROF.*_SGLC_SWAV"		> 1</value> <!-- D -->
      <value compset="_DATM.*_SLND.*_CICE.*_POP2_DROF.*_SGLC_SWAV"		>-1</value> <!-- G,H -->
      <value compset="_DATM.*_SLND.*_CICE.*_POP2%ECO_DROF.*_SGLC_SWAV"		> 1</value> <!-- GECO -->
      <value compset="_DATM.*_CLM.*_SICE_SOCN_RTM.*_SGLC_SWAV"			>-2</value> <!-- I -->
      <value compset="_DATM.*_CLM.*_SICE_SOCN_MOSART.*_SGLC_SWAV"               >-2</value> <!-- IM -->
      <value compset="_SATM_DLND.*_SICE_SOCN_SROF_CISM_SWAV"			>-5</value> <!-- TG -->
      <value compset="_SATM_DLND.*_SICE_SOCN_RTM.*_SGLC_SWAV"			>-5</value> <!-- U -->
      <value compset="_SATM_SLND_SICE_SOCN_SROF_SGLC_SWAV"			>-6</value> <!-- U -->
      <value compset="_CAM4.*_CLM.*_CICE.*_DOCN.*_DROF.*_SGLC_SWAV"		>0</value>  <!-- E -->
      <value compset="_CAM4.*_CLM.*_CICE.*_DOCN.*_RTM.*_SGLC_SWAV"		>0</value>  <!-- F -->
      <value compset="_CAM4.*_CLM.*_DICE.*_DOCN.*_RTM.*_SGLC_SWAV"		>0</value>  <!-- K -->
      <value compset="_CAM4.*_DLND.*_DICE.*_DOCN.*_SROF_SGLC_SWAV"		>0</value>  <!-- L -->
      <value compset="_CAM4%TMOZ.*_CLM.*_CICE_DOCN.*_RTM.*_SGLC_SWAV"		>1</value>  <!-- FMOZ -->
      <value compset="GEOS_CAM4%TBAM.*_CLM.*_CICE_DOCN.*_RTM.*_SGLC_SWAV"	>3</value>  <!-- FSDBAM -->
      <value compset="_CAM5"							>1</value>
      <value compset="_CAM[45]%W"						>3</value>
      <value compset="_CAM[45]%WCSC"						>1</value>
      <value compset="_CAM5%MOZM"						>3</value>
      <value compset="_CAM4%MOZS"						>3</value>
      <value compset="_CAM4%SMA[37]"						>3</value>
      <value compset="_CAM4%SSOA"						>3</value>
      <value compset="_CAM4%TMOZ"						>1</value>
      <value compset="_CAM4.*_BGC%BDRD"						>2</value>
      <value compset="_CAM4.*_BGC%BPRP"						>2</value>
      <value compset="CAM.*_CLM.*_CICE.*_POP2%DAR.*_RTM_SGLC_SWAV"		>2</value> <!-- BDAR -->
      <value compset="DATM.*_DLND.*_DICE.*_POP2%DAR.*_RTM_SGLC_SWAV"		>1</value> <!-- CDAR -->
      <value compset="DATM.*_DLND.*_CICE.*_POP2%DAR.*_RTM_SGLC_SWAV"		>1</value> <!-- GDAR -->
    </values>
    <group>case_cost</group>
    <file>env_case.xml</file>
    <desc>2**n relative cost of compset where B is 1 (DO NOT EDIT)</desc>
  </entry>

  <entry id="GLC_NEC">
    <type>integer</type>
    <valid_values>0,1,3,5,10,36</valid_values>
    <default_value>10</default_value>
    <values>
      <value compset="_SGLC">0</value>
    </values>
    <group>run_glc</group>
    <file>env_run.xml</file>
    <desc>Glacier model number of elevation classes, 0 implies no glacier land unit in clm
    Used by both CLM and CISM (even if CISM is not running, and only SGLC is used).</desc>
  </entry>

>>>>>>> 3ad0cf66
  <entry id="CLM_USE_PETSC">
    <type>logical</type>
    <valid_values>TRUE,FALSE</valid_values>
    <default_value>FALSE</default_value>
    <group>build_component_clm</group>
    <file>env_build.xml</file>
    <desc>TRUE implies CLM is built with support for the PETSc
      library. The Variably Saturated Flow Model (VSFM) solver in CLM
      uses the PETSc library. In order to use the VSFM solver, CLM
      must be built with PETSc support and linking to PETSc must occur
      when building the ACME executable. This occurs if this variable
      is set to TRUE. Note that is only available on a limited set of
      machines/compilers.</desc>
  </entry>

<<<<<<< HEAD
  <entry id="MPASLI_CONFIG_OPTS">
    <type>char</type>
    <valid_values></valid_values>
    <default_value></default_value>
    <group>build_component_mpasli</group>
    <file>env_build.xml</file>
    <desc>MPASLI configure options. Currently not used</desc>
  </entry>

  <entry id="MPASLI_USE_ALBANY">
    <type>logical</type>
    <valid_values>TRUE,FALSE</valid_values>
    <default_value>FALSE</default_value>
    <group>build_component_mpasli</group>
    <file>env_build.xml</file>
    <desc>TRUE implies MPASLI is built with support for the Albany
      library The first-order velocity solver in MPASLI uses the
      Albany library.  In order to use that velocity solver, MPASLI
      must be built with Albany support and linking to Albany must
      occur when building the ACME executable.  This occurs if this
      variable is set to TRUE.  Note that is only available on a
      limited set of machines/compilers.  This must remain FALSE to
      run MPASLI on a machine that does not have Albany, or for which
      the CIME scripts are not aware of the existence of
      Albany.</desc>
=======
  <entry id="GLC_TWO_WAY_COUPLING">
    <type>logical</type>
    <valid_values>TRUE,FALSE</valid_values>
    <default_value>FALSE</default_value>
    <values>
      <value compset="_CLM45.+CISM\d">TRUE</value>
      <value compset="_CLM45.*_MPASLI">TRUE</value>
      <value compset="_CLM50.+CISM\d">TRUE</value>
      <!-- Turn on two-way coupling for TG compsets - even though there are no
	   feedbacks for a TG compset, this will give us additional diagnostics -->
      <value compset="_DLND.+CISM\d">TRUE</value>
    </values>
    <group>run_glc</group>
    <file>env_run.xml</file>
    <desc>Whether the glacier component feeds back to the rest of the system
      This affects:
      (1) Whether CLM updates its areas based on glacier areas sent from GLC
      (2) Whether GLC sends fluxes (e.g., calving fluxes) to the coupler
      Note that this is set to TRUE by default for TG compsets - even though there are
      no feedbacks for TG compsets, this enables extra coupler diagnostics for these
      compsets.</desc>
  </entry>

  <entry id="CCSM_GCOST">
    <type>integer</type>
    <valid_values></valid_values>
    <default_value>0</default_value>
    <group>case_cost</group>
    <file>env_case.xml</file>
    <desc>2**n relative cost of grid where f19_g15 is 1 (DO NOT EDIT)</desc>
  </entry>

  <entry id="CCSM_MCOST">
    <type>integer</type>
    <valid_values></valid_values>
    <default_value>0</default_value>
    <group>case_cost</group>
    <file>env_case.xml</file>
    <desc>2**n relative cost of machine (DO NOT EDIT)</desc>
>>>>>>> 3ad0cf66
  </entry>

  <!-- Data Assimilation type stuff -->

  <entry id="DATA_ASSIMILATION">
    <type>logical</type>
    <valid_values>TRUE,FALSE</valid_values>
    <default_value>FALSE</default_value>
    <group>external_tools</group>
    <file>env_run.xml</file>
    <desc> Run the external tool pointed to by DATA_ASSIMILATION_SCRIPT after the model run completes </desc>
  </entry>
  <entry id="DATA_ASSIMILATION_CYCLES">
    <type>integer</type>
    <valid_values></valid_values>
    <default_value>1</default_value>
    <group>external_tools</group>
    <file>env_run.xml</file>
    <desc> Number of model run - data assimilation steps to complete </desc>
  </entry>
  <entry id="DATA_ASSIMILATION_SCRIPT">
    <type>char</type>
    <valid_values></valid_values>
    <default_value></default_value>
    <group>external_tools</group>
    <file>env_run.xml</file>
    <desc>External script to be run after model completion</desc>
  </entry>

 <!-- Job Submission stuff -->
 <entry id="JOB_QUEUE">
   <type>char</type>
   <valid_values></valid_values>
   <default_value></default_value>
   <group>job_submission</group>
   <file>env_batch.xml</file>
   <desc>The machine queue in which to submit the job.  Default determined in config_machines.xml can be overwritten by testing</desc>
 </entry>

 <entry id="JOB_WALLCLOCK_TIME">
   <type>char</type>
   <valid_values></valid_values>
   <default_value></default_value>
   <group>job_submission</group>
   <file>env_batch.xml</file>
   <desc>The machine wallclock setting.  Default determined in config_machines.xml can be overwritten by testing</desc>
 </entry>

 <entry id="PROJECT">
   <type>char</type>
   <default_value></default_value>
   <group>job_submission</group>
   <file>env_batch.xml</file>
   <desc>project for project-sensitive build and run paths, and job scripts</desc>
 </entry>

 <entry id="MODEL_VERSION">
   <type>char</type>
   <default_value>unknown</default_value>
   <group>case_der</group>
   <file>env_case.xml</file>
   <desc>Apparent version of the model used for this case</desc>
 </entry>


 <entry id="PROJECT_REQUIRED">
   <type>logical</type>
   <valid_values>TRUE,FALSE</valid_values>
   <default_value>FALSE</default_value>
   <group>job_submission</group>
   <file>env_batch.xml</file>
   <desc>whether the PROJECT value is required on this machine</desc>
 </entry>

<<<<<<< HEAD
=======
  <description>
    <desc compset="BGC%BPRP">BGC CO2=prog, rad CO2=prog:</desc>
    <desc compset="BGC%BDRD">BGC CO2=diag, rad CO2=diag:</desc>
    <desc compset="POP2%ECO">ECO in POP:</desc>
    <desc compset="_TEST" >--DO NOT USE FOR LONG SIMULATIONS:</desc>
    <desc compset="1850_">pre-industrial:</desc>
    <desc compset="2000_">present day:</desc>
    <desc compset="HIST_">Historical 1850 to 2000 transient:</desc>
    <desc compset="20TR_">Historical 1850 to 2000 transient:</desc>
    <desc compset="AMIP_">AMIP for stand-alone cam:</desc>
    <desc compset="C2R[68]_">CCMI REFC2 1950 to 2100 transient:</desc>
    <desc compset="C2R4_">CCMI REFC2 2004 to 2100 transient:</desc>
    <desc compset="4804_">1948 to 2004 transient:</desc>
    <desc compset="FRC1_">CCMI REFC1 Free running, 1950 to 2010 transient:</desc>
    <desc compset="SDC1_">CCMI REFC1 Specified dynamics, 1975 to 2010 transient:</desc>
    <desc compset="C2R8_">RCP8.5 future scenario:</desc>
    <desc compset="C2R6_">RCP6.0 future scenario:</desc>
    <desc compset="C2R4_">RCP4.5 future scenario:</desc>
    <desc compset="5505_">1955 to 2005 transient:</desc>
    <desc compset="RCP8_">RCP8.5 future scenario:</desc>
    <desc compset="RCP6_">RCP6.0 future scenario:</desc>
    <desc compset="RCP4_">RCP4.5 future scenario:</desc>
    <desc compset="RCP2_">RCP2.6 future scenario:</desc>
    <desc compset="2013_">RCP4.5 based scenario from 2013 (control for WACCM/CARMA nuclear winter study):</desc>
    <desc compset="9205_CAM">1992 to 2005 transient:</desc>
    <desc compset="GEOS_CAM">GEOS5 meteorology: for stand-alone cam</desc>
    <desc compset="AR95_CAM">ARM95 IOP: for stand-alone cam</desc>
    <desc compset="AR97_CAM">ARM97 IOP: for stand-alone cam</desc>
    <desc compset="HIST_CLM4[05]%CN">CLM transient land use:</desc>
    <desc compset="20TR_CLM4[05]%CN">CLM transient land use:</desc>
    <desc compset="PIPD">
      pre-industrial (1850) to present day:
      -----------------------------WARNING ------------------------------------------------
      "PIPD" compsets use complete forcing data from observed sources
      up to the year 2005. Following this period they are a combination of observed sources
      (land-use, SST, sea ice, CO2, CH4, N2O) to present day and IPCC RCP4.5 scenario data.
      -------------------------------------------------------------------------------------
    </desc>
    <desc compset="CAM4.*_BGC%B">
      -----------------------------WARNING ------------------------------------------------
      This compset is not spun-up! In later versions of the model, spun-up initial
      conditions will be provided and this warning will be removed.
      -------------------------------------------------------------------------------------
    </desc>
  </description>

>>>>>>> 3ad0cf66
  <help>
    =========================================
    Notes:
    (1) Time period is first four characters of
    compset name
    =========================================
  </help>

</entry_id><|MERGE_RESOLUTION|>--- conflicted
+++ resolved
@@ -508,11 +508,7 @@
   <entry id="BATCH_SYSTEM">
      <type>char</type>
      <default_value>none</default_value>
-<<<<<<< HEAD
-     <valid_values>pbs,lsf,slurm,cobalt,cobalt_theta,none</valid_values>
-=======
-     <valid_values>moab,pbs,lsf,slurm,cobalt,none</valid_values>
->>>>>>> 3ad0cf66
+     <valid_values>moab,pbs,lsf,slurm,cobalt,cobalt_theta,none</valid_values>
      <group>config_batch</group>
      <file>env_batch.xml</file>
      <desc>The batch system type to use for this machine.</desc>
@@ -874,56 +870,22 @@
     <desc>logical to diagnose model timing at the end of the run</desc>
   </entry>
 
-<<<<<<< HEAD
+
   <entry id="TIMER_LEVEL">
     <type>integer</type>
     <default_value>12</default_value>
-=======
-  <entry id="SAVE_TIMING">
-    <type>logical</type>
-    <valid_values>TRUE,FALSE</valid_values>
-    <default_value>TRUE</default_value>
     <group>run_flags</group>
     <file>env_run.xml</file>
-    <desc>logical to save timing files in rundir</desc>
+    <desc>timer output depth</desc>
   </entry>
 
   <entry id="SAVE_TIMING_DIR">
     <type>char</type>
     <valid_values></valid_values>
     <default_value>timing</default_value>
->>>>>>> 3ad0cf66
     <group>run_flags</group>
     <file>env_run.xml</file>
-    <desc>timer output depth</desc>
-  </entry>
-
-  <entry id="TIMER_DETAIL">
-    <type>integer</type>
-<<<<<<< HEAD
-    <default_value>2</default_value>
-=======
-    <default_value>20</default_value>
-    <group>run_flags</group>
-    <file>env_run.xml</file>
-    <desc>timer output depth</desc>
-  </entry>
-
-  <entry id="TIMER_DETAIL">
-    <type>integer</type>
-    <default_value>2</default_value>
-    <group>run_flags</group>
-    <file>env_run.xml</file>
-    <desc>timer output detail</desc>
-  </entry>
-
-  <entry id="TPROF_TOTAL">
-    <type>integer</type>
-    <default_value>12</default_value>
->>>>>>> 3ad0cf66
-    <group>run_flags</group>
-    <file>env_run.xml</file>
-    <desc>timer detail FIXME - add documentation</desc>
+    <desc>Where to auto archive timing data</desc>
   </entry>
 
   <entry id="PROFILE_PAPI_ENABLE">
@@ -935,16 +897,6 @@
     <desc>Enables the papi hardware counters in gptl
     The papi library must be included in the build step for
     this to work.</desc>
-  </entry>
-
-  <entry id="TPROF_TOTAL">
-    <type>integer</type>
-    <default_value>0</default_value>
-    <group>run_cesm</group>
-    <file>env_run.xml</file>
-    <desc>Determines number of times profiler is called over the model run period.
-    This sets values for tprof_option and tprof_n that determine the timing output file frequency
-    </desc>
   </entry>
 
   <entry id="COMP_RUN_BARRIERS">
@@ -2179,690 +2131,7 @@
     </values>
   </entry>
 
-<<<<<<< HEAD
   <entry id="PIO_STRIDE">
-=======
-  <entry id="NTASKS_ROF">
-    <type>integer</type>
-    <default_value>0</default_value>
-    <group>mach_pes_rof</group>
-    <file>env_mach_pes.xml</file>
-    <desc>number of river runoff tasks</desc>
-  </entry>
-
-  <entry id="NTHRDS_ROF">
-    <type>integer</type>
-    <default_value>0</default_value>
-    <group>mach_pes_rof</group>
-    <file>env_mach_pes.xml</file>
-    <desc>number of river runoff threads</desc>
-  </entry>
-
-  <entry id="ROOTPE_ROF">
-    <type>integer</type>
-    <default_value>0</default_value>
-    <group>mach_pes_rof</group>
-    <file>env_mach_pes.xml</file>
-    <desc>root rof mpi task</desc>
-  </entry>
-
-  <entry id="NINST_ROF">
-    <type>integer</type>
-    <default_value>1</default_value>
-    <group>mach_pes_rof</group>
-    <file>env_mach_pes.xml</file>
-    <desc>Number of river runoff instances</desc>
-  </entry>
-
-  <entry id="NINST_ROF_LAYOUT">
-    <type>char</type>
-    <default_value>concurrent</default_value>
-    <group>mach_pes_rof</group>
-    <file>env_mach_pes.xml</file>
-    <desc>Layout of river runoff instances</desc>
-  </entry>
-
-  <entry id="NTASKS_WAV">
-    <type>integer</type>
-    <default_value>0</default_value>
-    <group>mach_pes_wav</group>
-    <file>env_mach_pes.xml</file>
-    <desc>number of wav mpi tasks</desc>
-  </entry>
-
-  <entry id="NTHRDS_WAV">
-    <type>integer</type>
-    <default_value>0</default_value>
-    <group>mach_pes_wav</group>
-    <file>env_mach_pes.xml</file>
-    <desc>number of wav mpi threads</desc>
-  </entry>
-
-  <entry id="ROOTPE_WAV">
-    <type>integer</type>
-    <default_value>0</default_value>
-    <group>mach_pes_wav</group>
-    <file>env_mach_pes.xml</file>
-    <desc>root wav mpi task</desc>
-  </entry>
-
-  <entry id="NINST_WAV">
-    <type>integer</type>
-    <default_value>1</default_value>
-    <group>mach_pes_wav</group>
-    <file>env_mach_pes.xml</file>
-    <desc>Number of wave instances</desc>
-  </entry>
-
-  <entry id="NINST_WAV_LAYOUT">
-    <type>char</type>
-    <valid_values>sequential,concurrent</valid_values>
-    <default_value>concurrent</default_value>
-    <group>mach_pes_wav</group>
-    <file>env_mach_pes.xml</file>
-    <desc>Layout of wave instances</desc>
-  </entry>
-
-  <entry id="NTASKS_ESP">
-    <type>integer</type>
-    <default_value>0</default_value>
-    <group>mach_pes_esp</group>
-    <file>env_mach_pes.xml</file>
-    <desc>number of external processing tool mpi tasks</desc>
-  </entry>
-
-  <entry id="NTHRDS_ESP">
-    <type>integer</type>
-    <default_value>1</default_value>
-    <group>mach_pes_esp</group>
-    <file>env_mach_pes.xml</file>
-    <desc>number of external processing tool mpi threads</desc>
-  </entry>
-
-  <entry id="ROOTPE_ESP">
-    <type>integer</type>
-    <default_value>0</default_value>
-    <group>mach_pes_esp</group>
-    <file>env_mach_pes.xml</file>
-    <desc>root ocn mpi task</desc>
-  </entry>
-
-  <entry id="NINST_ESP">
-    <type>integer</type>
-    <default_value>1</default_value>
-    <group>mach_pes_esp</group>
-    <file>env_mach_pes.xml</file>
-    <desc>Number of external processing tool instances</desc>
-  </entry>
-
-  <entry id="NINST_ESP_LAYOUT">
-    <type>char</type>
-    <valid_values>sequential,concurrent</valid_values>
-    <default_value>concurrent</default_value>
-    <group>mach_pes_esp</group>
-    <file>env_mach_pes.xml</file>
-    <desc>Layout of external processing tool instances</desc>
-  </entry>
-
-  <entry id="PSTRID_ATM">
-    <type>integer</type>
-    <default_value>1</default_value>
-    <group>mach_pes_stride</group>
-    <file>env_mach_pes.xml</file>
-    <desc>stride of mpi tasks for atm comp - currently should always be set to 1</desc>
-  </entry>
-
-  <entry id="PSTRID_LND">
-    <type>integer</type>
-    <valid_values>1</valid_values>
-    <default_value>1</default_value>
-    <group>mach_pes_stride</group>
-    <file>env_mach_pes.xml</file>
-    <desc>stride of mpi tasks for lnd comp - currently should always be set to 1</desc>
-  </entry>
-
-  <entry id="PSTRID_ICE">
-    <type>integer</type>
-    <default_value>1</default_value>
-    <group>mach_pes_stride</group>
-    <file>env_mach_pes.xml</file>
-    <desc>stride of mpi tasks for ice comp - currently should always be set to 1</desc>
-  </entry>
-
-  <entry id="PSTRID_OCN">
-    <type>integer</type>
-    <valid_values>1</valid_values>
-    <default_value>1</default_value>
-    <group>mach_pes_stride</group>
-    <file>env_mach_pes.xml</file>
-    <desc>stride of mpi tasks for ocn comp - currently should always be set to 1</desc>
-  </entry>
-
-  <entry id="PSTRID_CPL">
-    <type>integer</type>
-    <default_value>1</default_value>
-    <group>mach_pes_stride</group>
-    <file>env_mach_pes.xml</file>
-    <desc>stride of mpi tasks for cpl comp - currently should always be set to 1</desc>
-  </entry>
-
-  <entry id="PSTRID_GLC">
-    <type>integer</type>
-    <valid_values>1</valid_values>
-    <default_value>1</default_value>
-    <group>mach_pes_stride</group>
-    <file>env_mach_pes.xml</file>
-    <desc>stride of mpi tasks for glc comp - currently should always be set to 1</desc>
-  </entry>
-
-  <entry id="PSTRID_ROF">
-    <type>integer</type>
-    <default_value>1</default_value>
-    <group>mach_pes_stride</group>
-    <file>env_mach_pes.xml</file>
-    <desc>stride of mpi tasks for rof comp - currently should always be set to 1</desc>
-  </entry>
-
-  <entry id="PSTRID_WAV">
-    <type>integer</type>
-    <valid_values>1</valid_values>
-    <default_value>1</default_value>
-    <group>mach_pes_stride</group>
-    <file>env_mach_pes.xml</file>
-    <desc>stride of mpi tasks for wav comp - currently should always be set to 1</desc>
-  </entry>
-
-  <entry id="PSTRID_ESP">
-    <type>integer</type>
-    <valid_values>1</valid_values>
-    <default_value>1</default_value>
-    <group>mach_pes_stride</group>
-    <file>env_mach_pes.xml</file>
-    <desc>stride of mpi tasks for esp comp - currently should always be set to 1</desc>
-  </entry>
-
-  <entry id="TOTALPES">
-    <type>integer</type>
-    <default_value>0</default_value>
-    <group>mach_pes_last</group>
-    <file>env_mach_pes.xml</file>
-    <desc>total number of tasks and threads (setup automatically - DO NOT EDIT)</desc>
-  </entry>
-
-  <entry id="MAX_TASKS_PER_NODE">
-    <type>integer</type>
-    <default_value>0</default_value>
-    <group>mach_pes_last</group>
-    <file>env_mach_pes.xml</file>
-    <desc>maximum number of tasks/ threads allowed per node </desc>
-  </entry>
-
-  <entry id="PES_PER_NODE">
-    <type>integer</type>
-    <default_value>0</default_value>
-    <group>mach_pes_last</group>
-    <file>env_mach_pes.xml</file>
-    <desc>pes or cores per node for accounting purposes </desc>
-  </entry>
-
-  <!-- ===================================================================== -->
-  <!-- definitions pio -->
-  <!-- ===================================================================== -->
-
-  <entry id="PIO_VERSION">
-    <type>integer</type>
-    <default_value>1</default_value>
-    <valid_values>1,2</valid_values>
-    <group>build_macros</group>
-    <file>env_build.xml</file>
-    <desc>PIO library version</desc>
-  </entry>
-
-  <entry id="PIO_CONFIG_OPTS">
-    <type>char</type>
-    <default_value></default_value>
-    <group>build_macros</group>
-    <file>env_build.xml</file>
-    <desc>PIO configure options, see PIO configure utility for details</desc>
-  </entry>
-
-  <entry id="PIO_ASYNC_INTERFACE">
-    <type>logical</type>
-    <valid_values>TRUE,FALSE</valid_values>
-    <default_value>FALSE</default_value>
-    <group>run_pio</group>
-    <file>env_run.xml</file>
-    <desc>TRUE implies perform asynchronous i/o</desc>
-  </entry>
-
-  <entry id="PIO_STRIDE">
-    <type>integer</type>
-    <default_value>-1</default_value>
-    <group>run_pio</group>
-    <file>env_run.xml</file>
-    <desc>mpi task stride between io tasks</desc>
-  </entry>
-
-  <entry id="PIO_ROOT">
-    <type>integer</type>
-    <default_value>-1</default_value>
-    <group>run_pio</group>
-    <file>env_run.xml</file>
-    <desc>pio root processor</desc>
-  </entry>
-
-  <entry id="PIO_NUMTASKS">
-    <type>integer</type>
-    <default_value>-1</default_value>
-    <group>run_pio</group>
-    <file>env_run.xml</file>
-    <desc>pio number of io tasks</desc>
-  </entry>
-
-  <entry id="PIO_REARRANGER">
-    <type>integer</type>
-    <default_value>2</default_value>
-    <group>run_pio</group>
-    <file>env_run.xml</file>
-    <desc>pio rearranger choice box=1, subset=2 </desc>
-  </entry>
-
-  <entry id="PIO_REARR_COMM_TYPE">
-    <type>char</type>
-    <valid_values>p2p,coll,default</valid_values>
-    <default_value>p2p</default_value>
-    <group>run_pio</group>
-    <file>env_run.xml</file>
-    <desc>pio rearranger communication type</desc>
-  </entry>
-
-  <entry id="PIO_REARR_COMM_FCD">
-    <type>char</type>
-    <valid_values>2denable,io2comp,comp2io,disable,default</valid_values>
-    <default_value>2denable</default_value>
-    <group>run_pio</group>
-    <file>env_run.xml</file>
-    <desc>pio rearranger communication flow control direction</desc>
-  </entry>
-
-  <entry id="PIO_REARR_COMM_MAX_PEND_REQ_COMP2IO">
-    <type>integer</type>
-    <valid_values></valid_values>
-    <default_value>0</default_value>
-    <group>run_pio</group>
-    <file>env_run.xml</file>
-    <desc>pio rearranger communication max pending requests (comp2io) : 0 implies that CIME internally calculates the value ( = max(64, 2 * PIO_NUMTASKS) ), -1 implies no bound on max pending requests </desc>
-  </entry>
-
-  <entry id="PIO_REARR_COMM_ENABLE_HS_COMP2IO">
-    <type>logical</type>
-    <valid_values>TRUE,FALSE</valid_values>
-    <default_value>TRUE</default_value>
-    <group>run_pio</group>
-    <file>env_run.xml</file>
-    <desc>pio rearranger communiation options (comp2io) : TRUE implies enable handshake </desc>
-  </entry>
-
-  <entry id="PIO_REARR_COMM_ENABLE_ISEND_COMP2IO">
-    <type>logical</type>
-    <valid_values>TRUE,FALSE</valid_values>
-    <default_value>FALSE</default_value>
-    <group>run_pio</group>
-    <file>env_run.xml</file>
-    <desc>pio rearranger communiation options (comp2io) : TRUE implies enable isend</desc>
-  </entry>
-
-  <entry id="PIO_REARR_COMM_MAX_PEND_REQ_IO2COMP">
-    <type>integer</type>
-    <valid_values></valid_values>
-    <default_value>64</default_value>
-    <group>run_pio</group>
-    <file>env_run.xml</file>
-    <desc>pio rearranger communication max pending requests (io2comp) : -1 implies no bound on max pending requests </desc>
-  </entry>
-
-  <!-- Handshaking is a very bad idea for large process counts and for -->
-  <!-- io2comp (but important for comp2io -->
-  <entry id="PIO_REARR_COMM_ENABLE_HS_IO2COMP">
-    <type>logical</type>
-    <valid_values>TRUE,FALSE</valid_values>
-    <default_value>FALSE</default_value>
-    <group>run_pio</group>
-    <file>env_run.xml</file>
-    <desc>pio rearranger communiation options (io2comp) : TRUE implies enable handshake</desc>
-  </entry>
-
-  <entry id="PIO_REARR_COMM_ENABLE_ISEND_IO2COMP">
-    <type>logical</type>
-    <valid_values>TRUE,FALSE</valid_values>
-    <default_value>TRUE</default_value>
-    <group>run_pio</group>
-    <file>env_run.xml</file>
-    <desc>pio rearranger communiation options (io2comp) : TRUE implies enable isend</desc>
-  </entry>
-
-  <entry id="PIO_TYPENAME">
-    <type>char</type>
-    <valid_values>netcdf,pnetcdf,netcdf4p,netcdf4c,default</valid_values>
-    <default_value>pnetcdf</default_value>
-    <group>run_pio</group>
-    <file>env_run.xml</file>
-    <desc>pio io type</desc>
-  </entry>
-
-  <entry id="PIO_DEBUG_LEVEL">
-    <type>integer</type>
-    <default_value>0</default_value>
-    <group>run_pio</group>
-    <file>env_run.xml</file>
-    <desc>pio debug level</desc>
-  </entry>
-
-  <entry id="PIO_BLOCKSIZE">
-    <type>integer</type>
-    <default_value>-1</default_value>
-    <group>run_pio</group>
-    <file>env_run.xml</file>
-    <desc>pio blocksize for box decompositions</desc>
-  </entry>
-
-  <entry id="PIO_BUFFER_SIZE_LIMIT">
-    <type>integer</type>
-    <default_value>-1</default_value>
-    <group>run_pio</group>
-    <file>env_run.xml</file>
-    <desc>pio buffer size limit for pnetcdf output</desc>
-  </entry>
-
-  <entry id="OCN_PIO_STRIDE">
-    <type>integer</type>
-    <default_value>-99</default_value>
-    <group>run_pio</group>
-    <file>env_run.xml</file>
-    <desc>pio stride</desc>
-  </entry>
-
-  <entry id="OCN_PIO_REARRANGER">
-    <type>integer</type>
-    <default_value>-99</default_value>
-    <group>run_pio</group>
-    <file>env_run.xml</file>
-    <desc>pio rearranger choice box=1, subset=2 </desc>
-  </entry>
-
-  <entry id="OCN_PIO_ROOT">
-    <type>integer</type>
-    <default_value>0</default_value>
-    <group>run_pio</group>
-    <file>env_run.xml</file>
-    <desc>pio root processor</desc>
-  </entry>
-
-  <entry id="OCN_PIO_NUMTASKS">
-    <type>integer</type>
-    <default_value>-99</default_value>
-    <group>run_pio</group>
-    <file>env_run.xml</file>
-    <desc>pio number of io tasks</desc>
-  </entry>
-
-  <entry id="OCN_PIO_TYPENAME">
-    <type>char</type>
-    <valid_values>nothing,netcdf,pnetcdf,netcdf4p,netcdf4c</valid_values>
-    <default_value>nothing</default_value>
-    <group>run_pio</group>
-    <file>env_run.xml</file>
-    <desc>pio io type</desc>
-  </entry>
-
-  <entry id="LND_PIO_STRIDE">
-    <type>integer</type>
-    <default_value>-99</default_value>
-    <group>run_pio</group>
-    <file>env_run.xml</file>
-    <desc>pio stride</desc>
-  </entry>
-
-  <entry id="LND_PIO_REARRANGER">
-    <type>integer</type>
-    <default_value>-99</default_value>
-    <group>run_pio</group>
-    <file>env_run.xml</file>
-    <desc>pio rearranger choice box=1, subset=2 </desc>
-  </entry>
-
-  <entry id="LND_PIO_ROOT">
-    <type>integer</type>
-    <default_value>-99</default_value>
-    <group>run_pio</group>
-    <file>env_run.xml</file>
-    <desc>pio root processor</desc>
-  </entry>
-
-  <entry id="LND_PIO_NUMTASKS">
-    <type>integer</type>
-    <default_value>-99</default_value>
-    <group>run_pio</group>
-    <file>env_run.xml</file>
-    <desc>pio number of io tasks</desc>
-  </entry>
-
-  <entry id="LND_PIO_TYPENAME">
-    <type>char</type>
-    <valid_values>nothing,netcdf,pnetcdf,netcdf4p,netcdf4c</valid_values>
-    <default_value>nothing</default_value>
-    <group>run_pio</group>
-    <file>env_run.xml</file>
-    <desc>pio io type</desc>
-  </entry>
-
-  <entry id="ROF_PIO_STRIDE">
-    <type>integer</type>
-    <default_value>-99</default_value>
-    <group>run_pio</group>
-    <file>env_run.xml</file>
-    <desc>pio stride</desc>
-  </entry>
-
-  <entry id="ROF_PIO_REARRANGER">
-    <type>integer</type>
-    <default_value>-99</default_value>
-    <group>run_pio</group>
-    <file>env_run.xml</file>
-    <desc>pio rearranger choice box=1, subset=2 </desc>
-  </entry>
-
-  <entry id="ROF_PIO_ROOT">
-    <type>integer</type>
-    <default_value>-99</default_value>
-    <group>run_pio</group>
-    <file>env_run.xml</file>
-    <desc>pio root processor</desc>
-  </entry>
-
-  <entry id="ROF_PIO_NUMTASKS">
-    <type>integer</type>
-    <default_value>-99</default_value>
-    <group>run_pio</group>
-    <file>env_run.xml</file>
-    <desc>pio number of io tasks</desc>
-  </entry>
-
-  <entry id="ROF_PIO_TYPENAME">
-    <type>char</type>
-    <valid_values>nothing,netcdf,pnetcdf,netcdf4p,netcdf4c</valid_values>
-    <default_value>nothing</default_value>
-    <group>run_pio</group>
-    <file>env_run.xml</file>
-    <desc>pio io type</desc>
-  </entry>
-
-  <entry id="ICE_PIO_STRIDE">
-    <type>integer</type>
-    <default_value>-99</default_value>
-    <group>run_pio</group>
-    <file>env_run.xml</file>
-    <desc>pio stride</desc>
-  </entry>
-
-  <entry id="ICE_PIO_REARRANGER">
-    <type>integer</type>
-    <default_value>-99</default_value>
-    <group>run_pio</group>
-    <file>env_run.xml</file>
-    <desc>pio rearranger choice box=1, subset=2 </desc>
-  </entry>
-
-  <entry id="ICE_PIO_ROOT">
-    <type>integer</type>
-    <default_value>-99</default_value>
-    <group>run_pio</group>
-    <file>env_run.xml</file>
-    <desc>pio root processor</desc>
-  </entry>
-
-  <entry id="ICE_PIO_NUMTASKS">
-    <type>integer</type>
-    <default_value>-99</default_value>
-    <group>run_pio</group>
-    <file>env_run.xml</file>
-    <desc>pio number of io tasks</desc>
-  </entry>
-
-  <entry id="ICE_PIO_TYPENAME">
-    <type>char</type>
-    <valid_values>nothing,netcdf,pnetcdf,netcdf4p,netcdf4c</valid_values>
-    <default_value>nothing</default_value>
-    <group>run_pio</group>
-    <file>env_run.xml</file>
-    <desc>pio io type</desc>
-  </entry>
-
-  <entry id="ATM_PIO_STRIDE">
-    <type>integer</type>
-    <default_value>-99</default_value>
-    <group>run_pio</group>
-    <file>env_run.xml</file>
-    <desc>pio stride</desc>
-  </entry>
-
-  <entry id="ATM_PIO_REARRANGER">
-    <type>integer</type>
-    <default_value>-99</default_value>
-    <group>run_pio</group>
-    <file>env_run.xml</file>
-    <desc>pio rearranger choice box=1, subset=2 </desc>
-  </entry>
-
-  <entry id="ATM_PIO_ROOT">
-    <type>integer</type>
-    <default_value>-99</default_value>
-    <group>run_pio</group>
-    <file>env_run.xml</file>
-    <desc>pio root processor</desc>
-  </entry>
-
-  <entry id="ATM_PIO_NUMTASKS">
-    <type>integer</type>
-    <default_value>-99</default_value>
-    <group>run_pio</group>
-    <file>env_run.xml</file>
-    <desc>pio number of io tasks, -99 value means inherit whatever the driver uses</desc>
-  </entry>
-
-  <entry id="ATM_PIO_TYPENAME">
-    <type>char</type>
-    <valid_values>nothing,netcdf,pnetcdf,netcdf4p,netcdf4c</valid_values>
-    <default_value>nothing</default_value>
-    <group>run_pio</group>
-    <file>env_run.xml</file>
-    <desc>pio io type</desc>
-  </entry>
-
-  <entry id="CPL_PIO_STRIDE">
-    <type>integer</type>
-    <default_value>-99</default_value>
-    <group>run_pio</group>
-    <file>env_run.xml</file>
-    <desc>pio stride</desc>
-  </entry>
-
-  <entry id="CPL_PIO_REARRANGER">
-    <type>integer</type>
-    <default_value>-99</default_value>
-    <group>run_pio</group>
-    <file>env_run.xml</file>
-    <desc>pio rearranger choice box=1, subset=2 </desc>
-  </entry>
-
-  <entry id="CPL_PIO_ROOT">
-    <type>integer</type>
-    <default_value>-99</default_value>
-    <group>run_pio</group>
-    <file>env_run.xml</file>
-    <desc>pio root processor</desc>
-  </entry>
-
-  <entry id="CPL_PIO_NUMTASKS">
-    <type>integer</type>
-    <default_value>-99</default_value>
-    <group>run_pio</group>
-    <file>env_run.xml</file>
-    <desc>pio number of io tasks</desc>
-  </entry>
-
-  <entry id="CPL_PIO_TYPENAME">
-    <type>char</type>
-    <valid_values>nothing,netcdf,pnetcdf,netcdf4p,netcdf4c</valid_values>
-    <default_value>nothing</default_value>
-    <group>run_pio</group>
-    <file>env_run.xml</file>
-    <desc>pio io type</desc>
-  </entry>
-
-  <entry id="GLC_PIO_STRIDE">
-    <type>integer</type>
-    <default_value>-99</default_value>
-    <group>run_pio</group>
-    <file>env_run.xml</file>
-    <desc>pio stride</desc>
-  </entry>
-
-  <entry id="GLC_PIO_REARRANGER">
-    <type>integer</type>
-    <default_value>-99</default_value>
-    <group>run_pio</group>
-    <file>env_run.xml</file>
-    <desc>pio rearranger choice box=1, subset=2 </desc>
-  </entry>
-
-  <entry id="GLC_PIO_ROOT">
-    <type>integer</type>
-    <default_value>-99</default_value>
-    <group>run_pio</group>
-    <file>env_run.xml</file>
-    <desc>pio root processor</desc>
-  </entry>
-
-  <entry id="GLC_PIO_NUMTASKS">
-    <type>integer</type>
-    <default_value>-99</default_value>
-    <group>run_pio</group>
-    <file>env_run.xml</file>
-    <desc>pio number of io tasks</desc>
-  </entry>
-
-  <entry id="GLC_PIO_TYPENAME">
-    <type>char</type>
-    <valid_values>nothing,netcdf,pnetcdf,netcdf4p,netcdf4c</valid_values>
-    <default_value>nothing</default_value>
-    <group>run_pio</group>
-    <file>env_run.xml</file>
-    <desc>pio io type</desc>
-  </entry>
-
-  <entry id="WAV_PIO_STRIDE">
->>>>>>> 3ad0cf66
     <type>integer</type>
     <group>run_pio</group>
     <file>env_run.xml</file>
@@ -3098,319 +2367,15 @@
   <!-- component coupling options and frequencies -->
   <!-- ===================================================================== -->
 
-<<<<<<< HEAD
-=======
-  <entry id="CPL_SEQ_OPTION">
-    <type>char</type>
-    <valid_values>CESM1_ORIG,CESM1_ORIG_TIGHT,CESM1_MOD,CESM1_MOD_TIGHT,RASM_OPTION1,RASM_OPTION2</valid_values>
-    <default_value>CESM1_MOD_TIGHT</default_value>
-    <values>
-      <value compset="_DATM.*_DOCN%SOM"          >CESM1_MOD</value>
-      <value compset="_POP2"                     >CESM1_MOD</value>
-      <value compset="_DATM.*_DLND.*_DICE.*_DOCN">CESM1_MOD</value>
-      <value compset="_XATM.*_XLND.*_XICE.*_XOCN">CESM1_MOD</value>
-      <value compset="_SOCN"                     >CESM1_MOD</value>
-      <value compset="_MPASO"                    >CESM1_MOD</value>
-      <value compset="_MPASCICE.*_MPASO"         >RASM_OPTION1</value>
-    </values>
+  <entry id="CPL_I2O_PER_CAT">
+    <type>logical</type>
+    <valid_values>TRUE,FALSE</valid_values>
+    <default_value>FALSE</default_value>
     <group>run_coupling</group>
     <file>env_run.xml</file>
-    <desc>
-      Coupler sequencing option. This is used to set the driver namelist variable cpl_seq_option.
-      CESM1_ORIG is the cesm1.1 implementation.
-      CESM1_MOD includes a cesm1.3 mod that swaps ocean merging and atm/ocn flux
-      computation.
-      RASM_OPTION1 runs prep ocean before the ocean coupling reducing
-      most of the lags and field inconsistency but still allowing the ocean to run
-      concurrently with the ice and atmosphere.
-      RASM_OPTION2 is similar to RASM_OPTION1
-      but sequences the ice model, prep ocean and ocean model in that order.  The
-      ocean model loses some of the concurrency with the ice model.
-      CESM1_ORIG_TIGHT and CESM1_MOD_TIGHT are consistent with the old variables
-      ocean_tight_coupling = true in the driver.  That namelist is gone and the
-      cpl_seq_option flags take it's place.
-      TIGHT coupling makes no sense with the OPTION5 and OPTION6 flags.
-    </desc>
-  </entry>
-
->>>>>>> 3ad0cf66
-  <entry id="CPL_I2O_PER_CAT">
-    <type>logical</type>
-    <valid_values>TRUE,FALSE</valid_values>
-    <default_value>FALSE</default_value>
-    <group>run_coupling</group>
-    <file>env_run.xml</file>
     <desc>determine if per ice thickness category fields are passed from ice to ocean - DO NOT EDIT (set by POP build-namelist)</desc>
   </entry>
 
-<<<<<<< HEAD
-=======
-  <entry id="CCSM_BGC">
-    <type>char</type>
-    <valid_values>none,CO2A,CO2B,CO2C,CO2_DMSA</valid_values>
-    <default_value>none</default_value>
-    <values>
-      <value compset="_CAM\d+"     >CO2A</value>
-      <value compset="_DATM"    >none</value>
-      <value compset="_BGC%BPRP">CO2C</value>
-      <value compset="_BGC%BDRD">CO2C</value>
-      <value compset="HIST.*_DATM%(QIA|CRU)">CO2A</value>
-      <value compset="20TR.*_DATM%(QIA|CRU)">CO2A</value>
-      <value compset="RCP.*_DATM%(QIA|CRU)" >CO2A</value>
-    </values>
-    <group>run_coupling</group>
-    <file>env_run.xml</file>
-    <desc>Flag to turn on new fields in coupling.
-    If the value is not none, the coupler is compiled so that optional
-    BGC related fields are exchanged between component models.
-    </desc>
-  </entry>
-
-  <entry id="NCPL_BASE_PERIOD">
-    <type>char</type>
-    <valid_values>hour,day,year,decade</valid_values>
-    <group>run_coupling</group>
-    <file>env_run.xml</file>
-    <default_value>day</default_value>
-    <values>
-      <value compset="_DLND.*_CISM\d">year</value>
-      <value compset="_DLND.*_MPASLI">year</value>
-      <value compset="_SLND.*SOCN.*_MPASLI">day</value>
-      <value compset="_MPASO"       >hour</value>
-      <value compset="_DATM.*_SLND.*MPASO.*_MPASLI">day</value>
-      <value compset="_CAM.*_CLM.*MPASO">day</value>
-      <value compset="_CAM.*_CLM.*MPASO" grid="a%ne11np4">day</value>
-      <value compset="_CAM.*_CLM.*MPASO" grid="a%ne120np4">day</value>
-    </values>
-    <desc>Base period associated with NCPL coupling frequency.
-    This xml variable is only used to set the driver namelist variables,
-    atm_cpl_dt, lnd_cpl_dt, ocn_cpl_dt, ice_cpl_dt, glc_cpl_dt, rof_cpl_dt, wav_cpl_dt, and esp_dt.</desc>
-  </entry>
-
-  <entry id="ATM_NCPL">
-    <type>integer</type>
-    <default_value>48</default_value>
-    <values>
-      <value compset="_SATM">48</value>
-      <value compset="_XATM">48</value>
-      <value compset="_CAM.*">48</value>
-      <value compset="_DATM">48</value>
-      <value compset="_CAM\d+%WCBC">144</value>
-      <value compset="_CAM\d+%WCMX">288</value>
-      <value compset="_CAM\d+%WCXI">288</value>
-      <value compset="_CAM%ADIAB">48</value>
-      <value compset="_CAM%IDEAL">48</value>
-      <value compset="_DATM%COPYALL_NPS">72</value>
-      <value compset="_DATM.*_CLM">48</value>
-      <value compset="_DATM.*_DICE.*_POP2">4</value>
-      <value compset="_DATM.*_SLND.*_CICE.*_POP2">24</value>
-      <value compset="_DATM.*_CICE.*_DOCN">24</value>
-      <value compset="_DATM.*_DOCN%US20">24</value>
-      <value compset="_MPASO">1</value>
-      <value compset="_DLND.*_MPASLI">1</value>
-      <value compset="_SLND.*SOCN.*_MPASLI">1</value>
-      <value compset="_DATM.*_SLND.*MPASO.*_MPASLI">24</value>
-      <value compset="_CAM.*_CLM.*MPASO">48</value>
-      <value compset="_CAM.*_CLM.*MPASO" grid="a%ne11np4">12</value>
-      <value compset="_CAM.*_CLM.*MPASO" grid="a%ne120np4">96</value>
-      <value compset=".+" grid="a%0.23x0.31">96</value>
-      <value compset=".+" grid="a%ne4np4">12</value>
-      <value compset=".+" grid="a%ne11np4">12</value>
-      <value compset=".+" grid="a%ne60np4">96</value>
-      <value compset=".+" grid="a%ne120np4">96</value>
-      <value compset=".+" grid="a%ne240np4">144</value>
-      <value compset=".+" grid="a%ne0np4_arm_x8v3" >144</value>
-      <value compset=".+" grid="a%ne0np4_conus_x4v1" >96</value>
-      <value compset=".+" grid="a%ne0np4_svalbard_x8v1" >144</value>
-      <value compset=".+" grid="a%ne0np4_sooberingoa_x4x8v1" >144</value>
-      <value compset=".+" grid="a%T42">72</value>
-      <value compset=".+" grid="a%T85">144</value>
-      <value compset=".+" grid="a%T341">288</value>
-      <value compset=".+" grid="1x1">48</value>
-      <value compset=".+" grid="1x1_urbanc">48</value>
-      <value compset=".+" grid="1x1_mexico">24</value>
-      <value compset=".+" grid="1x1_vancou">24</value>
-      <value compset="_DLND.*_CISM\d">1</value>
-      <value compset="_DATM.*_DICE.*_POP2.*_WW3">4</value>
-      <value compset="_DATM.*_DICE.*_POP2.*_DWAV">4</value>
-    </values>
-    <group>run_coupling</group>
-    <file>env_run.xml</file>
-    <desc>Number of atm coupling intervals per NCPL_BASE_PERIOD.
-    This is used to set the driver namelist atm_cpl_dt, equal to basedt/ATM_NCPL,
-    where basedt is equal to NCPL_BASE_PERIOD in seconds.</desc>
-  </entry>
-
-  <entry id="LND_NCPL">
-    <type>integer</type>
-    <default_value>$ATM_NCPL</default_value>
-    <values>
-      <value compset="_DLND.*_CISM\d">1</value>
-      <value compset="_DLND.*_MPASLI">1</value>
-      <value compset="_SLND.*SOCN.*_MPASLI">1</value>
-      <value compset="_DATM.*_SLND.*MPASO.*_MPASLI">24</value>
-      <value compset="_CAM.*_CLM.*MPASO">48</value>
-      <value compset="_CAM.*_CLM.*MPASO" grid="a%ne11np4">12</value>
-      <value compset="_CAM.*_CLM.*MPASO" grid="a%ne120np4">96</value>
-    </values>
-    <group>run_coupling</group>
-    <file>env_run.xml</file>
-    <desc>Number of land coupling intervals per NCPL_BASE_PERIOD.
-    This is used to set the driver namelist atm_cpl_dt, equal to basedt/LND_NCPL,
-    where basedt is equal to NCPL_BASE_PERIOD in seconds.</desc>
-  </entry>
-
-  <entry id="ICE_NCPL">
-    <type>integer</type>
-    <default_value>$ATM_NCPL</default_value>
-    <values>
-      <value compset="_DLND.*_CISM\d">1</value>
-      <value compset="_DLND.*_MPASLI">1</value>
-      <value compset="_SLND.*SOCN.*_MPASLI">1</value>
-      <value compset="_DATM.*_SLND.*MPASO.*_MPASLI">24</value>
-      <value compset="_CAM.*_CLM.*MPASO">48</value>
-      <value compset="_CAM.*_CLM.*MPASO" grid="a%ne11np4">12</value>
-      <value compset="_CAM.*_CLM.*MPASO" grid="a%ne120np4">96</value>
-    </values>
-    <group>run_coupling</group>
-    <file>env_run.xml</file>
-    <desc>Number of ice coupling intervals per NCPL_BASE_PERIOD.
-    This is used to set the driver namelist ice_cpl_dt, equal to basedt/ICE_NCPL
-    where basedt is equal to NCPL_BASE_PERIOD in seconds.</desc>
-  </entry>
-
-  <entry id="OCN_NCPL">
-    <type>integer</type>
-    <default_value>$ATM_NCPL</default_value>
-    <values>
-      <value compset="_POP2">1</value>
-      <value compset="_POP2" grid="oi%tx0.1v2">4</value>
-      <value compset="_DATM.*_CLM4.*_SICE.*_SOCN">1</value>
-      <value compset="_DATM.*_DLND.*_DICE.*_DOCN.*_SWAV">1</value>
-      <value compset="_DATM.*_DLND.*_DICE.*_DOCN.*_DWAV">1</value>
-      <value compset="_XATM.*_XLND.*_XICE.*_XOCN">1</value>
-      <value compset="_DATM.*_CLM4.*_SICE.*_SOCN">1</value>
-      <value compset="_SATM.*_SLND.*_SICE.*_SOCN">1</value>
-      <value compset="_DLND.*_CISM\d">1</value>
-      <value compset="_DLND.*_MPASLI">1</value>
-      <value compset="_SLND.*SOCN.*_MPASLI">1</value>
-      <value compset="_DATM.*_SLND.*MPASO.*_MPASLI">24</value>
-      <value compset="_CAM.*_CLM.*MPASO">48</value>
-      <value compset="_CAM.*_CLM.*MPASO" grid="a%ne11np4">12</value>
-      <value compset="_CAM.*_CLM.*MPASO" grid="oi%oRRS18to6">48</value>
-      <value compset="_CAM.*_CLM.*MPASO" grid="oi%oRRS15to5">96</value>
-    </values>
-    <group>run_coupling</group>
-    <file>env_run.xml</file>
-    <desc>Number of ocn coupling intervals per NCPL_BASE_PERIOD.
-    Thisn is used to set the driver namelist ocn_cpl_dt, equal to basedt/OCN_NCPL
-    where basedt is equal to NCPL_BASE_PERIOD in seconds.</desc>
-  </entry>
-
-  <entry id="GLC_NCPL">
-    <type>integer</type>
-    <default_value>1</default_value>
-    <values>
-      <value compset="_DLND.*_CISM\d">1</value>
-      <value compset="_DLND.*_MPASLI">1</value>
-      <value compset="_SLND.*SOCN.*_MPASLI">1</value>
-      <value compset="_DATM.*_SLND.*MPASO.*_MPASLI">1</value>
-      <value compset="_CAM.*_CLM.*MPASO">1</value>
-      <value compset="_CAM.*_CLM.*MPASO" grid="a%ne11np4">1</value>
-      <value compset="_CAM.*_CLM.*MPASO" grid="a%ne120np4">1</value>
-    </values>
-    <group>run_coupling</group>
-    <file>env_run.xml</file>
-    <desc>Number of glc coupling intervals per NCPL_BASE_PERIOD.</desc>
-  </entry>
-
-  <entry id="ROF_NCPL">
-    <type>integer</type>
-    <default_value>8</default_value>
-    <values>
-      <value compset=".+" grid="a%ne4np4">6</value>
-      <value compset=".+" grid="a%ne11np4">6</value>
-      <value compset="_DATM.*_POP2.*_DROF">$ATM_NCPL</value>
-      <value compset="_DATM.*_MPASO"           >$ATM_NCPL</value>
-      <value compset="_DATM.*_DOCN%SOM">$ATM_NCPL</value>
-      <value compset="_DATM.*_DLND.*_DICE.*_DOCN">$ATM_NCPL</value>
-      <value compset="_XATM.*_XLND.*_XICE.*_XOCN">$ATM_NCPL</value>
-      <value compset="_DLND.*_CISM\d">1</value>
-      <value compset="_DLND.*_MPASLI">1</value>
-      <value compset="_SLND.*SOCN.*_MPASLI">1</value>
-      <value compset="_DATM.*_SLND.*MPASO.*_MPASLI">24</value>
-      <value compset="_CAM.*_CLM.*MPASO">8</value>
-      <value compset="_CAM.*_CLM.*MPASO" grid="a%ne11np4">4</value>
-      <value compset="_CAM.*_CLM.*MPASO" grid="a%ne120np4">8</value>
-    </values>
-    <group>run_coupling</group>
-    <file>env_run.xml</file>
-    <desc>Number of rof coupling intervals per NCPL_BASE_PERIOD.
-    This is used to set the driver namelist rof_cpl_dt, equal to basedt/ROF_NCPL
-    where basedt is equal to NCPL_BASE_PERIOD in seconds.</desc>
-  </entry>
-
-  <entry id="WAV_NCPL">
-    <type>integer</type>
-    <default_value>$ATM_NCPL</default_value>
-    <group>run_coupling</group>
-    <file>env_run.xml</file>
-    <desc>Number of wav coupling intervals per NCPL_BASE_PERIOD.
-    This is used to set the driver namelist wav_cpl_dt, equal to basedt/WAV_NCPL
-    where basedt is equal to NCPL_BASE_PERIOD in seconds.</desc>
-  </entry>
-
-
-  <!-- Logic for CPL_ALBAV should be reworked to depend on datm forcing rather
-       than compset: see https://github.com/ESMCI/cime/issues/120 -->
-  <entry id="CPL_ALBAV">
-    <type>logical</type>
-    <valid_values>true,false</valid_values>
-    <default_value>false</default_value>
-    <values>
-      <value compset="DATM.+POP\d">true</value>
-      <value compset="DATM.*_MPASO">true</value>
-      <value compset="DATM.+DOCN%IAF">true</value>
-    </values>
-    <group>run_component_cpl</group>
-    <file>env_run.xml</file>
-    <desc>
-      Only used for compsets with DATM and POP (currently C, G and J):
-      If true, compute albedos to work with daily avg SW down
-      If false (default), albedos are computed with the assumption that downward
-      solar radiation from the atm component has a diurnal cycle and zenith-angle
-      dependence. This is normally the case when using an active atm component
-      If true, albedos are computed with the assumption that downward
-      solar radiation from the atm component is a daily average quantity and
-      does not have a zenith-angle dependence. This is often the case when
-      using a data atm component. Only used for compsets with DATM and POP (currently C, G and J).
-      NOTE: This should really depend on the datm forcing and not the compset per se.
-      So, for example, whether it is set in a J compset should depend on
-      what datm forcing is used.
-    </desc>
-  </entry>
-
-  <entry id="CPL_EPBAL">
-    <type>char</type>
-    <valid_values>off,ocn</valid_values>
-    <default_value>off</default_value>
-    <values>
-      <value compset="DATM.+POP\d">ocn</value>
-    </values>
-    <group>run_component_cpl</group>
-    <file>env_run.xml</file>
-    <desc>
-      Only used for compsets with DATM and POP (currently C, G and J):
-      If ocn, ocn provides EP balance factor for precipitation.
-      Provides EP balance factor for precip for POP. A factor computed by
-      POP is applied to precipitation so that precipitation balances
-      evaporation and ocn global salinity does not drift. This is intended
-      for use when coupling POP to a DATM. Only used for C, G and J compsets.
-      Default is off
-    </desc>
-  </entry>
-
->>>>>>> 3ad0cf66
   <!-- ===================================================================== -->
   <!-- history / restart frequencies -->
   <!-- ===================================================================== -->
@@ -3443,141 +2408,6 @@
     <desc>yyyymmdd format, sets coupler snapshot history date (like REST_DATE)</desc>
   </entry>
 
-<<<<<<< HEAD
-=======
-  <entry id="AVGHIST_OPTION">
-    <type>char</type>
-    <valid_values></valid_values>
-    <default_value>never</default_value>
-    <values>
-      <value compset="_DOCN%IAF">nmonths</value>
-    </values>
-    <group>run_drv_history</group>
-    <file>env_run.xml</file>
-    <desc>Sets driver average history file frequency (like REST_OPTION)</desc>
-  </entry>
-
-  <entry id="AVGHIST_N">
-    <type>char</type>
-    <valid_values></valid_values>
-    <default_value>-999</default_value>
-    <values>
-      <value compset="_DOCN%IAF">1</value>
-    </values>
-    <group>run_drv_history</group>
-    <file>env_run.xml</file>
-    <desc>Sets driver average history file frequency (like REST_N)</desc>
-  </entry>
-
-  <entry id="AVGHIST_DATE">
-    <type>integer</type>
-    <valid_values></valid_values>
-    <default_value>-999</default_value>
-    <group>run_drv_history</group>
-    <file>env_run.xml</file>
-    <desc>yyyymmdd format, sets driver average history date (like REST_DATE)</desc>
-  </entry>
-
-  <entry id="BUDGETS">
-    <type>logical</type>
-    <valid_values>TRUE,FALSE</valid_values>
-    <default_value>FALSE</default_value>
-    <values>
-      <value compset="DATM.*_POP\d"    >TRUE</value>
-      <value compset="CAM.*_POP\d"     >TRUE</value>
-      <value compset="CAM.*_DOCN%SOM">TRUE</value>
-    </values>
-    <group>run_budgets</group>
-    <file>env_run.xml</file>
-    <desc>logical that turns on diagnostic budgets for driver</desc>
-  </entry>
-
-  <entry id="CCSM_CO2_PPMV">
-    <type>real</type>
-    <valid_values></valid_values>
-    <default_value>379.000</default_value>
-    <values>
-      <value compset="^1850"					>284.7</value>
-      <value compset="^HIST.+BGC%BPRP"				>284.7</value>
-      <value compset="^20TR.+BGC%BPRP"				>284.7</value>
-      <value compset="^HIST_CAM4%FCHM"				>0.000001</value>
-      <value compset="^20TR_CAM4%FCHM"				>0.000001</value>
-      <value compset="^2000"					>367.0</value>
-      <value compset="^1850.+DATM%NYF"				>379.000</value>
-      <value compset="^1850.+DATM%NYF.*_POP2%ECO"		>284.7</value>
-      <value compset="^2000.+DATM%NYF"				>379.000</value>
-      <value compset="^2000.+DATM%IAF"				>379.000</value>
-      <value compset="^HIST.+DATM"				>367.0</value>
-      <value compset="^20TR.+DATM"				>367.0</value>
-      <value compset="^4804.+DATM"				>367.0</value>
-      <value compset="^RCP2.+DATM"				>367.0</value>
-      <value compset="^RCP4.+DATM"				>367.0</value>
-      <value compset="^RCP6.+DATM"				>367.0</value>
-      <value compset="^RCP8.+DATM"				>367.0</value>
-      <value compset="^2000.+XATM"				>379.000</value>
-      <value compset="^HIST.+CAM"				>0.000001</value>
-      <value compset="^20TR.+CAM"				>0.000001</value>
-      <value compset="^5505.+CAM"				>0.000001</value>
-      <value compset="^RCP2.+CAM"				>0.000001</value>
-      <value compset="^RCP4.+CAM"				>0.000001</value>
-      <value compset="^RCP6.+CAM"				>0.000001</value>
-      <value compset="^RCP8.+CAM"				>0.000001</value>
-      <value compset="^2013.+CAM"				>0.000001</value>
-      <value compset="^GEOS.+CAM"				>0.000001</value>
-      <value compset="^AMIP.+CAM"				>0.000001</value>
-      <value compset="^AR95"					>368.9</value>
-      <value compset="^AR97"					>368.9</value>
-      <value compset="^2003"					>367.0</value>
-      <value compset="^1850.+AV1C"				>284.725</value>
-      <value compset="^20TR.+AV1C"				>284.725</value>
-      <value compset="^2000.+AV1C-03"				>368.865</value>
-      <value compset="^2000.+AV1C-04"				>368.865</value>
-      <value compset="^2000.+AV1C-04P"				>368.865</value>
-      <value compset="^2000.+AV1C-04P2"				>368.865</value>
-      <value compset="^2000.+AV1C-L"				>368.865</value>
-      <!-- Override values based on CAM (WACCM) chemistry -->
-      <value compset="CAM[45]%W"				>0.000001</value>
-      <value compset="CAM[45]%SSOA"				>0.000001</value>
-      <!-- Mariana's fix to allow isotopes to get the proper CO2 value -->
-      <value compset="CAM[45]%WISOall"				>284.7</value>
-      <value compset="^2000.+CAM[45]%WCSC"			>368.9</value>
-      <value compset="^2000.+CAM[45]%MOZM"			>0.000001</value>
-      <value compset="^2000.+CAM[45]%MMOS"			>0.000001</value>
-      <value compset="^2000.+CAM[45]%TMOZ"			>0.000001</value>
-      <value compset="^2000.+CAM[45]%SMA3"			>0.000001</value>
-      <value compset="^2000.+CAM[45]%SMA7"			>0.000001</value>
-      <value compset="^2000.+CAM[45]%SSOA"			>0.000001</value>
-    </values>
-    <group>run_co2</group>
-    <file>env_run.xml</file>
-    <desc>This set the namelist values of CO2 ppmv for CAM and CLM. This variables is
-      introduced to coordinate this value among multiple components.</desc>
-  </entry>
-
-  <entry id="FLDS_WISO">
-    <type>logical</type>
-    <valid_values>TRUE,FALSE</valid_values>
-    <default_value>FALSE</default_value>
-    <values>
-      <value compset="%WISO"    >TRUE</value>
-      <value compset="%ISO"     >TRUE</value>
-    </values>
-    <group>run_flags</group>
-    <file>env_run.xml</file>
-    <desc>Turn on the passing of water isotope fields through the coupler</desc>
-  </entry>
-
-  <entry id="DRV_THREADING">
-    <type>logical</type>
-    <valid_values>TRUE,FALSE</valid_values>
-    <default_value>TRUE</default_value>
-    <group>run_flags</group>
-    <file>env_run.xml</file>
-    <desc>Turns on component varying thread control in the driver.
-    Used to set the driver namelist variable "drv_threading".</desc>
-  </entry>
-
->>>>>>> 3ad0cf66
   <entry id="CPL_DECOMP">
     <type>integer</type>
     <valid_values>0,1,2,3,4,5,6</valid_values>
@@ -3596,75 +2426,6 @@
     <desc>level of debug output, 0=minimum, 1=normal, 2=more, 3=too much</desc>
   </entry>
 
-<<<<<<< HEAD
-=======
-  <entry id="SCIENCE_SUPPORT">
-    <type>char</type>
-    <valid_values>on, off</valid_values>
-    <default_value>off</default_value>
-    <group>case_def</group>
-    <file>env_case.xml</file>
-    <desc>If set to off, this component set/ grid specification is not scientifically supported.
-    If set to on, this component set/ grid specification is scientifically supported</desc>
-  </entry>
-
-  <entry id="CCSM_CCOST">
-    <type>integer</type>
-    <valid_values></valid_values>
-    <default_value>0</default_value>
-    <values>
-      <!-- estimated cost (used only for development purposes) -->
-      <value compset="_DATM.*_DLND.*_DICE.*_DOCN.*_DROF.*_SGLC_SWAV"		>-3</value> <!-- A -->
-      <value compset="_DATM.*_DICE.*_DOCN.*_WW3"				>-3</value> <!-- A_WAV -->
-      <value compset="_DATM.*_SLND.*_DICE.*_POP2_DROF.*_SGLC_SWAV"		>-1</value> <!-- C -->
-      <value compset="_DATM.*_SLND.*_DICE.*_POP2%ECO_DROF.*_SGLC_SWAV"		> 1</value> <!-- CECO -->
-      <value compset="_DATM.*_SLND.*_CICE.*_DOCN%SOM_DROF.*_SGLC_SWAV"		> 1</value> <!-- D -->
-      <value compset="_DATM.*_SLND.*_CICE.*_POP2_DROF.*_SGLC_SWAV"		>-1</value> <!-- G,H -->
-      <value compset="_DATM.*_SLND.*_CICE.*_POP2%ECO_DROF.*_SGLC_SWAV"		> 1</value> <!-- GECO -->
-      <value compset="_DATM.*_CLM.*_SICE_SOCN_RTM.*_SGLC_SWAV"			>-2</value> <!-- I -->
-      <value compset="_DATM.*_CLM.*_SICE_SOCN_MOSART.*_SGLC_SWAV"               >-2</value> <!-- IM -->
-      <value compset="_SATM_DLND.*_SICE_SOCN_SROF_CISM_SWAV"			>-5</value> <!-- TG -->
-      <value compset="_SATM_DLND.*_SICE_SOCN_RTM.*_SGLC_SWAV"			>-5</value> <!-- U -->
-      <value compset="_SATM_SLND_SICE_SOCN_SROF_SGLC_SWAV"			>-6</value> <!-- U -->
-      <value compset="_CAM4.*_CLM.*_CICE.*_DOCN.*_DROF.*_SGLC_SWAV"		>0</value>  <!-- E -->
-      <value compset="_CAM4.*_CLM.*_CICE.*_DOCN.*_RTM.*_SGLC_SWAV"		>0</value>  <!-- F -->
-      <value compset="_CAM4.*_CLM.*_DICE.*_DOCN.*_RTM.*_SGLC_SWAV"		>0</value>  <!-- K -->
-      <value compset="_CAM4.*_DLND.*_DICE.*_DOCN.*_SROF_SGLC_SWAV"		>0</value>  <!-- L -->
-      <value compset="_CAM4%TMOZ.*_CLM.*_CICE_DOCN.*_RTM.*_SGLC_SWAV"		>1</value>  <!-- FMOZ -->
-      <value compset="GEOS_CAM4%TBAM.*_CLM.*_CICE_DOCN.*_RTM.*_SGLC_SWAV"	>3</value>  <!-- FSDBAM -->
-      <value compset="_CAM5"							>1</value>
-      <value compset="_CAM[45]%W"						>3</value>
-      <value compset="_CAM[45]%WCSC"						>1</value>
-      <value compset="_CAM5%MOZM"						>3</value>
-      <value compset="_CAM4%MOZS"						>3</value>
-      <value compset="_CAM4%SMA[37]"						>3</value>
-      <value compset="_CAM4%SSOA"						>3</value>
-      <value compset="_CAM4%TMOZ"						>1</value>
-      <value compset="_CAM4.*_BGC%BDRD"						>2</value>
-      <value compset="_CAM4.*_BGC%BPRP"						>2</value>
-      <value compset="CAM.*_CLM.*_CICE.*_POP2%DAR.*_RTM_SGLC_SWAV"		>2</value> <!-- BDAR -->
-      <value compset="DATM.*_DLND.*_DICE.*_POP2%DAR.*_RTM_SGLC_SWAV"		>1</value> <!-- CDAR -->
-      <value compset="DATM.*_DLND.*_CICE.*_POP2%DAR.*_RTM_SGLC_SWAV"		>1</value> <!-- GDAR -->
-    </values>
-    <group>case_cost</group>
-    <file>env_case.xml</file>
-    <desc>2**n relative cost of compset where B is 1 (DO NOT EDIT)</desc>
-  </entry>
-
-  <entry id="GLC_NEC">
-    <type>integer</type>
-    <valid_values>0,1,3,5,10,36</valid_values>
-    <default_value>10</default_value>
-    <values>
-      <value compset="_SGLC">0</value>
-    </values>
-    <group>run_glc</group>
-    <file>env_run.xml</file>
-    <desc>Glacier model number of elevation classes, 0 implies no glacier land unit in clm
-    Used by both CLM and CISM (even if CISM is not running, and only SGLC is used).</desc>
-  </entry>
-
->>>>>>> 3ad0cf66
   <entry id="CLM_USE_PETSC">
     <type>logical</type>
     <valid_values>TRUE,FALSE</valid_values>
@@ -3680,7 +2441,6 @@
       machines/compilers.</desc>
   </entry>
 
-<<<<<<< HEAD
   <entry id="MPASLI_CONFIG_OPTS">
     <type>char</type>
     <valid_values></valid_values>
@@ -3706,47 +2466,6 @@
       run MPASLI on a machine that does not have Albany, or for which
       the CIME scripts are not aware of the existence of
       Albany.</desc>
-=======
-  <entry id="GLC_TWO_WAY_COUPLING">
-    <type>logical</type>
-    <valid_values>TRUE,FALSE</valid_values>
-    <default_value>FALSE</default_value>
-    <values>
-      <value compset="_CLM45.+CISM\d">TRUE</value>
-      <value compset="_CLM45.*_MPASLI">TRUE</value>
-      <value compset="_CLM50.+CISM\d">TRUE</value>
-      <!-- Turn on two-way coupling for TG compsets - even though there are no
-	   feedbacks for a TG compset, this will give us additional diagnostics -->
-      <value compset="_DLND.+CISM\d">TRUE</value>
-    </values>
-    <group>run_glc</group>
-    <file>env_run.xml</file>
-    <desc>Whether the glacier component feeds back to the rest of the system
-      This affects:
-      (1) Whether CLM updates its areas based on glacier areas sent from GLC
-      (2) Whether GLC sends fluxes (e.g., calving fluxes) to the coupler
-      Note that this is set to TRUE by default for TG compsets - even though there are
-      no feedbacks for TG compsets, this enables extra coupler diagnostics for these
-      compsets.</desc>
-  </entry>
-
-  <entry id="CCSM_GCOST">
-    <type>integer</type>
-    <valid_values></valid_values>
-    <default_value>0</default_value>
-    <group>case_cost</group>
-    <file>env_case.xml</file>
-    <desc>2**n relative cost of grid where f19_g15 is 1 (DO NOT EDIT)</desc>
-  </entry>
-
-  <entry id="CCSM_MCOST">
-    <type>integer</type>
-    <valid_values></valid_values>
-    <default_value>0</default_value>
-    <group>case_cost</group>
-    <file>env_case.xml</file>
-    <desc>2**n relative cost of machine (DO NOT EDIT)</desc>
->>>>>>> 3ad0cf66
   </entry>
 
   <!-- Data Assimilation type stuff -->
@@ -3821,55 +2540,6 @@
    <desc>whether the PROJECT value is required on this machine</desc>
  </entry>
 
-<<<<<<< HEAD
-=======
-  <description>
-    <desc compset="BGC%BPRP">BGC CO2=prog, rad CO2=prog:</desc>
-    <desc compset="BGC%BDRD">BGC CO2=diag, rad CO2=diag:</desc>
-    <desc compset="POP2%ECO">ECO in POP:</desc>
-    <desc compset="_TEST" >--DO NOT USE FOR LONG SIMULATIONS:</desc>
-    <desc compset="1850_">pre-industrial:</desc>
-    <desc compset="2000_">present day:</desc>
-    <desc compset="HIST_">Historical 1850 to 2000 transient:</desc>
-    <desc compset="20TR_">Historical 1850 to 2000 transient:</desc>
-    <desc compset="AMIP_">AMIP for stand-alone cam:</desc>
-    <desc compset="C2R[68]_">CCMI REFC2 1950 to 2100 transient:</desc>
-    <desc compset="C2R4_">CCMI REFC2 2004 to 2100 transient:</desc>
-    <desc compset="4804_">1948 to 2004 transient:</desc>
-    <desc compset="FRC1_">CCMI REFC1 Free running, 1950 to 2010 transient:</desc>
-    <desc compset="SDC1_">CCMI REFC1 Specified dynamics, 1975 to 2010 transient:</desc>
-    <desc compset="C2R8_">RCP8.5 future scenario:</desc>
-    <desc compset="C2R6_">RCP6.0 future scenario:</desc>
-    <desc compset="C2R4_">RCP4.5 future scenario:</desc>
-    <desc compset="5505_">1955 to 2005 transient:</desc>
-    <desc compset="RCP8_">RCP8.5 future scenario:</desc>
-    <desc compset="RCP6_">RCP6.0 future scenario:</desc>
-    <desc compset="RCP4_">RCP4.5 future scenario:</desc>
-    <desc compset="RCP2_">RCP2.6 future scenario:</desc>
-    <desc compset="2013_">RCP4.5 based scenario from 2013 (control for WACCM/CARMA nuclear winter study):</desc>
-    <desc compset="9205_CAM">1992 to 2005 transient:</desc>
-    <desc compset="GEOS_CAM">GEOS5 meteorology: for stand-alone cam</desc>
-    <desc compset="AR95_CAM">ARM95 IOP: for stand-alone cam</desc>
-    <desc compset="AR97_CAM">ARM97 IOP: for stand-alone cam</desc>
-    <desc compset="HIST_CLM4[05]%CN">CLM transient land use:</desc>
-    <desc compset="20TR_CLM4[05]%CN">CLM transient land use:</desc>
-    <desc compset="PIPD">
-      pre-industrial (1850) to present day:
-      -----------------------------WARNING ------------------------------------------------
-      "PIPD" compsets use complete forcing data from observed sources
-      up to the year 2005. Following this period they are a combination of observed sources
-      (land-use, SST, sea ice, CO2, CH4, N2O) to present day and IPCC RCP4.5 scenario data.
-      -------------------------------------------------------------------------------------
-    </desc>
-    <desc compset="CAM4.*_BGC%B">
-      -----------------------------WARNING ------------------------------------------------
-      This compset is not spun-up! In later versions of the model, spun-up initial
-      conditions will be provided and this warning will be removed.
-      -------------------------------------------------------------------------------------
-    </desc>
-  </description>
-
->>>>>>> 3ad0cf66
   <help>
     =========================================
     Notes:
