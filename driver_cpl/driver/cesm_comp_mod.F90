--- conflicted
+++ resolved
@@ -2963,19 +2963,6 @@
          if (rof_present) then
             call seq_diag_rof_mct(rof(ens1), fractions_rx(ens1), infodata)
          endif
-<<<<<<< HEAD
-         if (ocn_present .and. &
-            (trim(cpl_seq_option) == 'CESM1_ORIG'       .or. &
-             trim(cpl_seq_option) == 'CESM1_ORIG_TIGHT' .or. &
-             trim(cpl_seq_option) == 'CESM1_MOD'        .or. &
-             trim(cpl_seq_option) == 'CESM1_MOD_TIGHT'  .or. &
-             trim(cpl_seq_option) == 'RASM_OPTION1' )) then
-            xao_ox => prep_aoflux_get_xao_ox() ! array over all instances
-            call seq_diag_ocn_mct(ocn(ens1), xao_ox(1), fractions_ox(ens1), infodata, &
-                 do_o2x=.true., do_x2o=.true., do_xao=.true.)
-         endif
-=======
->>>>>>> 94f30dd7
          if (ice_present) then
             call seq_diag_ice_mct(ice(ens1), fractions_ix(ens1), infodata, &
                  do_x2i=.true.)
@@ -3438,15 +3425,6 @@
          call cesm_comp_barriers(mpicom=mpicom_CPLID, timer='CPL:BUDGET2_BARRIER')
 
          call t_drvstartf ('CPL:BUDGET2',cplrun=.true.,budget=.true.,barrier=mpicom_CPLID)
-<<<<<<< HEAD
-         if (ocn_present .and. &
-            (trim(cpl_seq_option) == 'RASM_OPTION2' )) then
-            xao_ox => prep_aoflux_get_xao_ox() ! array over all instances
-            call seq_diag_ocn_mct(ocn(ens1), xao_ox(1), fractions_ox(ens1), infodata, &
-                 do_o2x=.true., do_x2o=.true., do_xao=.true.)
-         endif
-=======
->>>>>>> 94f30dd7
          if (atm_present) then
             call seq_diag_atm_mct(atm(ens1), fractions_ax(ens1), infodata, &
                  do_a2x=.true., do_x2a=.true.)
