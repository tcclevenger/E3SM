--- conflicted
+++ resolved
@@ -31,7 +31,7 @@
    implicit none
 
    !--------------------------------------------------------------------------
-   ! Setup and initialize the communications and logging.  
+   ! Setup and initialize the communications and logging.
    !--------------------------------------------------------------------------
    call cesm_pre_init1()
 
@@ -45,22 +45,16 @@
    !--------------------------------------------------------------------------
    ! Read in the configuration information and initialize the time manager.
    !--------------------------------------------------------------------------
-<<<<<<< HEAD
-=======
    ! Timer initialization has to be after determination of the maximum number
    ! of threads used across all components, so called inside of
    ! ccsm_pre_init2, as are t_startf and t_stopf for CPL:INIT and
    ! cesm_pre_init2.
    !--------------------------------------------------------------------------
->>>>>>> 1f9f0b37
    call cesm_pre_init2()
 
    !--------------------------------------------------------------------------
    ! Call the initialize, run and finalize routines.
    !--------------------------------------------------------------------------
-<<<<<<< HEAD
-   call cesm_init()
-=======
 
    call t_startf('CPL:INIT')
    call t_adj_detailf(+1)
@@ -70,7 +64,6 @@
    call t_adj_detailf(-1)
    call t_stopf('CPL:INIT')
 
->>>>>>> 1f9f0b37
    call cesm_run()
    call cesm_final()
 
