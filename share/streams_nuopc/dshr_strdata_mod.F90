module dshr_strdata_mod
  ! holds data and methods to advance data models
  ! Obtain the model domain and the stream domain for each stream

  use ESMF

  use shr_kind_mod     , only : r8=>shr_kind_r8, cs=>shr_kind_cs, cl=>shr_kind_cl, cxx=>shr_kind_cxx, r4=>shr_kind_r4 
  use shr_sys_mod      , only : shr_sys_abort
  use shr_mpi_mod      , only : shr_mpi_bcast
  use shr_file_mod     , only : shr_file_getunit, shr_file_freeunit
  use shr_const_mod    , only : shr_const_pi, shr_const_cDay, shr_const_spval
  use shr_log_mod      , only : logunit => shr_log_Unit
  use shr_cal_mod      , only : shr_cal_calendarname, shr_cal_timeSet
  use shr_cal_mod      , only : shr_cal_noleap, shr_cal_gregorian
  use shr_cal_mod      , only : shr_cal_date2ymd, shr_cal_ymd2date
  use shr_orb_mod      , only : shr_orb_decl, shr_orb_cosz, shr_orb_undef_real
  use shr_nl_mod       , only : shr_nl_find_group_name
  use shr_pio_mod      , only : shr_pio_getiosys, shr_pio_getiotype, shr_pio_getioformat
  use shr_string_mod   , only : shr_string_listgetname, shr_string_listisvalid, shr_string_listgetnum

  use dshr_stream_mod  , only : shr_stream_streamtype, shr_stream_getModelFieldList, shr_stream_getStreamFieldList
  use dshr_stream_mod  , only : shr_stream_taxis_cycle, shr_stream_taxis_extend, shr_stream_default
  use dshr_stream_mod  , only : shr_stream_getNFiles
  use dshr_stream_mod  , only : shr_stream_getCurrFile, shr_stream_setCurrFile
  use dshr_stream_mod  , only : shr_stream_getMeshFilename
  use dshr_stream_mod  , only : shr_stream_init_from_xml, shr_stream_init_from_fortran
  use dshr_stream_mod  , only : shr_stream_restWrite, shr_stream_restRead
  use dshr_stream_mod  , only : shr_stream_findBounds
  use dshr_stream_mod  , only : shr_stream_getnextfilename, shr_stream_getprevfilename
  use dshr_stream_mod  , only : shr_stream_getfilefieldname, shr_stream_getData
  use dshr_tinterp_mod , only : shr_tInterp_getCosz, shr_tInterp_getAvgCosz, shr_tInterp_getFactors
  use dshr_methods_mod , only : dshr_fldbun_getfldptr, dshr_fldbun_getfieldN, dshr_fldbun_fldchk, chkerr
  use dshr_methods_mod , only : dshr_fldbun_diagnose, dshr_fldbun_regrid

  use pio              , only : file_desc_t, iosystem_desc_t, io_desc_t, var_desc_t
  use pio              , only : pio_openfile, pio_closefile, pio_nowrite
  use pio              , only : pio_seterrorhandling, pio_initdecomp, pio_freedecomp
  use pio              , only : pio_inquire, pio_inq_varid, pio_inq_varndims, pio_inq_vardimid
  use pio              , only : pio_inq_dimlen, pio_inq_vartype, pio_inq_dimname
  use pio              , only : pio_double, pio_real, pio_int, pio_offset_kind
  use pio              , only : pio_read_darray, pio_get_var, pio_setframe
  use pio              , only : PIO_BCAST_ERROR, PIO_RETURN_ERROR, PIO_NOERR, PIO_INTERNAL_ERROR
  use perf_mod

  implicit none
  private

  public  :: shr_strdata_type
  public  :: shr_strdata_init_from_infiles
  public  :: shr_strdata_init_from_fortran
  public  :: shr_strdata_restRead
  public  :: shr_strdata_restWrite
  public  :: shr_strdata_setOrbs
  public  :: shr_strdata_advance
  public  :: shr_strdata_get_stream_domain ! public since needed by dshr_mod
  public  :: shr_strdata_print

  private :: shr_strdata_readnml_from_infiles
  private :: shr_strdata_init_model_domain
  private :: shr_strdata_readLBUB

  ! public data members:
  integer                              :: debug    = 1  ! local debug flag
  character(len=*) ,parameter, public  :: shr_strdata_nullstr = 'null'
  character(len=*) ,parameter          :: shr_strdata_unset = 'NOT_SET'
  real(r8)         ,parameter, private :: dtlimit_default = 1.5_r8
  integer          ,parameter          :: master_task = 0

  type shr_strdata_perstream
!     character(CS)                  :: taxMode                  ! stream time axis cycling mode
!     real(r8)                       :: dtlimit                  ! stream dt max/min limit
!     character(CS)                  :: tintalgo                 ! stream time interpolation algorithm
!     character(CS)                  :: readmode                 ! stream file(s) read mode

     character(CL)                  :: stream_vectors            ! stream vectors names from shr_strdata_nml
     character(CL)                  :: stream_meshfile           ! stream mesh file from stream txt file
     type(ESMF_Mesh)                :: stream_mesh               ! stream mesh created from stream mesh file
     type(io_desc_t)                :: stream_pio_iodesc         ! stream pio descriptor

     ! stream-> model mapping info
     logical                        :: domaps
!     character(CL)                  :: mapalgo                  ! scalar map algorithm
!     character(CL)                  :: mapmask                  ! scalar map mask
     type(ESMF_RouteHandle)         :: routehandle              ! stream n -> model mesh mapping

     ! field bundles
     type(ESMF_FieldBundle)         :: fldbun_stream_input_lb   ! stream input n field bundle for lb of time period (stream grid)
     type(ESMF_FieldBundle)         :: fldbun_stream_input_ub   ! stream input n field bundle for ub of time period (stream grid)
     type(ESMF_FieldBundle)         :: fldbun_stream_model_lb   ! stream n field bundle for lb of time period (stream grid)
     type(ESMF_FieldBundle)         :: fldbun_stream_model_ub   ! stream n field bundle for ub of time period (stream grid)
     type(ESMF_FieldBundle)         :: fldbun_model_lb          ! stream n field bundle for lb of time period (model grid)
     type(ESMF_FieldBundle)         :: fldbun_model_ub          ! stream n field bundle for ub of time period (model grid)
     type(ESMF_FieldBundle)         :: fldbun_model             ! stream n field bundle for model time (model grid)
     type(ESMF_FieldBundle), allocatable :: fldbun_stream_alltimes(:)  ! field bundle for stream n for all time slices for stream
     integer                        :: ymdLB                    ! stream n ymd lower bound
     integer                        :: todLB
     integer                        :: ymdUB
     integer                        :: todUB
     integer                        :: ustrm
     integer                        :: vstrm
     real(r8)                       :: dtmin
     real(r8)                       :: dtmax
     type(ESMF_Field)               :: field_coszen             ! needed for coszen time interp


  end type shr_strdata_perstream


  type shr_strdata_type
     type(shr_strdata_perstream), allocatable :: pstrm(:)
     ! stream domain info
     type(shr_stream_streamType), pointer :: stream(:)=> null()                    ! stream datatype
     integer                        :: nstreams                          ! number of streams set in shr_strdata_readnml
     integer                        :: nvectors                          ! number of vectors set in shr_strdata_readnml

     ! mpi info
     integer                        :: mpicom
     integer                        :: my_task

     ! pio info
     integer                        :: io_type
     integer                        :: io_format
     type(iosystem_desc_t), pointer :: pio_subsystem => null()

     ! data required by stream  cosz t-interp method, set by user
     real(r8)                       :: eccen
     real(r8)                       :: mvelpp
     real(r8)                       :: lambm0
     real(r8)                       :: obliqr
     integer                        :: modeldt                           ! model dt in seconds

     ! model domain info
     character(CL)                  :: model_meshfile
     type(ESMF_Mesh)                :: model_mesh                        ! model mesh
     real(r8), pointer              :: model_lon(:) => null()            ! model longitudes
     real(r8), pointer              :: model_lat(:) => null()            ! model latitudes
     real(r8), pointer              :: model_lev(:) => null()            ! model levels (if needed)
     integer                        :: model_nxg                         ! model global domain lon size
     integer                        :: model_nyg                         ! model global domain lat size
     integer                        :: model_nzg                         ! model global domain vertical size
     integer                        :: model_lsize                       ! model local domain size
     integer, pointer               :: model_gindex(:)                   ! model global index spzce
     integer                        :: model_gsize                       ! model global domain size

<<<<<<< HEAD
=======
     ! stream domain info
     type(shr_stream_streamType)    :: stream(nStrMax)                    ! stream datatype
     character(CL)                  :: stream_desc(nStrMax)               ! stream description from shr_strdata_nml
     character(CL)                  :: stream_vectors(nVecMax)            ! stream vectors names from shr_strdata_nml
     character(CL)                  :: stream_meshfile(nStrMax)           ! stream mesh file from stream txt file
     type(ESMF_Mesh)                :: stream_mesh(nStrMax)               ! stream mesh created from stream mesh file
     logical                        :: stream_pio_iodesc_set(nstrMax) = .false.   
     type(io_desc_t)                :: stream_pio_iodesc(nStrMax)         ! stream pio descriptor

     ! stream-> model mapping info
     logical                        :: domaps(nStrMax)
     character(CL)                  :: mapalgo (nStrMax)                 ! scalar map algorithm
     character(CL)                  :: mapmask (nStrMax)                 ! scalar map mask
     type(ESMF_RouteHandle)         :: routehandle(nstrMax)              ! stream n -> model mesh mapping

     ! field bundles
     type(ESMF_FieldBundle)         :: fldbun_stream_input_lb(nstrMax)   ! stream input n field bundle for lb of time period (stream grid)
     type(ESMF_FieldBundle)         :: fldbun_stream_input_ub(nstrMax)   ! stream input n field bundle for ub of time period (stream grid)
     type(ESMF_FieldBundle)         :: fldbun_stream_model_lb(nstrMax)   ! stream n field bundle for lb of time period (stream grid)
     type(ESMF_FieldBundle)         :: fldbun_stream_model_ub(nstrMax)   ! stream n field bundle for ub of time period (stream grid)
     type(ESMF_FieldBundle)         :: fldbun_model_lb(nstrMax)          ! stream n field bundle for lb of time period (model grid)
     type(ESMF_FieldBundle)         :: fldbun_model_ub(nstrMax)          ! stream n field bundle for ub of time period (model grid)
     type(ESMF_FieldBundle)         :: fldbun_model(nStrMax)             ! stream n field bundle for model time (model grid)
     type(ESMF_FieldBundle), allocatable :: fldbun_stream_alltimes(:,:)  ! field bundle for stream n for all time slices for stream
>>>>>>> ab3ab394

     ! time info
     type(ESMF_CLock)               :: model_clock
     integer                        :: ymd, tod                          ! model time
     character(CL)                  :: model_calendar                    ! model calendar for ymd,tod
     real(r8), allocatable          :: tavCoszen(:)
  end type shr_strdata_type

  integer          ,parameter :: CompareXYabs      = 1   ! X,Y  relative error
  integer          ,parameter :: CompareXYrel      = 2   ! X,Y  absolute error
  integer          ,parameter :: CompareAreaAbs    = 3   ! area relative error
  integer          ,parameter :: CompareAreaRel    = 4   ! area absolute error
  integer          ,parameter :: CompareMaskIdent  = 5   ! masks are identical
  integer          ,parameter :: CompareMaskZeros  = 6   ! masks have same zeros
  integer          ,parameter :: CompareMaskSubset = 7   ! mask is subset of other
  integer          ,parameter :: CompareXYabsMask  = 101 ! X,Y  relative error
  integer          ,parameter :: iotype_std_netcdf = -99 ! non pio option
  real(r8)         ,parameter :: deg2rad = SHR_CONST_PI/180.0_r8
  character(*)     ,parameter :: u_FILE_u = &
       __FILE__

!===============================================================================
contains
!===============================================================================

  subroutine shr_strdata_init_from_infiles(sdat, xmlfilename, mesh, clock, &
       compid, logunit, masterproc, reset_mask, model_maskfile, rc)

    ! input/output variables
    type(shr_strdata_type)     , intent(inout) :: sdat
    character(len=*)           , intent(in)    :: xmlfilename ! for shr_strdata_nml namelist
    type(ESMF_Mesh)            , intent(inout) :: mesh
    type(ESMF_Clock)           , intent(in)    :: clock
    integer                    , intent(in)    :: compid
    integer                    , intent(in)    :: logunit
    logical                    , intent(in)    :: masterproc
    logical         , optional , intent(in)    :: reset_mask
    character(len=*), optional , intent(in)    :: model_maskfile
    integer                    , intent(out)   :: rc

    ! local variables
    integer       :: ns ! stream index
    integer       :: i  ! generic index
    character(CL) :: str
    integer       :: yearFirst     ! first year to use
    integer       :: yearLast      ! last  year to use
    integer       :: yearAlign     ! align yearFirst with this model year
    character(CL) :: filename
    integer       :: ierr
    character(len=*), parameter  :: subname='(shr_strdata_mod:dshr_sdat_init_from_infiles)'
    character(*)    , parameter  :: F01="('(shr_init_strdata) ',a,2f10.4)"
    ! ----------------------------------------------

    rc = ESMF_SUCCESS

<<<<<<< HEAD
    call shr_stream_init_from_xml(xmlfilename, sdat%stream, masterproc, rc=rc)
    sdat%nstreams = size(sdat%stream)
    allocate(sdat%pstrm(sdat%nstreams))
=======
    ! set sdat mpi info
    call mpi_comm_rank(mpicom, my_task, ierr)
    sdat%mpicom = mpicom
    sdat%my_task = my_task

    ! Initialize sdat  pio
    sdat%pio_subsystem => shr_pio_getiosys(compid)
    sdat%io_type       =  shr_pio_getiotype(compid)
    sdat%io_format     =  shr_pio_getioformat(compid)

    ! Read shr_strdata_nml from nlfilename
    ! Read sdat namelist (need to do this here in order to get the datamode value - which
    ! is needed or order to do the advertise phase
    call shr_strdata_readnml_from_infiles(sdat, trim(nlfilename), mpicom=mpicom)

    ! Loop over all active streams and read in stream txt files
    do ns = 1,sdat%nstreams

       if (trim(sdat%stream_desc(ns)) /= shr_strdata_nullstr) then
          if (my_task == master_task) then
             ! Set yearAlign, yearFirst, yearLast for sdat%stream_desc(n)
             str = adjustL(sdat%stream_desc(ns))  ! stream info from namelist
             i = index(str," ")
             fileName = str(:i)
             read(str(i:),*) yearAlign, yearFirst, yearLast

             ! Initialize stream datatype by reading stream txt files
             call shr_stream_init_from_infiles(sdat%stream(ns), &
                  fileName, yearFirst, yearLast, yearAlign, trim(sdat%taxMode(ns)))
          end if
       end if
    end do

>>>>>>> ab3ab394
    ! Initialize the sdat model domain info
    sdat%pstrm(:)%ymdLB          = -1
    sdat%pstrm(:)%todLB          = -1
    sdat%pstrm(:)%ymdUB          = -1
    sdat%pstrm(:)%todUB          = -1
    sdat%pstrm(:)%dtmin          = 1.0e30
    sdat%pstrm(:)%dtmax          = 0.0
    sdat%eccen                   = SHR_ORB_UNDEF_REAL
    sdat%mvelpp                  = SHR_ORB_UNDEF_REAL
    sdat%lambm0                  = SHR_ORB_UNDEF_REAL
    sdat%obliqr                  = SHR_ORB_UNDEF_REAL
    sdat%modeldt                 = 0
    sdat%model_calendar          = shr_cal_noleap
    sdat%pstrm(:)%dtmin = 1.0e30
    sdat%pstrm(:)%dtmax = 0.0e0
    call shr_strdata_init_model_domain(sdat, mesh, compid, &
         reset_mask=reset_mask, model_maskfile=model_maskfile, rc=rc)
    if (ChkErr(rc,__LINE__,u_FILE_u)) return

    ! Now finish initializing sdat
    call shr_strdata_init(sdat, clock, compid, logunit, rc)
    if (ChkErr(rc,__LINE__,u_FILE_u)) return

  end subroutine shr_strdata_init_from_infiles


  !===============================================================================
  subroutine shr_strdata_init_from_fortran( sdat, mpicom, compid,                  &
       model_mesh, model_nxg, model_nyg, model_clock,                              &
       stream_meshfile, stream_filenames, stream_FldListFile, stream_fldListModel, &
       stream_yearFirst, stream_yearLast, stream_yearAlign, stream_offset,         &
       stream_taxMode, stream_dtlimit, stream_tintalgo, stream_readmode,           &
       stream_mapalgo, stream_mapmask, rc)

    ! Set strdata and stream info from fortran interface.
    ! Note: When this is called, previous settings are reset to defaults
    ! and then the values passed are used.

    ! input/output arguments
    type(shr_strdata_type) ,intent(inout):: sdat                ! strdata data data-type
    integer                ,intent(in)   :: mpicom              ! mpi comm
    integer                ,intent(in)   :: compid
    type(ESMF_Mesh)        ,intent(in)   :: model_mesh
    integer                ,intent(in)   :: model_nxg
    integer                ,intent(in)   :: model_nyg
    type(ESMF_Clock)       ,intent(in)   :: model_clock
    character(len=*)       ,intent(in)   :: stream_meshfile
    character(*)           ,intent(in)   :: stream_FileNames(:) ! filenames for stream data
    character(*)           ,intent(in)   :: stream_fldListFile  ! file field names, colon delim list
    character(*)           ,intent(in)   :: stream_fldListModel ! model field names, colon delim list
    integer                ,intent(in)   :: stream_yearFirst    ! first year to use
    integer                ,intent(in)   :: stream_yearLast     ! last  year to use
    integer                ,intent(in)   :: stream_yearAlign    ! align yearFirst with this model year
    integer                ,intent(in)   :: stream_offset       ! offset in seconds of stream data
    character(*)           ,intent(in)   :: stream_taxMode
    real(r8)               ,intent(in)   :: stream_dtlimit
    character(*)           ,intent(in)   :: stream_mapalgo      ! scalar map algorithm
    character(*)           ,intent(in)   :: stream_mapmask      ! scalar map mask
    character(*)           ,intent(in)   :: stream_tintalgo     ! time interpolation algorithm
    character(*)           ,intent(in)   :: stream_readmode     ! file read mode
    integer                ,intent(out)  :: rc                  ! error status

    ! local variables
    character(*),parameter  :: subName = "(shr_strdata_create) "
    character(*),parameter  :: F00 = "('(shr_strdata_create) ',8a)"
    !-------------------------------------------------------------------------------

    rc = ESMF_SUCCESS

    ! Assume only 1 stream
    ! TODO: set all default values - dont read shr_strdata_readnml to set default values

    sdat%nstreams    = 1
    sdat%model_mesh  = model_mesh
    sdat%stream(1)%taxmode  = stream_taxMode
    sdat%stream(1)%dtlimit  = stream_dtlimit
    sdat%stream(1)%mapalgo  = stream_mapalgo
    sdat%stream(1)%mapmask  = stream_mapmask
    sdat%stream(1)%tinterpalgo = stream_tintalgo
    sdat%stream(1)%readmode = stream_readmode ! single or full_file
    if (trim(sdat%stream(1)%taxmode) == trim(shr_stream_taxis_extend)) then
       ! reset dtlimit if necessary
       sdat%stream(1)%dtlimit = 1.0e30
    end if

    ! Initialize sdat  pio
    sdat%pio_subsystem => shr_pio_getiosys(compid)
    sdat%io_type       =  shr_pio_getiotype(compid)
    sdat%io_format     =  shr_pio_getioformat(compid)

    ! Initialize sdat stream info
    call shr_stream_init_from_fortran(sdat%stream(1), stream_meshfile, &
         stream_yearFirst, stream_yearLast, stream_yearAlign, stream_offset, stream_taxmode, &
         stream_fldlistFile, stream_fldlistModel, stream_fileNames)

    ! Initialize sdat model domain info
    call shr_strdata_init_model_domain(sdat, model_mesh, compid, rc=rc)
    if (ChkErr(rc,__LINE__,u_FILE_u)) return

    ! Initialize the rest of sdat
    call shr_strdata_init(sdat, model_clock, compid, logunit, rc)
    if (ChkErr(rc,__LINE__,u_FILE_u)) return

  end subroutine shr_strdata_init_from_fortran

  !===============================================================================
  subroutine shr_strdata_init_model_domain( sdat, model_mesh, compid, reset_mask, model_maskfile, rc)

    ! ----------------------------------------------
    ! Initialize sdat model domain info
    ! ----------------------------------------------

    ! input/output variables
    type(shr_strdata_type)     , intent(inout) :: sdat
    type(ESMF_Mesh)            , intent(in)    :: model_mesh
    integer                    , intent(in)    :: compid
    logical         , optional , intent(in)    :: reset_mask
    character(len=*), optional , intent(in)    :: model_maskfile
    integer                    , intent(out)   :: rc

    ! local variables
    integer               :: n,k          ! generic counters
    type(ESMF_DistGrid)   :: distGrid
    integer               :: dimCount
    integer               :: tileCount
    integer, allocatable  :: elementCountPTile(:)
    integer, allocatable  :: indexCountPDE(:,:)
    integer               :: spatialDim         ! number of dimension in mesh
    integer               :: numOwnedElements   ! local size of mesh
    real(r8), allocatable :: ownedElemCoords(:) ! mesh lat and lons
    integer               :: my_task
    integer               :: ierr
    type(ESMF_Array)      :: elemMaskArray
    integer, allocatable  :: elemMask(:)
    type(file_desc_t)     :: pioid
    type(var_desc_t)      :: varid
    type(io_desc_t)       :: pio_iodesc
    integer               :: rcode
    logical               :: lreset_mask
    character(CL)         :: lmodel_maskfile
    ! ----------------------------------------------

    rc = ESMF_SUCCESS

    if (present(reset_mask)) then
       lreset_mask = reset_mask
    else
       lreset_mask = .false.
    end if
    if (present(model_maskfile)) then
       lmodel_maskfile = trim(model_maskfile)
    else
       lmodel_maskfile = ''
    end if

    ! initialize sdat%model_mesh
    sdat%model_mesh = model_mesh

    ! initialize sdat%lsize
    call ESMF_MeshGet(model_mesh, elementdistGrid=distGrid, rc=rc)
    if (ChkErr(rc,__LINE__,u_FILE_u)) return
    call ESMF_DistGridGet(distGrid, localDe=0, elementCount=sdat%model_lsize, rc=rc)
    if (ChkErr(rc,__LINE__,u_FILE_u)) return

    ! initialize sdat%model_gindex
    allocate(sdat%model_gindex(sdat%model_lsize))
    call ESMF_DistGridGet(distGrid, localDe=0, seqIndexList=sdat%model_gindex, rc=rc)
    if (ChkErr(rc,__LINE__,u_FILE_u)) return

    ! initialize sdat%model_gsize
    call ESMF_DistGridGet(distGrid, tileCount=tileCount, rc=rc)
    if (ChkErr(rc,__LINE__,u_FILE_u)) return
    allocate(elementCountPTile(tileCount))
    call ESMF_distGridGet(distGrid, elementCountPTile=elementCountPTile, rc=rc)
    if (ChkErr(rc,__LINE__,u_FILE_u)) return
    sdat%model_gsize = 0
    do n = 1,size(elementCountPTile)
       sdat%model_gsize = sdat%model_gsize + elementCountPTile(n)
    end do
    deallocate(elementCountPTile)

    ! determine sdat%model_lon, sdat%model_lat and sdat%model_levs
    ! TODO: add levs - assume this is in the mesh - for now not reference here
    call ESMF_MeshGet(model_mesh, spatialDim=spatialDim, &
         numOwnedElements=numOwnedElements, elementdistGrid=distGrid, rc=rc)
    if (ChkErr(rc,__LINE__,u_FILE_u)) return
    allocate(ownedElemCoords(spatialDim*numOwnedElements))
    call ESMF_MeshGet(model_mesh, ownedElemCoords=ownedElemCoords)
    if (ChkErr(rc,__LINE__,u_FILE_u)) return
    allocate(sdat%model_lon(numOwnedElements))
    allocate(sdat%model_lat(numOwnedElements))
    allocate(sdat%model_lev(numOwnedElements))
    do n = 1, numOwnedElements
       sdat%model_lon(n) = ownedElemCoords(2*n-1)
       sdat%model_lat(n) = ownedElemCoords(2*n)
       sdat%model_lev(n) = shr_const_spval
    end do

    ! initialize the model mask
    ! allocate(elemMask(sdat%model_lsize))
    ! if (len_trim(lmodel_maskfile) > 0) then
    !    ! obtain model mask from separate model_maskfile
    !    rcode = pio_openfile(sdat%pio_subsystem, pioid, sdat%io_type, trim(model_maskfile), pio_nowrite)
    !    call pio_seterrorhandling(pioid, PIO_INTERNAL_ERROR)
    !    ! TODO: check that mask name is on file and if not abort
    !    rcode = pio_inq_varid(pioid, 'mask', varid) ! assume mask name on domain file
    !    call pio_initdecomp(sdat%pio_subsystem, pio_int, (/sdat%model_nxg, sdat%model_nyg/), sdat%model_gindex, pio_iodesc)
    !    allocate(elemMask(sdat%model_lsize))
    !    call pio_read_darray(pioid, varid, pio_iodesc, elemMask, rcode)
    !    call pio_closefile(pioid)
    !    call pio_freedecomp(sdat%pio_subsystem, pio_iodesc)
    ! else if (lreset_mask) then
    !    elemMask(:) = 1._r8
    ! end if

    ! ! TODO: reset the model mesh mask using the new elemMask values
    ! ! THIS STILL NEEDS TO BE IMPLEMENTED WITH ESMF
    ! deallocate(elemMask)

  end subroutine shr_strdata_init_model_domain

  !===============================================================================
  subroutine shr_strdata_init(sdat, model_clock, compid, logunit, rc)

    ! input/output variables
    type(shr_strdata_type) , intent(inout) :: sdat
    type(ESMF_Clock)       , intent(in)    :: model_clock
    integer                , intent(in)    :: compid
    integer                , intent(in)    :: logunit
    integer                , intent(out)   :: rc

    ! local variables
    type(ESMF_Calendar)     :: esmf_calendar   ! esmf calendar
    type(ESMF_CalKind_Flag) :: esmf_caltype    ! esmf calendar type
    type(ESMF_DistGrid)     :: distgrid
    character(CS)           :: calendar        ! calendar name
    integer                 :: dimcount
    integer, allocatable    :: minIndexPTile(:,:)
    integer, allocatable    :: maxIndexPTile(:,:)
    integer                 :: lnx, lny        ! global mesh dimensions
    integer                 :: ne              ! number of local mesh elements
    integer                 :: ns              ! stream index
    integer                 :: n,m,k           ! generic index
    character(CL)           :: fileName        ! generic file name
    integer                 :: nfiles          ! number of data files for a given stream
    character(CS), allocatable :: fldList_stream(:)  ! list of fields in stream
    character(CS), allocatable :: fldList_model(:)   ! list of fields in model
    character(CS)           :: uname           ! u vector field name
    character(CS)           :: vname           ! v vector field name
    integer                 :: nu, nv          ! vector indices
    integer                 :: nstream         ! loop stream index
    integer                 :: nvector         ! loop vector index
    integer                 :: nfld            ! loop stream field index
    integer                 :: nflds           ! total number of fields in a given stream
    type(ESMF_Field)        :: lfield          ! temporary
    type(ESMF_Field)        :: lfield_src      ! temporary
    type(ESMF_Field)        :: lfield_dst      ! temporary
    integer                 :: srcTermProcessing_Value = 0 ! should this be a module variable?
    integer , pointer       :: stream_gindex(:)
    integer                 :: stream_lsize
    character(CS)           :: tmpstr
    integer                 :: ierr
    integer                 :: localpet
    logical                 :: fileExists
    type(ESMF_VM)           :: vm
    logical                 :: masterproc
    integer                 :: nvars
    character(len=*), parameter :: subname='(shr_strdata_mod:shr_sdat_init)'
    character(*)    , parameter :: F00 = "('(shr_sdat_init) ',a)"
    character(*)    , parameter :: F01 = "('(shr_sdat) ',a,2x,i8)"
    ! ----------------------------------------------

    rc = ESMF_SUCCESS
    call ESMF_VmGetCurrent(vm, rc=rc)
    call ESMF_VMGet(vm, localpet=localPet, rc=rc)
    masterproc= localPet==master_task

    do ns = 1,sdat%nstreams
       ! Initialize calendar for stream n
       call ESMF_VMBroadCast(vm, sdat%stream(ns)%calendar, CS, 0, rc=rc)

       ! Create the target stream mesh from the stream mesh file
       ! TODO: add functionality if the stream mesh needs to be created from a grid
       call shr_stream_getMeshFileName (sdat%stream(ns), filename)

       if (masterproc) then
          inquire(file=trim(filename),exist=fileExists)
          if (.not. fileExists) then
             write(logunit,F00) "ERROR: file does not exist: ", trim(fileName)
             call shr_sys_abort(subName//"ERROR: file does not exist: "//trim(fileName))
          end if
       endif
       sdat%pstrm(ns)%stream_mesh = ESMF_MeshCreate(trim(filename), fileformat=ESMF_FILEFORMAT_ESMFMESH, rc=rc)
       if (ChkErr(rc,__LINE__,u_FILE_u)) return
       ! Determine field name string for stream fields with model names
       nvars = sdat%stream(ns)%nvars
       allocate(fldList_model(nvars), fldList_stream(nvars))
       call shr_stream_getModelFieldList(sdat%stream(ns), fldList_model)
       ! Determine field name string for stream fields with stream names
       call shr_stream_getStreamFieldList(sdat%stream(ns), fldList_stream)
       ! Create field bundles on model mesh
       sdat%pstrm(ns)%fldbun_model_lb = ESMF_FieldBundleCreate(rc=rc) ! spatial interpolation to model mesh
       sdat%pstrm(ns)%fldbun_model_ub = ESMF_FieldBundleCreate(rc=rc) ! spatial interpolation to model mesh
       sdat%pstrm(ns)%fldbun_model    = ESMF_FieldBundleCreate(rc=rc) ! time interpolation on model mesh
       do nfld = 1, nvars
          ! create temporary fields on model mesh and add the fields to the field bundle
          lfield = ESMF_FieldCreate(sdat%model_mesh, ESMF_TYPEKIND_r8, name=trim(fldList_model(nfld)), &
               meshloc=ESMF_MESHLOC_ELEMENT, rc=rc)
          if (chkerr(rc,__LINE__,u_FILE_u)) return
          call ESMF_FieldBundleAdd(sdat%pstrm(ns)%fldbun_model_lb, (/lfield/), rc=rc)
          if (chkerr(rc,__LINE__,u_FILE_u)) return
<<<<<<< HEAD
          call ESMF_FieldBundleAdd(sdat%pstrm(ns)%fldbun_model_ub, (/lfield/), rc=rc)
          if (chkerr(rc,__LINE__,u_FILE_u)) return
          call ESMF_FieldBundleAdd(sdat%pstrm(ns)%fldbun_model   , (/lfield/), rc=rc)
=======

          lfield = ESMF_FieldCreate(sdat%model_mesh, ESMF_TYPEKIND_r8, name=trim(fldname), &
               meshloc=ESMF_MESHLOC_ELEMENT, rc=rc)
          call ESMF_FieldBundleAdd(sdat%fldbun_model_ub(ns), (/lfield/), rc=rc)
          if (chkerr(rc,__LINE__,u_FILE_u)) return

          lfield = ESMF_FieldCreate(sdat%model_mesh, ESMF_TYPEKIND_r8, name=trim(fldname), &
               meshloc=ESMF_MESHLOC_ELEMENT, rc=rc)
          call ESMF_FieldBundleAdd(sdat%fldbun_model(ns)   , (/lfield/), rc=rc)
>>>>>>> ab3ab394
          if (chkerr(rc,__LINE__,u_FILE_u)) return
       end do

       ! Create field bundles on stream mesh but with fldlist_model names
<<<<<<< HEAD
       sdat%pstrm(ns)%fldbun_stream_model_lb = ESMF_FieldBundleCreate(rc=rc) ! stream mesh at lower time bound
       sdat%pstrm(ns)%fldbun_stream_model_ub = ESMF_FieldBundleCreate(rc=rc) ! stream mesh at upper time bound
       if (masterproc) then
          write(logunit,F00)' initializing fldbun_stream_model_lb and fldbun_stream_model_up on stream mesh'
=======
       sdat%fldbun_stream_model_lb(ns) = ESMF_FieldBundleCreate(rc=rc) ! stream mesh at lower time bound
       sdat%fldbun_stream_model_ub(ns) = ESMF_FieldBundleCreate(rc=rc) ! stream mesh at upper time bound
       if (my_task==master_task) then
          write(logunit,*)
          write(logunit,F01)' initializing fldbun_stream_model_lb and fldbun_stream_model_up on stream mesh for stream ',ns
>>>>>>> ab3ab394
       end if
       do nfld = 1, nvars
          ! create temporary fields on stream mesh and add the fields to the field bundle
          lfield = ESMF_FieldCreate(sdat%pstrm(ns)%stream_mesh, ESMF_TYPEKIND_r8, name=trim(fldlist_model(nfld)), &
               meshloc=ESMF_MESHLOC_ELEMENT, rc=rc)
          if (chkerr(rc,__LINE__,u_FILE_u)) return
          call ESMF_FieldBundleAdd(sdat%pstrm(ns)%fldbun_stream_model_lb, (/lfield/), rc=rc)
          if (chkerr(rc,__LINE__,u_FILE_u)) return
<<<<<<< HEAD
          call ESMF_FieldBundleAdd(sdat%pstrm(ns)%fldbun_stream_model_ub, (/lfield/), rc=rc)
          if (chkerr(rc,__LINE__,u_FILE_u)) return
          if (masterproc) then
             write(logunit,F00)' adding field '//trim(fldlist_model(nfld))//' to fldbun_stream_model_lb and fldbun_stream_model_ub'
=======

          lfield = ESMF_FieldCreate(sdat%stream_mesh(ns), ESMF_TYPEKIND_r8, name=trim(fldname), &
               meshloc=ESMF_MESHLOC_ELEMENT, rc=rc)
          call ESMF_FieldBundleAdd(sdat%fldbun_stream_model_ub(ns), (/lfield/), rc=rc)
          if (chkerr(rc,__LINE__,u_FILE_u)) return
          if (my_task==master_task) then
             write(logunit,F00)' adding field '//trim(fldname)
>>>>>>> ab3ab394
          end if
       end do ! end of loop over streams (ns)

       ! Create field bundles on stream mesh but with fldlist_stream input file names
       sdat%pstrm(ns)%fldbun_stream_input_lb = ESMF_FieldBundleCreate(rc=rc)
       sdat%pstrm(ns)%fldbun_stream_input_ub = ESMF_FieldBundleCreate(rc=rc)
       do nfld = 1, nvars

          ! create temporary fields on model mesh and add the fields to the field bundle
          lfield = ESMF_FieldCreate(sdat%pstrm(ns)%stream_mesh, ESMF_TYPEKIND_r8, name=trim(fldlist_stream(nfld)), &
               meshloc=ESMF_MESHLOC_ELEMENT, rc=rc)
          if (chkerr(rc,__LINE__,u_FILE_u)) return
          call ESMF_FieldBundleAdd(sdat%pstrm(ns)%fldbun_stream_input_lb, (/lfield/), rc=rc)
          if (chkerr(rc,__LINE__,u_FILE_u)) return
<<<<<<< HEAD
          call ESMF_FieldBundleAdd(sdat%pstrm(ns)%fldbun_stream_input_ub, (/lfield/), rc=rc)
=======

          lfield = ESMF_FieldCreate(sdat%stream_mesh(ns), ESMF_TYPEKIND_r8, name=trim(fldname), &
               meshloc=ESMF_MESHLOC_ELEMENT, rc=rc)
          if (chkerr(rc,__LINE__,u_FILE_u)) return
          call ESMF_FieldBundleAdd(sdat%fldbun_stream_input_ub(ns), (/lfield/), rc=rc)
>>>>>>> ab3ab394
          if (chkerr(rc,__LINE__,u_FILE_u)) return
       end do

       ! create a field for coszen time interpolation for this stream if needed
       if (trim(sdat%stream(ns)%tinterpalgo) == 'coszen') then
          sdat%pstrm(ns)%field_coszen = ESMF_FieldCreate(sdat%pstrm(ns)%stream_mesh, ESMF_TYPEKIND_r8, name='tavCosz', &
               meshloc=ESMF_MESHLOC_ELEMENT, rc=rc)
       endif

       ! ------------------------------------
       ! Create the sdat route handles for mapping the stream -> model
       ! For now only  create bilinear route handle for stream(n) -> model mapping
       ! ------------------------------------

       ! create the source and destination fields needed for the route handles
       ! these fields will be used to create the route handles
       ! since all fields in a stream share the same mesh and there is only a unique model mesh
       ! can do this outside of a stream loop by just using the first stream index
       ! TODO: Determine if mask was reset - and if so if the masks are the same - if they are not do the bilinear
       ! interpolation below -

       call dshr_fldbun_getFieldN(sdat%pstrm(ns)%fldbun_stream_model_lb, 1, lfield_src, rc=rc)
       if (chkerr(rc,__LINE__,u_FILE_u)) return

       call dshr_fldbun_getFieldN(sdat%pstrm(ns)%fldbun_model_lb, 1, lfield_dst, rc=rc)
       if (chkerr(rc,__LINE__,u_FILE_u)) return

<<<<<<< HEAD
       call ESMF_FieldRegridStore(lfield_src, lfield_dst, routehandle=sdat%pstrm(ns)%routehandle, &
            regridmethod=ESMF_REGRIDMETHOD_BILINEAR, polemethod=ESMF_POLEMETHOD_ALLAVG, &
            srcTermProcessing=srcTermProcessing_Value, ignoreDegenerate=.true., rc=rc)
=======
       call ESMF_FieldRegridStore(lfield_src, lfield_dst, routehandle=sdat%routehandle(ns), &
           regridmethod=ESMF_REGRIDMETHOD_BILINEAR, &
           polemethod=ESMF_POLEMETHOD_ALLAVG, &
         ! extrapMethod=ESMF_EXTRAPMETHOD_NEAREST_STOD, &
         ! regridmethod=ESMF_REGRIDMETHOD_CONSERVE, &
         ! polemethod=ESMF_POLEMETHOD_NONE, &
           dstMaskValues = (/0/), &  ! ignore destination points where the mask is 0
           srcTermProcessing=srcTermProcessing_Value, ignoreDegenerate=.true., rc=rc)
>>>>>>> ab3ab394
       if (chkerr(rc,__LINE__,u_FILE_u)) return

    end do ! end of loop over streams

    ! ------------------------------------
    ! determine the streams for ustrm and vstrm
    ! ------------------------------------
    ! check vectors and compute ustrm,vstrm
    ! determine if vector field names match any field names in the input stream

    do m = 1,sdat%nvectors
       ! check that vector field list is a valid colon delimited string
       if (.not. shr_string_listIsValid(sdat%pstrm(m)%stream_vectors)) then
          write(logunit,*) trim(subname),' vec fldlist invalid m=',m,trim(sdat%pstrm(m)%stream_vectors)
          call shr_sys_abort(subname//': vec fldlist invalid:'//trim(sdat%pstrm(m)%stream_vectors))
       endif

       ! check that only 2 fields are contained for any vector pairing
       if (shr_string_listGetNum(sdat%pstrm(m)%stream_vectors) /= 2) then
          write(logunit,*) trim(subname),' vec fldlist ne 2 m=',m,trim(sdat%pstrm(m)%stream_vectors)
          call shr_sys_abort(subname//': vec fldlist ne 2:'//trim(sdat%pstrm(m)%stream_vectors))
       endif

       ! get name of the first and second field in the colon delimited string
<<<<<<< HEAD
       call shr_string_listGetName(sdat%pstrm(m)%stream_vectors,1,uname)
       call shr_string_listGetName(sdat%pstrm(m)%stream_vectors,2,vname)
=======
       call shr_string_listGetName(sdat%stream_vectors(m), 1, uname)
       call shr_string_listGetName(sdat%stream_vectors(m), 2, vname)
>>>>>>> ab3ab394

       ! loop through the streams and find which stream(s) contain the vector field pair
       ! normally both fields in the pair will be on one stream
       nu = 0
       nv = 0
       do ns = 1,sdat%nstreams
<<<<<<< HEAD
          if (dshr_fldbun_fldchk(sdat%pstrm(ns)%fldbun_stream_model_lb, trim(uname), rc=rc)) nu = n
          if (ChkErr(rc,__LINE__,u_FILE_u)) return
          if (dshr_fldbun_fldchk(sdat%pstrm(ns)%fldbun_stream_model_lb, trim(vname), rc=rc)) nv = n
=======
          if (dshr_fldbun_fldchk(sdat%fldbun_stream_model_lb(ns), trim(uname), rc=rc)) nu = ns
          if (ChkErr(rc,__LINE__,u_FILE_u)) return
          if (dshr_fldbun_fldchk(sdat%fldbun_stream_model_lb(ns), trim(vname), rc=rc)) nv = ns
>>>>>>> ab3ab394
          if (ChkErr(rc,__LINE__,u_FILE_u)) return
       enddo

       ! error checks
       if (nu == 0  .or. nv == 0) then
          ! if the input fields are not contained - then abort
          write(logunit,*) trim(subname),' vec flds not found  m=',m,trim(sdat%pstrm(m)%stream_vectors)
          call shr_sys_abort(subname//': vec flds not found:'//trim(sdat%pstrm(m)%stream_vectors))
       else if (nu /= nv) then
          ! mesh files for nu and nv stream must be the same
          if (trim(sdat%pstrm(nu)%stream_meshfile) /= trim(sdat%pstrm(nv)%stream_meshfile)) then
             write(logunit,*) trim(subname),' vec fld mesh files are not same m=',m,trim(sdat%pstrm(m)%stream_vectors)
             write(logunit,*) trim(subname),' vec mesh file file for nu = ',nu,' is ',trim(sdat%pstrm(nu)%stream_meshfile)
             write(logunit,*) trim(subname),' vec mesh file file for nv = ',nv,' is ',trim(sdat%pstrm(nv)%stream_meshfile)
             call shr_sys_abort(subname//': vec fld mesh files must be the same:'//trim(sdat%pstrm(m)%stream_vectors))
          end if
<<<<<<< HEAD
       else
          ! now set the stream indices for ustrm and vstrm
          sdat%pstrm(m)%ustrm = nu
          sdat%pstrm(m)%vstrm = nv
=======
>>>>>>> ab3ab394
       end if

       ! now set the stream indices for ustrm and vstrm
       sdat%ustrm(m)= nu
       sdat%vstrm(m)= nv
    enddo

    ! initialize sdat model clock and calendar
    sdat%model_clock = model_clock
    call ESMF_ClockGet(sdat%model_clock, calkindflag=esmf_caltype, rc=rc)
    if (ChkErr(rc,__LINE__,u_FILE_u)) return
    if (esmf_caltype == ESMF_CALKIND_NOLEAP) then
       sdat%model_calendar = trim(shr_cal_noleap)
    else if (esmf_caltype == ESMF_CALKIND_GREGORIAN) then
       sdat%model_calendar = trim(shr_cal_gregorian)
    else
       call shr_sys_abort(subname//" ERROR bad ESMF calendar name "//trim(calendar))
    end if

    ! print sdat output
    if (masterproc) then
       call shr_strdata_print(sdat,'sdat data ')
       write(logunit,*) ' successfully initialized sdat'
    endif

  end subroutine shr_strdata_init

  !===============================================================================
  subroutine shr_strdata_get_stream_domain(sdat, stream_index, fldname, flddata, rc)

    ! Obtain the data for fldname from the stream domain data

    ! input/output variables
    type(shr_strdata_type) , intent(inout) :: sdat
    integer                , intent(in)    :: stream_index
    character(len=*)       , intent(in)    :: fldname
    real(r8)               , pointer       :: flddata(:)
    integer                , intent(out)   :: rc

    ! local variables
    type(var_desc_t)  :: varid
    type(file_desc_t) :: pioid
    integer           :: rcode
    character(CL)     :: filename
    type(io_desc_t)   :: pio_iodesc
    ! ----------------------------------------------

    rc = ESMF_SUCCESS

    ! Determine the file to open
    if (sdat%my_task == master_task) then
       call shr_stream_getData(sdat%stream(stream_index), 1, filename)
    end if
    call shr_mpi_bcast(filename, sdat%mpicom, 'streamfile')

    ! Open the file
    rcode = pio_openfile(sdat%pio_subsystem, pioid, sdat%io_type, trim(filename), pio_nowrite)

    ! Create the pio iodesc for fldname
    call shr_strdata_set_stream_iodesc(sdat%pio_subsystem, pioid, &
         trim(fldname), sdat%pstrm(stream_index)%stream_mesh, pio_iodesc, rc=rc)
    if (ChkErr(rc,__LINE__,u_FILE_u)) return

    ! Now read in the data for fldname
    call pio_seterrorhandling(pioid, PIO_BCAST_ERROR)
    rcode = pio_inq_varid(pioid, trim(fldname), varid)
    call pio_read_darray(pioid, varid, pio_iodesc, flddata, rcode)

    ! Free the memory associate with the iodesc
    call pio_freedecomp(pioid, pio_iodesc)

    ! Close the file
    call pio_closefile(pioid)

  end subroutine shr_strdata_get_stream_domain

  !===============================================================================
  subroutine shr_strdata_advance(sdat, ymd, tod, mpicom, logunit, istr, timers, rc)

    ! -------------------------------------------------------
    ! Mismatching calendars: 4 cases
    ! (0) The stream calendar and model calendar are identical
    ! (1) The stream is a no leap calendar and the model is gregorian
    ! (2) The stream is a gregorian calendar and the model is a noleap calendar
    ! (3) The calendars mismatch and none of the above
    ! -------------------------------------------------------
    !
    ! ymdmod and todmod are the ymd and tod to time interpolate to.
    ! Generally, these are just the model date and time.  Also, always
    ! use the stream calendar for time interpolation for reasons
    ! described below.  When there is a calendar mismatch, support Feb
    ! 29 in a special way as needed to get reasonable values.  Note
    ! that when Feb 29 needs to be treated specially, a discontinuity
    ! will be introduced.  The size of that discontinuity will depend
    ! on the time series input data.
    !
    ! (0) The stream calendar and model calendar are identical:
    ! Proceed in the standard way.
    !
    ! (1) The stream is a no leap calendar and the model is gregorian:
    ! Time interpolate on the noleap calendar.  If the model date is Feb 29,
    ! compute stream data for Feb 28 by setting ymdmod and todmod to Feb 28.
    ! This results in duplicate stream data on Feb 28 and Feb 29 and a
    ! discontinuity at the start of Feb 29.  This could potentially be fixed
    ! by using the gregorian calendar for time interpolation when the input data
    ! is relatively infrequent (say greater than daily) with the following concerns.
    !   - The forcing will not be reproduced identically on the same day with
    !     with climatological inputs data
    !   - Input data with variable input frequency might behave funny
    !   - An arbitrary discontinuity will be introduced in the time
    !     interpolation method based upon the logic chosen to transition
    !     from reproducing Feb 28 on Feb 29 and interpolating to Feb 29.
    !   - The time gradient of data will change by adding a day arbitrarily.
    !
    ! (2) The stream is a gregorian calendar and the model is a noleap calendar:
    ! Then just time interpolate on the gregorian calendar. This causes Feb 29
    ! stream data to be skipped and lead to a discontinuity at the start of March 1.
    !
    ! (3) If the calendars mismatch and neither of the three cases above
    ! are recognized, then abort.
    ! -------------------------------------------------------

    ! input/output variables
    type(shr_strdata_type) ,intent(inout)       :: sdat
    integer                ,intent(in)          :: ymd    ! current model date
    integer                ,intent(in)          :: tod    ! current model date
    integer                ,intent(in)          :: mpicom
    integer                ,intent(in)          :: logunit
    character(len=*)       ,intent(in)          :: istr
    logical                ,intent(in),optional :: timers
    integer                ,intent(out)         :: rc

    ! local variables
    integer                             :: ns               !stream index
    integer                             :: nf               ! field index
    integer                             :: m                ! vector index
    integer                             :: n,i              ! generic indices
    integer                             :: ierr
    integer                             :: nu,nv
    integer                             :: lsize
    logical , allocatable               :: newData(:)
    integer , allocatable               :: ymdmod(:)        ! modified model dates to handle Feb 29
    real(r8), allocatable               :: coszen(:)        ! cosine of zenith angle
    integer                             :: todmod           ! modified model dates to handle Feb 29
    character(len=32)                   :: lstr             ! local string
    logical                             :: ltimers          ! local logical for timers
    real(r8)                            :: flb,fub          ! factor for lb and ub
    real(r8) ,pointer                   :: dataptr(:)       ! pointer into field bundle
    real(r8) ,pointer                   :: dataptr_lb(:)    ! pointer into field bundle
    real(r8) ,pointer                   :: dataptr_ub(:)    ! pointer into field bundle
    real(r8), pointer                   :: nu_coords(:)     ! allocatable local element mesh lat and lons
    real(r8), pointer                   :: nv_coords(:)     ! allocatable local element mesh lat and lons
    real(r8), pointer                   :: data2d_src(:,:)  ! pointer into field bundle
    real(r8), pointer                   :: data2d_dst(:,:)  ! pointer into field bundle
    real(r8), pointer                   :: data_u_src(:)    ! pointer into field bundle
    real(r8), pointer                   :: data_v_src(:)    ! pointer into field bundle
    real(r8), pointer                   :: data_u_dst(:)    ! pointer into field bundle
    real(r8), pointer                   :: data_v_dst(:)    ! pointer into field bundle
    type(ESMF_Time)                     :: timeLB, timeUB   ! lb and ub times
    type(ESMF_TimeInterval)             :: timeint          ! delta time
    integer                             :: dday             ! delta days
    real(r8)                            :: dtime            ! delta time
    integer                             :: year,month,day   ! date year month day
    integer                             :: spatialDim       ! spatial dimension of mesh
    integer                             :: numOwnedElements ! local size of mesh
    character(CS)                       :: uname            ! u vector field name
    character(CS)                       :: vname            ! v vector field name
    type(ESMF_Field)                    :: field_src
    type(ESMF_Field)                    :: field_dst
    real(r8)                            :: lon, lat
    real(r8)                            :: sinlon, sinlat
    real(r8)                            :: coslon, coslat
    real(r8)                            :: ux, uy
    logical                             :: checkflag = .false.
    integer                             :: fieldCount
    integer                             :: npes
    integer                             :: my_task
    character(ESMF_MAXSTR), allocatable :: fieldNameList(:)
    real(r8)         ,parameter         :: solZenMin = 0.001_r8 ! minimum solar zenith angle
    integer          ,parameter         :: tadj = 2
    character(len=*) ,parameter         :: timname = "_strd_adv"
    character(*)     ,parameter         :: subname = "(shr_strdata_advance) "
    character(*)     ,parameter         :: F00  = "('(shr_strdata_advance) ',a)"
    character(*)     ,parameter         :: F01  = "('(shr_strdata_advance) ',a,a,i4,2(f10.5,2x))"
    real(r8), pointer :: dataptr_temp1(:)
    real(r8), pointer :: dataptr_temp2(:)
    !-------------------------------------------------------------------------------

    rc = ESMF_SUCCESS

    nullify(dataptr)
    nullify(dataptr_ub)
    nullify(dataptr_lb)
    nullify(nu_coords)
    nullify(nv_coords)
    nullify(data2d_src)
    nullify(data2d_dst)
    nullify(data_u_src)
    nullify(data_v_src)
    nullify(data_u_dst)
    nullify(data_v_dst)

    if (sdat%nstreams < 1) return ! TODO: is this needed

    lstr = trim(istr)

    ltimers = .true.
    if (present(timers)) then
       ltimers = timers
    endif

    if (.not.ltimers) call t_adj_detailf(tadj)

    call t_barrierf(trim(lstr)//trim(timname)//'_total_BARRIER',mpicom)
    call t_startf(trim(lstr)//trim(timname)//'_total')

    call mpi_comm_size(mpicom, npes, ierr)
    call mpi_comm_rank(mpicom, my_task,ierr)

    sdat%ymd = ymd
    sdat%tod = tod

    if (sdat%nstreams > 0) then
       allocate(newData(sdat%nstreams))
       allocate(ymdmod(sdat%nstreams))

       do ns = 1,sdat%nstreams
          ! ---------------------------------------------------------
          ! Consistency checks
          ! ---------------------------------------------------------

          ! case(0)
          ymdmod(ns) = ymd
          todmod    = tod
          if (trim(sdat%model_calendar) /= trim(sdat%stream(ns)%calendar)) then
             if (( trim(sdat%model_calendar) == trim(shr_cal_gregorian)) .and. &
                  (trim(sdat%stream(ns)%calendar) == trim(shr_cal_noleap))) then
                ! case (1), set feb 29 = feb 28
                call shr_cal_date2ymd (ymd,year,month,day)
                if (month == 2 .and. day == 29) then
                   call shr_cal_ymd2date(year,2,28,ymdmod(ns))
                endif
             else if ((trim(sdat%model_calendar) == trim(shr_cal_noleap)) .and. &
                      (trim(sdat%stream(ns)%calendar) == trim(shr_cal_gregorian))) then
                ! case (2), feb 29 input data will be skipped automatically
             else
                ! case (3), abort
                write(logunit,*) trim(subname),' ERROR: mismatch calendar ', &
                     trim(sdat%model_calendar),':',trim(sdat%stream(ns)%calendar)
                call shr_sys_abort(trim(subname)//' ERROR: mismatch calendar ')
             endif
          endif

          ! ---------------------------------------------------------
          ! Determine if new data is read in - if so then copy
          ! fldbun_stream_model_ub to fldbun_stream_model_lb and read in new fldbun_stream_model_ub data
          ! ---------------------------------------------------------

          call t_barrierf(trim(lstr)//trim(timname)//'_readLBUB_BARRIER',mpicom)
          call t_startf(trim(lstr)//trim(timname)//'_readLBUB')

          select case(sdat%stream(ns)%readmode)
          case ('single')
<<<<<<< HEAD
             call shr_strdata_readLBUB(sdat%mpicom, sdat%my_task, sdat%stream(ns), sdat%pstrm(ns)%stream_mesh, &
                  sdat%pstrm(ns)%fldbun_stream_input_lb, sdat%pstrm(ns)%fldbun_stream_input_ub, &
                  sdat%pstrm(ns)%fldbun_stream_model_lb, sdat%pstrm(ns)%fldbun_stream_model_ub, &
                  sdat%pio_subsystem, sdat%io_type, sdat%pstrm(ns)%stream_pio_iodesc, ymdmod(ns), todmod, &
                  sdat%pstrm(ns)%ymdLB, sdat%pstrm(ns)%todLB, sdat%pstrm(ns)%ymdUB, sdat%pstrm(ns)%todUB, newData(ns), &
=======
             call shr_strdata_readLBUB(sdat, ns, sdat%mpicom, sdat%my_task, sdat%stream(ns), sdat%stream_mesh(ns), &
                  sdat%fldbun_stream_input_lb(ns), sdat%fldbun_stream_input_ub(ns), &
                  sdat%fldbun_stream_model_lb(ns), sdat%fldbun_stream_model_ub(ns), &
                  sdat%pio_subsystem, sdat%io_type, sdat%stream_pio_iodesc_set(ns), sdat%stream_pio_iodesc(ns), &
                  ymdmod(ns), todmod, &
                  sdat%ymdLB(ns), sdat%todLB(ns), sdat%ymdUB(ns), sdat%todUB(ns), newData(ns), &
>>>>>>> ab3ab394
                  trim(lstr)//'_readLBUB', rc=rc)
             if (ChkErr(rc,__LINE__,u_FILE_u)) return
          case ('full_file')
             ! TODO: need to put in capability to read all stream data at once
          case default
             write(logunit,F00) "ERROR: Unsupported readmode : ", trim(sdat%stream(ns)%readmode)
             call shr_sys_abort(subName//"ERROR: Unsupported readmode: "//trim(sdat%stream(ns)%readmode))
          end select

          if (debug > 0) then
             write(logunit,*) trim(subname),' newData flag = ',ns,newData(ns)
             write(logunit,*) trim(subname),' LB ymd,tod = ',ns,sdat%pstrm(ns)%ymdLB,sdat%pstrm(ns)%todLB
             write(logunit,*) trim(subname),' UB ymd,tod = ',ns,sdat%pstrm(ns)%ymdUB,sdat%pstrm(ns)%todUB
          endif

          ! ---------------------------------------------------------
          ! If new data is read in:
          ! ---------------------------------------------------------

          if (newData(ns)) then

             ! Reset time bounds if newdata read in
             call shr_cal_date2ymd(sdat%pstrm(ns)%ymdLB,year,month,day)
             call shr_cal_timeSet(timeLB,sdat%pstrm(ns)%ymdLB,0,sdat%stream(ns)%calendar)
             call shr_cal_timeSet(timeUB,sdat%pstrm(ns)%ymdUB,0,sdat%stream(ns)%calendar)
             timeint = timeUB-timeLB
             call ESMF_TimeIntervalGet(timeint,StartTimeIn=timeLB,d=dday)
             if (ChkErr(rc,__LINE__,u_FILE_u)) return
             dtime = abs(real(dday,r8) + real(sdat%pstrm(ns)%todUB-sdat%pstrm(ns)%todLB,r8)/shr_const_cDay)

             sdat%pstrm(ns)%dtmin = min(sdat%pstrm(ns)%dtmin,dtime)
             sdat%pstrm(ns)%dtmax = max(sdat%pstrm(ns)%dtmax,dtime)
             if ((sdat%pstrm(ns)%dtmax/sdat%pstrm(ns)%dtmin) > sdat%stream(ns)%dtlimit) then
                write(logunit,*) trim(subname),' ERROR: for stream ',n
                write(logunit,*) trim(subName),' ERROR: dt limit1 ',&
                     sdat%pstrm(ns)%dtmax, sdat%pstrm(ns)%dtmin, sdat%stream(ns)%dtlimit
                write(logunit,*) trim(subName),' ERROR: dt limit2 ',&
                     sdat%pstrm(ns)%ymdLB, sdat%pstrm(ns)%todLB, sdat%pstrm(ns)%ymdUB, sdat%pstrm(ns)%todUB
                call shr_sys_abort(trim(subName)//' ERROR dt limit for stream')
             endif

             ! If new data was read in, spatially interpolate the lower and upper bound data to the model grid
             call t_startf(trim(lstr)//trim(timname)//'_map')
             if (debug > 0) then
                call dshr_fldbun_diagnose(sdat%pstrm(ns)%fldbun_stream_model_lb, subname//':fldbun_stream_model_lb',rc=rc)
                if (ChkErr(rc,__LINE__,u_FILE_u)) return
                call dshr_fldbun_diagnose(sdat%pstrm(ns)%fldbun_stream_model_ub, subname//':fldbun_stream_model_ub',rc=rc)
                if (ChkErr(rc,__LINE__,u_FILE_u)) return
             endif

             ! regrid
<<<<<<< HEAD
             call dshr_fldbun_regrid(sdat%pstrm(ns)%fldbun_stream_model_lb, sdat%pstrm(ns)%fldbun_model_lb, &
                  sdat%pstrm(ns)%routehandle, rc=rc)
             if (ChkErr(rc,__LINE__,u_FILE_u)) return
             call dshr_fldbun_regrid(sdat%pstrm(ns)%fldbun_stream_model_ub, sdat%pstrm(ns)%fldbun_model_ub, &
                  sdat%pstrm(ns)%routehandle, rc=rc)
=======
             call dshr_fldbun_regrid(sdat%fldbun_stream_model_lb(ns), sdat%fldbun_model_lb(ns), sdat%routehandle(ns), rc=rc)
             if (ChkErr(rc,__LINE__,u_FILE_u)) return
             call dshr_fldbun_regrid(sdat%fldbun_stream_model_ub(ns), sdat%fldbun_model_ub(ns), sdat%routehandle(ns), rc=rc)
>>>>>>> ab3ab394
             if (ChkErr(rc,__LINE__,u_FILE_u)) return

             if (debug > 0) then
                call dshr_fldbun_diagnose(sdat%pstrm(ns)%fldbun_model_lb, subname//':fldbun_model_lb',rc=rc)
                if (ChkErr(rc,__LINE__,u_FILE_u)) return
                call dshr_fldbun_diagnose(sdat%pstrm(ns)%fldbun_model_ub, subname//':fldbun_model_ub',rc=rc)
                if (ChkErr(rc,__LINE__,u_FILE_u)) return
             endif
             call t_stopf(trim(lstr)//trim(timname)//'_map')
          endif

          call t_stopf(trim(lstr)//trim(timname)//'_readLBUB')

       enddo ! end of loop over streams

       ! ---------------------------------------------------------
       ! remap with vectors if needed
       ! ---------------------------------------------------------

       do m = 1,sdat%nvectors
          nu = sdat%pstrm(m)%ustrm ! nu is the stream index that contains the u vector
          nv = sdat%pstrm(m)%vstrm ! nv is the stream index that contains the v vector

          ! TODO: this is not correct logic - need to change it
          if ((nu > 0 .or. nv > 0) .and. (newdata(nu) .or. newdata(nv))) then

             call t_startf(trim(lstr)//trim(timname)//'_vect')

             ! get lon and lat of stream nu
             call ESMF_MeshGet(sdat%pstrm(nu)%stream_mesh, spatialDim=spatialDim, numOwnedElements=numOwnedElements, rc=rc)
             if (chkerr(rc,__LINE__,u_FILE_u)) return
             allocate(nu_coords(spatialDim*numOwnedElements))
             call ESMF_MeshGet(sdat%pstrm(nu)%stream_mesh, ownedElemCoords=nu_coords)
             if (chkerr(rc,__LINE__,u_FILE_u)) return

             ! get lon and lat of stream nv
             call ESMF_MeshGet(sdat%pstrm(nv)%stream_mesh, spatialDim=spatialDim, numOwnedElements=numOwnedElements, rc=rc)
             if (chkerr(rc,__LINE__,u_FILE_u)) return
             allocate(nv_coords(spatialDim*numOwnedElements))
             call ESMF_MeshGet(sdat%pstrm(nv)%stream_mesh, ownedElemCoords=nv_coords)
             if (chkerr(rc,__LINE__,u_FILE_u)) return

             ! create source field and destination fields
             ! TODO: assume that the two meshes are idential - but need to confirm this
             field_src = ESMF_FieldCreate(sdat%pstrm(nu)%stream_mesh, ESMF_TYPEKIND_r8, name='field_src', &
                  ungriddedLbound=(/1/), ungriddedUbound=(/2/), gridToFieldMap=(/2/), meshloc=ESMF_MESHLOC_ELEMENT, rc=rc)
             if (chkerr(rc,__LINE__,u_FILE_u)) return
             field_dst = ESMF_FieldCreate(sdat%model_mesh, ESMF_TYPEKIND_r8, name='field_dst', &
                  ungriddedLbound=(/1/), ungriddedUbound=(/2/), gridToFieldMap=(/2/), meshloc=ESMF_MESHLOC_ELEMENT, rc=rc)
             if (chkerr(rc,__LINE__,u_FILE_u)) return

             ! set pointers to source and destination data that will be filled in with rotation to cart3d
             call ESMF_FieldGet(field_src, farrayPtr=data2d_src, rc=rc)
             if (chkerr(rc,__LINE__,u_FILE_u)) return
             call ESMF_FieldGet(field_dst, farrayPtr=data2d_dst, rc=rc)
             if (chkerr(rc,__LINE__,u_FILE_u)) return

             ! get names of vector field pairs
             call shr_string_listGetName(sdat%pstrm(m)%stream_vectors, 1, uname)
             call shr_string_listGetName(sdat%pstrm(m)%stream_vectors, 2, vname)

             ! map lower bs: rotate source data, regrid, then rotate back
             call dshr_fldbun_getFldPtr(sdat%pstrm(nu)%fldbun_stream_model_lb, trim(uname), data_u_src, rc=rc)
             if (chkerr(rc,__LINE__,u_FILE_u)) return
             call dshr_fldbun_getFldPtr(sdat%pstrm(nu)%fldbun_stream_model_lb, trim(uname), data_u_dst, rc=rc)
             if (chkerr(rc,__LINE__,u_FILE_u)) return
             call dshr_fldbun_getFldPtr(sdat%pstrm(nv)%fldbun_stream_model_lb, trim(vname), data_v_src, rc=rc)
             if (chkerr(rc,__LINE__,u_FILE_u)) return
             call dshr_fldbun_getFldPtr(sdat%pstrm(nv)%fldbun_stream_model_lb, trim(vname), data_v_dst, rc=rc)
             if (chkerr(rc,__LINE__,u_FILE_u)) return
             do i = 1,size(data_u_src)
                lon = nu_coords(2*i-1)
                lat = nu_coords(2*i)
                sinlon = sin(lon*deg2rad); coslon = cos(lon*deg2rad)
                sinlat = sin(lat*deg2rad); coslat = cos(lat*deg2rad)
                data2d_src(1,i) = coslon * data_u_src(i) - sinlon * data_v_src(i)
                data2d_src(2,i) = sinlon * data_u_src(i) + coslon * data_v_src(i)
             enddo
             call ESMF_FieldRegrid(field_src, field_dst, sdat%pstrm(nu)%routehandle, &
                  termorderflag=ESMF_TERMORDER_SRCSEQ, checkflag=checkflag, zeroregion=ESMF_REGION_TOTAL, rc=rc)
             if (chkerr(rc,__LINE__,u_FILE_u)) return
             do i = 1,size(data_u_dst)
                lon = sdat%model_lon(i)
                lat = sdat%model_lat(i)
                sinlon = sin(lon*deg2rad); coslon = cos(lon*deg2rad)
                sinlat = sin(lat*deg2rad); coslat = cos(lat*deg2rad)
                ux = data2d_dst(1,i)
                uy = data2d_dst(2,i)
                data_u_dst(i) =  coslon * data_u_dst(i) + sinlon * data_v_dst(i)
                data_v_dst(i) = -sinlon * data_u_dst(i) + coslon * data_v_dst(i)
             enddo

             ! map upper bs: rotate source data, regrid, then rotate back
             call dshr_fldbun_getFldPtr(sdat%pstrm(nu)%fldbun_stream_model_ub, trim(uname), data_u_src, rc=rc)
             if (chkerr(rc,__LINE__,u_FILE_u)) return
             call dshr_fldbun_getFldPtr(sdat%pstrm(nu)%fldbun_stream_model_ub, trim(uname), data_u_dst, rc=rc)
             if (chkerr(rc,__LINE__,u_FILE_u)) return
             call dshr_fldbun_getFldPtr(sdat%pstrm(nv)%fldbun_stream_model_ub, trim(vname), data_v_src, rc=rc)
             if (chkerr(rc,__LINE__,u_FILE_u)) return
             call dshr_fldbun_getFldPtr(sdat%pstrm(nv)%fldbun_stream_model_ub, trim(vname), data_v_dst, rc=rc)
             if (chkerr(rc,__LINE__,u_FILE_u)) return
             do i = 1,size(data_u_src)
                lon = nu_coords(2*i-1)
                lat = nu_coords(2*i)
                sinlon = sin(lon*deg2rad); coslon = cos(lon*deg2rad)
                sinlat = sin(lat*deg2rad); coslat = cos(lat*deg2rad)
                data2d_src(1,i) = coslon * data_u_src(i) - sinlon * data_v_src(i)
                data2d_src(2,i) = sinlon * data_u_src(i) + coslon * data_v_src(i)
             enddo
             call ESMF_FieldRegrid(field_src, field_dst, sdat%pstrm(nu)%routehandle, &
                  termorderflag=ESMF_TERMORDER_SRCSEQ, checkflag=checkflag, zeroregion=ESMF_REGION_TOTAL, rc=rc)
             if (chkerr(rc,__LINE__,u_FILE_u)) return
             do i = 1,size(data_u_dst)
                lon = sdat%model_lon(i)
                lat = sdat%model_lat(i)
                sinlon = sin(lon*deg2rad); coslon = cos(lon*deg2rad)
                sinlat = sin(lat*deg2rad); coslat = cos(lat*deg2rad)
                ux = data2d_dst(1,i)
                uy = data2d_dst(2,i)
                data_u_dst(i) =  coslon * data_u_dst(i) + sinlon * data_v_dst(i)
                data_v_dst(i) = -sinlon * data_u_dst(i) + coslon * data_v_dst(i)
             enddo

             deallocate(nu_coords)
             deallocate(nv_coords)

             call t_stopf(trim(lstr)//trim(timname)//'_vect')

          endif ! end block nu > 0 or nv>0
       enddo

       ! ---------------------------------------------------------
       ! Do time interpolation to create fldbun_model
       ! ---------------------------------------------------------

       do ns = 1,sdat%nstreams

          ! Get field namelist
          call ESMF_FieldBundleGet(sdat%pstrm(ns)%fldbun_model, fieldCount=fieldCount, rc=rc)
          if (ESMF_LogFoundError(rcToCheck=rc, msg=ESMF_LOGERR_PASSTHRU, line=__LINE__, file=u_FILE_u)) &
               call ESMF_Finalize(endflag=ESMF_END_ABORT)
          allocate(fieldnamelist(fieldCount))
          call ESMF_FieldBundleGet(sdat%pstrm(ns)%fldbun_model, fieldNameList=fieldnamelist, rc=rc)
          if (ESMF_LogFoundError(rcToCheck=rc, msg=ESMF_LOGERR_PASSTHRU, line=__LINE__, file=u_FILE_u)) &
               call ESMF_Finalize(endflag=ESMF_END_ABORT)

          if (trim(sdat%stream(ns)%tinterpalgo) == 'coszen') then

             ! ------------------------------------------
             ! time interpolation method is coszen
             ! ------------------------------------------

             call t_startf(trim(lstr)//trim(timname)//'_coszen')
             allocate(coszen(sdat%model_lsize))

             ! get coszen
             call t_startf(trim(lstr)//trim(timname)//'_coszenC')
             call shr_tInterp_getCosz(coszen, sdat%model_lon, sdat%model_lat, ymdmod(ns), todmod, &
                  sdat%eccen, sdat%mvelpp, sdat%lambm0, sdat%obliqr, sdat%stream(ns)%calendar)
             call t_stopf(trim(lstr)//trim(timname)//'_coszenC')

             ! get avg cosz factor
             if (newdata(ns)) then
                ! compute a new avg cosz
                call t_startf(trim(lstr)//trim(timname)//'_coszenN')
                if (.not. allocated(sdat%tavCoszen)) then
                   allocate(sdat%tavCoszen(sdat%model_lsize))
                end if
                call shr_tInterp_getAvgCosz(sdat%tavCoszen, sdat%model_lon, sdat%model_lat,  &
                     sdat%pstrm(ns)%ymdLB, sdat%pstrm(ns)%todLB,  sdat%pstrm(ns)%ymdUB, sdat%pstrm(ns)%todUB,  &
                     sdat%eccen, sdat%mvelpp, sdat%lambm0, sdat%obliqr, sdat%modeldt, &
                     sdat%stream(ns)%calendar, rc=rc)
                call t_stopf(trim(lstr)//trim(timname)//'_coszenN')
             endif

             ! compute time interperpolate value - LB data normalized with this factor: cosz/tavCosz
             do nf = 1,fieldcount
                call dshr_fldbun_getfldptr(sdat%pstrm(ns)%fldbun_model   , fieldNameList(nf), dataptr   , rc=rc)
                if (ChkErr(rc,__LINE__,u_FILE_u)) return
                call dshr_fldbun_getfldptr(sdat%pstrm(ns)%fldbun_model_lb, fieldNameList(nf), dataptr_lb, rc=rc)
                if (ChkErr(rc,__LINE__,u_FILE_u)) return
                do i = 1,lsize
                   if (coszen(i) > solZenMin) then
                      dataptr(i) = dataptr_lb(i)*coszen(i)/sdat%tavCoszen(i)
                   else
                      dataptr(i) = 0._r8
                   endif
                end do
             end do

             deallocate(coszen)
             call t_stopf(trim(lstr)//trim(timname)//'_coszen')

          elseif (trim(sdat%stream(ns)%tinterpalgo) /= trim(shr_strdata_nullstr)) then

             ! ------------------------------------------
             ! time interpolation method is not coszen
             ! ------------------------------------------

             call t_startf(trim(lstr)//trim(timname)//'_tint')
             call shr_tInterp_getFactors(sdat%pstrm(ns)%ymdlb, sdat%pstrm(ns)%todlb, sdat%pstrm(ns)%ymdub, sdat%pstrm(ns)%todub, &
                  ymdmod(ns), todmod, flb, fub, calendar=sdat%stream(ns)%calendar, algo=trim(sdat%stream(ns)%tinterpalgo), rc=rc)
             if (chkerr(rc,__LINE__,u_FILE_u)) return
             if (debug > 0) then
                write(logunit,F01) trim(subname),' interp = ',ns,flb,fub
             endif
             
             do nf = 1,fieldcount
                call dshr_fldbun_getfldptr(sdat%pstrm(ns)%fldbun_model   , fieldNameList(nf), dataptr   , rc=rc)
                if (ChkErr(rc,__LINE__,u_FILE_u)) return
                call dshr_fldbun_getfldptr(sdat%pstrm(ns)%fldbun_model_lb, fieldNameList(nf), dataptr_lb, rc=rc)
                if (ChkErr(rc,__LINE__,u_FILE_u)) return
                call dshr_fldbun_getfldptr(sdat%pstrm(ns)%fldbun_model_ub, fieldNameList(nf), dataptr_ub, rc=rc)
                if (ChkErr(rc,__LINE__,u_FILE_u)) return
                dataptr(:) = dataptr_lb(:) * flb + dataptr_ub(:) * fub
             end do
             call t_stopf(trim(lstr)//trim(timname)//'_tint')

          else

             ! ------------------------------------------
             ! zero out stream data for this field
             ! ------------------------------------------

             call t_startf(trim(lstr)//trim(timname)//'_zero')
             do nf = 1,fieldcount
                call dshr_fldbun_getfldptr(sdat%pstrm(ns)%fldbun_model, fieldNameList(nf), dataptr, rc=rc)
                if (ChkErr(rc,__LINE__,u_FILE_u)) return
                dataptr(:) = 0._r8
             end do
             call t_stopf(trim(lstr)//trim(timname)//'_zero')

          endif

          deallocate(fieldNameList)
       end do  ! loop over ns (number of streams)

       deallocate(newData)
       deallocate(ymdmod)

    endif  ! nstreams > 0

    call t_stopf(trim(lstr)//trim(timname)//'_total')
    if (.not.ltimers) call t_adj_detailf(-tadj)

  end subroutine shr_strdata_advance

  !===============================================================================

  subroutine shr_strdata_restWrite(sdat, filename, mpicom, str1, str2)

    type(shr_strdata_type) ,intent(inout) :: sdat
    character(len=*)       ,intent(in)    :: filename
    integer                ,intent(in)    :: mpicom
    character(len=*)       ,intent(in)    :: str1
    character(len=*)       ,intent(in)    :: str2

    !--- local ----
    integer :: my_task,ier
    !-------------------------------------------------------------------------------

    call mpi_comm_rank(mpicom,my_task,ier)
    if (my_task == 0) then
       call shr_stream_restWrite(sdat%stream,trim(filename),trim(str1),trim(str2),sdat%nstreams)
    endif

  end subroutine shr_strdata_restWrite

  !===============================================================================
  subroutine shr_strdata_restRead(sdat, filename, mpicom)

    type(shr_strdata_type) ,intent(inout) :: sdat
    character(len=*)       ,intent(in)    :: filename
    integer                ,intent(in)    :: mpicom

    !--- local ----
    integer :: my_task,ier
    !-------------------------------------------------------------------------------

    call mpi_comm_rank(mpicom,my_task,ier)
    if (my_task == 0) then
       call shr_stream_restRead(sdat%stream, trim(filename), sdat%nstreams)
    endif

  end subroutine shr_strdata_restRead

  !===============================================================================
  subroutine shr_strdata_setOrbs(sdat,eccen,mvelpp,lambm0,obliqr,modeldt)

    type(shr_strdata_type),intent(inout) :: sdat
    real(r8),intent(in) :: eccen
    real(r8),intent(in) :: mvelpp
    real(r8),intent(in) :: lambm0
    real(r8),intent(in) :: obliqr
    integer,intent(in) :: modeldt

    ! local variables
    character(len=*),parameter :: subname = "(shr_strdata_setOrbs) "
    !-------------------------------------------------------------------------------

    sdat%eccen   = eccen
    sdat%mvelpp  = mvelpp
    sdat%lambm0  = lambm0
    sdat%obliqr  = obliqr
    sdat%modeldt = modeldt

  end subroutine shr_strdata_setOrbs

  !===============================================================================
  subroutine shr_strdata_readnml_from_infiles(sdat, file, mpicom)

    ! Reads shr_strdata_nml namelist input

    ! input/output arguments
    type(shr_strdata_type) ,intent(inout):: sdat   ! strdata data data-type
    character(*) ,optional ,intent(in)   :: file   ! file to read strdata from
    integer      ,optional ,intent(in)   :: mpicom ! mpi comm

    ! local variables
    integer, parameter :: nstrmax=1
    integer, parameter :: nvecmax=1
    integer    :: rCode         ! return code
    integer    :: nUnit         ! fortran i/o unit number
    integer    :: n             ! generic loop index
    integer    :: my_task       ! my task number, 0 is default
    integer    :: ntasks        ! total number of tasks

    ! shr_strdata_nml namelist variables
    integer       :: nx_global          ! global size of nx
    integer       :: ny_global          ! global size of ny
    character(CL) :: streams(nStrMax)   ! stream description file names
    character(CL) :: taxMode(nStrMax)   ! time axis cycling mode
    real(r8)      :: dtlimit(nStrMax)   ! delta time limiter
    character(CL) :: vectors(nVecMax)   ! define vectors to vector map
    character(CL) :: mapalgo(nStrMax)   ! scalar map algorithm
    character(CL) :: mapmask(nStrMax)   ! scalar map mask
    character(CL) :: tintalgo(nStrMax)  ! time interpolation algorithm
    character(CL) :: readmode(nStrMax)  ! file read mode
    character(CL) :: fileName           ! generic file name

    !----- define namelist -----
    namelist / shr_strdata_nml / &
           nx_global ,           &
           ny_global ,           &
           streams   ,           &
           taxMode   ,           &
           dtlimit   ,           &
           vectors   ,           &
           mapalgo   ,           &
           mapmask   ,           &
           tintalgo  ,           &
           readmode

    !----- formats -----
    character(*),parameter :: subName = "(shr_strdata_readnml_from_infiles) "
    character(*),parameter ::   F00 = "('(shr_strdata_readnml_from_infiles) ',8a)"
    character(*),parameter ::   F01 = "('(shr_strdata_readnml_from_infiles) ',a,i6,a)"
    character(*),parameter ::   F02 = "('(shr_strdata_readnml_from_infiles) ',a,es13.6)"
    character(*),parameter ::   F03 = "('(shr_strdata_readnml_from_infiles) ',a,l6)"
    character(*),parameter ::   F04 = "('(shr_strdata_readnml_from_infiles) ',a,i2,a,a)"
    character(*),parameter ::   F20 = "('(shr_strdata_readnml_from_infiles) ',a,i6,a)"
    character(*),parameter ::   F90 = "('(shr_strdata_readnml_from_infiles) ',58('-'))"
    !-------------------------------------------------------------------------------

    my_task = 0
    ntasks = 1

    if (present(mpicom)) then
       call mpi_comm_rank(mpicom, my_task, rCode)
       call mpi_comm_size(mpicom, ntasks, rCode)
    endif
    allocate(sdat%stream(nStrMax))
    allocate(sdat%pstrm(nStrMax))
    !--master--task--
    if (my_task == master_task) then

       ! set default values for namelist vars
       streams(:)  = trim(shr_strdata_nullstr)
       taxMode(:)  = trim(shr_stream_taxis_cycle)
       dtlimit(:)  = dtlimit_default
       vectors(:)  = trim(shr_strdata_nullstr)
       mapalgo(:)  = 'bilinear'
       mapmask(:)  = 'dstmask'
       tintalgo(:) = 'linear'
       readmode(:) = 'single'

       ! read input namelist
       if (present(file)) then
          write(logunit,F00) 'reading input namelist file: ',trim(file)
          open (newunit=nUnit,file=trim(file),status="old",action="read")
          call shr_nl_find_group_name(nUnit, 'shr_strdata_nml', status=rCode)
          if (rCode == 0) then
             read (nUnit, nml=shr_strdata_nml, iostat=rCode)
             if (rCode /= 0) then
                write(logunit,F01) 'ERROR: reading input namelist shr_strdata_input from file, &
                     &'//trim(file)//' iostat=',rCode
                call shr_sys_abort(subName//": namelist read error "//trim(file))
             end if
          end if
          close(nUnit)
       endif

       ! copy temporary/local namelist vars into data structure
       do n=1,nStrMax
          call shr_stream_default(sdat%stream(n))
       enddo
       sdat%stream(:)%taxmode        = taxMode(:)
       sdat%stream(:)%dtlimit        = dtlimit(:)
       sdat%pstrm(:)%stream_vectors = vectors(:)
       sdat%stream(:)%mapalgo        = mapalgo(:)
       sdat%stream(:)%mapmask        = mapmask(:)
       sdat%stream(:)%tinterpalgo       = tintalgo(:)
       sdat%stream(:)%readmode       = readmode(:)

       sdat%nstreams = 0
       do n=1,nStrMax
          if (trim(sdat%stream(n)%taxmode) == trim(shr_stream_taxis_extend)) then
             sdat%stream(n)%dtlimit = 1.0e30
          end if
       end do

       sdat%nvectors = 0
       do n=1,nVecMax
          if (trim(vectors(n)) /= trim(shr_strdata_nullstr)) then
             sdat%nvectors = n
          end if
       end do
    endif   ! master_task

    if (present(mpicom)) then
       call shr_mpi_bcast(sdat%model_calendar ,mpicom ,'calendar')
       call shr_mpi_bcast(sdat%nstreams       ,mpicom ,'nstreams')
       call shr_mpi_bcast(sdat%nvectors       ,mpicom ,'nvectors')
       call shr_mpi_bcast(sdat%stream(1)%taxmode        ,mpicom ,'taxMode')
       call shr_mpi_bcast(sdat%stream(1)%dtlimit        ,mpicom ,'dtlimit')
       call shr_mpi_bcast(sdat%pstrm(1)%stream_vectors ,mpicom ,'vectors')
       call shr_mpi_bcast(sdat%stream(1)%mapalgo        ,mpicom ,'mapalgo')
       call shr_mpi_bcast(sdat%stream(1)%mapmask        ,mpicom ,'mapmask')
       call shr_mpi_bcast(sdat%stream(1)%tinterpalgo       ,mpicom ,'tintalgo')
       call shr_mpi_bcast(sdat%stream(1)%readmode       ,mpicom ,'readmode')
    endif

    sdat%pstrm(:)%ymdLB          = -1
    sdat%pstrm(:)%todLB          = -1
    sdat%pstrm(:)%ymdUB          = -1
    sdat%pstrm(:)%todUB          = -1
    sdat%pstrm(:)%dtmin          = 1.0e30
    sdat%pstrm(:)%dtmax          = 0.0
    sdat%eccen                   = SHR_ORB_UNDEF_REAL
    sdat%mvelpp                  = SHR_ORB_UNDEF_REAL
    sdat%lambm0                  = SHR_ORB_UNDEF_REAL
    sdat%obliqr                  = SHR_ORB_UNDEF_REAL
    sdat%modeldt                 = 0
    sdat%model_calendar          = shr_cal_noleap

  end subroutine shr_strdata_readnml_from_infiles

  !===============================================================================
  subroutine shr_strdata_print(sdat,name)

    !  Print strdata common to all data models

    ! input/output parameters:
    type(shr_strdata_type)  ,intent(in) :: sdat  ! strdata data data-type
    character(len=*),optional,intent(in) :: name  ! just a name for tracking

    ! local variables
    integer   :: ns,n
    character(CL) :: lname
    character(*),parameter :: subName = "(shr_strdata_print) "
    character(*),parameter ::   F00 = "('(shr_strdata_print) ',8a)"
    character(*),parameter ::   F01 = "('(shr_strdata_print) ',a,i6,a)"
    character(*),parameter ::   F02 = "('(shr_strdata_print) ',a,es13.6)"
    character(*),parameter ::   F03 = "('(shr_strdata_print) ',a,l6)"
    character(*),parameter ::   F04 = "('(shr_strdata_print) ',a,i2,a,a)"
    character(*),parameter ::   F05 = "('(shr_strdata_print) ',a,i2,a,i6)"
    character(*),parameter ::   F06 = "('(shr_strdata_print) ',a,i2,a,l2)"
    character(*),parameter ::   F07 = "('(shr_strdata_print) ',a,i2,a,es13.6)"
    character(*),parameter ::   F20 = "('(shr_strdata_print) ',a,i6,a)"
    character(*),parameter ::   F90 = "('(shr_strdata_print) ',58('-'))"
    !-------------------------------------------------------------------------------

    lname = 'unknown'
    if (present(name)) then
       lname = trim(name)
    endif

    write(logunit,*)
    write(logunit,F90)
    write(logunit,F00) "name        = ",trim(lname)
    write(logunit,F00) "calendar    = ",trim(sdat%model_calendar)
    write(logunit,F01) "io_type     = ",sdat%io_type
    write(logunit,F02) "eccen       = ",sdat%eccen
    write(logunit,F02) "mvelpp      = ",sdat%mvelpp
    write(logunit,F02) "lambm0      = ",sdat%lambm0
    write(logunit,F02) "obliqr      = ",sdat%obliqr
    write(logunit,F01) "pio_iotype  = ",sdat%io_type

    write(logunit,F01) "nstreams    = ",sdat%nstreams
    do ns = 1, sdat%nstreams
       write(logunit,F04) "  taxMode (",ns,") = ",trim(sdat%stream(ns)%taxmode)
       write(logunit,F07) "  dtlimit (",ns,") = ",sdat%stream(ns)%dtlimit
       write(logunit,F06) "  domaps  (",ns,") = ",sdat%pstrm(ns)%domaps
       write(logunit,F04) "  mapalgo (",ns,") = ",trim(sdat%stream(ns)%mapalgo)
       write(logunit,F04) "  mapmask (",ns,") = ",trim(sdat%stream(ns)%mapmask)
       write(logunit,F04) "  tintalgo(",ns,") = ",trim(sdat%stream(ns)%tinterpalgo)
       write(logunit,F04) "  readmode(",ns,") = ",trim(sdat%stream(ns)%readmode)
       write(logunit,F01) " "
    end do
    write(logunit,F01) "nvectors    = ",sdat%nvectors

    do n=1, sdat%nvectors
       write(logunit,F04) "  vectors (",n,") = ",trim(sdat%pstrm(n)%stream_vectors)
    end do
    write(logunit,F90)

  end subroutine shr_strdata_print

  !===============================================================================

  subroutine shr_strdata_readLBUB(sdat, ns, mpicom, my_task, stream, stream_mesh, &
       fldbun_stream_input_lb, fldbun_stream_input_ub, &
       fldbun_stream_model_lb, fldbun_stream_model_ub, &
       pio_subsystem, pio_iotype, pio_iodesc_set, pio_iodesc, &
       mDate, mSec, mDateLB, mSecLB, mDateUB, mSecUB, newData, istr, rc)

    !-------------------------------------------------------------------------
    ! Read LB and UB of stream data
    !-------------------------------------------------------------------------

    ! input/output variables
    type(shr_strdata_type)        ,intent(inout) :: sdat
    integer                       ,intent(in)    :: ns
    integer                       ,intent(in)    :: mpicom
    integer                       ,intent(in)    :: my_task
    type(shr_stream_streamType)   ,intent(inout) :: stream
    type(ESMF_Mesh)               ,intent(in)    :: stream_mesh
    type(ESMF_FieldBundle)        ,intent(inout) :: fldbun_stream_input_lb
    type(ESMF_FieldBundle)        ,intent(inout) :: fldbun_stream_input_ub
    type(ESMF_FieldBundle)        ,intent(inout) :: fldbun_stream_model_lb
    type(ESMF_FieldBundle)        ,intent(inout) :: fldbun_stream_model_ub
    type(iosystem_desc_t), target ,intent(inout) :: pio_subsystem
    integer                       ,intent(in)    :: pio_iotype
    logical                       ,intent(inout) :: pio_iodesc_set
    type(io_desc_t)               ,intent(inout) :: pio_iodesc
    integer                       ,intent(in)    :: mDate  ,mSec
    integer                       ,intent(inout) :: mDateLB,mSecLB
    integer                       ,intent(inout) :: mDateUB,mSecUB
    logical                       ,intent(out)   :: newData
    character(len=*)              ,intent(in)    :: istr
    integer                       ,intent(out)   :: rc

    ! local variables
    integer           :: nf
    integer           :: rCode      ! return code
    logical           :: fileexists
    integer           :: ivals(6)   ! bcast buffer
    integer           :: oDateLB,oSecLB,dDateLB
    integer           :: oDateUB,oSecUB,dDateUB
    real(r8)          :: rDateM,rDateLB,rDateUB  ! model,LB,UB dates with fractional days
    integer           :: n_lb, n_ub
    character(CL)     :: filename_lb
    character(CL)     :: filename_ub
    character(CL)     :: filename_next
    character(CL)     :: filename_prev
    real(r8), pointer :: dataptr_lb(:)
    real(r8), pointer :: dataptr_ub(:)
    integer           :: fieldcount
    character(ESMF_MAXSTR), allocatable :: fieldNameList(:)
    character(*), parameter :: subname = '(shr_strdata_readLBUB) '
    character(*), parameter :: F00   = "('(shr_strdata_readLBUB) ',8a)"
    character(*), parameter :: F01   = "('(shr_strdata_readLBUB) ',a,5i8)"
    real(r8), pointer :: dataptr_temp1(:)
    integer :: n
    !-------------------------------------------------------------------------

    rc = ESMF_SUCCESS

    call t_startf(trim(istr)//'_setup')

    newData = .false.
    n_lb = -1
    n_ub = -1
    filename_lb = 'undefinedlb'
    filename_ub = 'undefinedub'

    oDateLB = mDateLB
    oSecLB  = mSecLB
    oDateUB = mDateUB
    oSecUB  = mSecUB

    rDateM  = real(mDate  ,r8) + real(mSec  ,r8)/shr_const_cday
    rDateLB = real(mDateLB,r8) + real(mSecLB,r8)/shr_const_cday
    rDateUB = real(mDateUB,r8) + real(mSecUB,r8)/shr_const_cday
    call t_stopf(trim(istr)//'_setup')

    if (rDateM < rDateLB .or. rDateM > rDateUB) then
       call t_startf(trim(istr)//'_fbound')
       if (my_task == master_task) then ! Note that the stream bounds is only done on the master task
          call shr_stream_findBounds(stream, mDate, mSec,  &
               ivals(1), dDateLB, ivals(2), ivals(5), filename_lb, &
               ivals(3), dDateUB, ivals(4), ivals(6), filename_ub)
       endif
       call t_stopf(trim(istr)//'_fbound')

       call t_startf(trim(istr)//'_bcast')
       call shr_mpi_bcast(stream%calendar, mpicom)
       call shr_mpi_bcast(ivals, mpicom)
       call shr_mpi_bcast(filename_lb, mpicom)
       call shr_mpi_bcast(filename_ub, mpicom)
       mDateLB = ivals(1) ! Now all processors have the bounds
       mSecLB  = ivals(2)
       mDateUB = ivals(3)
       mSecUB  = ivals(4)
       n_lb    = ivals(5)
       n_ub    = ivals(6)
       call t_stopf(trim(istr)//'_bcast')
    endif

    if (mDateLB /= oDateLB .or. mSecLB /= oSecLB) then
       newdata = .true.
       if (mDateLB == oDateUB .and. mSecLB == oSecUB) then
          ! copy fldbun_stream_model_ub to fldbun_stream_model_lb
          call t_startf(trim(istr)//'_LB_copy')
          call ESMF_FieldBundleGet(fldbun_stream_model_ub, fieldCount=fieldCount, rc=rc)
          if (chkerr(rc,__LINE__,u_FILE_u)) return
          allocate(fieldNameList(fieldCount))
          call ESMF_FieldBundleGet(fldbun_stream_model_ub, fieldNameList=fieldNameList, rc=rc)
          if (chkerr(rc,__LINE__,u_FILE_u)) return
          do nf = 1,fieldCount
             call dshr_fldbun_getfldptr(fldbun_stream_model_ub, trim(fieldnamelist(nf)), fldptr1=dataptr_ub, rc=rc)
             if (chkerr(rc,__LINE__,u_FILE_u)) return
             call dshr_fldbun_getfldptr(fldbun_stream_model_lb, trim(fieldnamelist(nf)), fldptr1=dataptr_lb, rc=rc)
             if (chkerr(rc,__LINE__,u_FILE_u)) return
             dataptr_lb(:) = dataptr_ub(:)
          end do
          deallocate(fieldNameList)
          call t_stopf(trim(istr)//'_LB_copy')
       else
          ! read lower bound of data
          call shr_strdata_readstrm(mpicom, my_task, stream, stream_mesh, &
               fldbun_stream_input_lb, fldbun_stream_model_lb, &
               pio_subsystem, pio_iotype, pio_iodesc_set, pio_iodesc, filename_lb, n_lb, &
               istr=trim(istr)//'_LB', boundstr='lb', rc=rc)
          if (chkerr(rc,__LINE__,u_FILE_u)) return
       end if
    endif

    if (mDateUB /= oDateUB .or. mSecUB /= oSecUB) then
       newdata = .true.
       call shr_strdata_readstrm(mpicom, my_task, stream, stream_mesh, &
            fldbun_stream_input_ub, fldbun_stream_model_ub, &
            pio_subsystem, pio_iotype, pio_iodesc_set, pio_iodesc, filename_ub, n_ub, &
            istr=trim(istr)//'_UB', boundstr='ub', debug_flag=.true., rc=rc)
       if (chkerr(rc,__LINE__,u_FILE_u)) return
    endif

    ! determine previous & next data files in list of files

    call t_startf(trim(istr)//'_filemgt')
    if (my_task == master_task .and. newdata) then
       call shr_stream_getPrevFileName(stream, filename_lb, filename_prev)
       call shr_stream_getNextFileName(stream, filename_ub, filename_next)
       inquire(file=trim(filename_next),exist=fileExists)
       if ( trim(filename_next) == "unknown" .or. fileExists) then
          ! do nothing
       end if
    endif
    call t_stopf(trim(istr)//'_filemgt')

  end subroutine shr_strdata_readLBUB

  !===============================================================================
  subroutine shr_strdata_readstrm(mpicom, my_task, stream, stream_mesh, &
       fldbun_stream_input, fldbun_stream_model, &
       pio_subsystem, pio_iotype, pio_iodesc_set, pio_iodesc, &
       filename, nt, istr, boundstr, debug_flag, rc)

    ! Read the stream data and initialize the strea pio_iodesc the first time
    ! the stream is read

    ! input/output variables
    integer                     , intent(in)            :: mpicom
    integer                     , intent(in)            :: my_task
    type(shr_stream_streamType) , intent(inout)         :: stream
    type(ESMF_Mesh)             , intent(in)            :: stream_mesh
    type(ESMF_FieldBundle)      , intent(inout)         :: fldbun_stream_input ! field bundle stream with file fieldnames
    type(ESMF_FieldBundle)      , intent(inout)         :: fldbun_stream_model ! field bundle stream with model fieldnames
    type(iosystem_desc_t)       , intent(inout), target :: pio_subsystem
    integer                     , intent(in)            :: pio_iotype
    logical                     , intent(inout)         :: pio_iodesc_set
    type(io_desc_t)             , intent(inout)         :: pio_iodesc
    character(len=*)            , intent(in)            :: filename
    integer                     , intent(in)            :: nt
    character(len=*)            , intent(in)            :: istr
    character(len=*)            , intent(in)            :: boundstr
    logical, optional           , intent(in)            :: debug_flag
    integer                     , intent(out)           :: rc

    ! local variables
    character(CL)                 :: currfile
    logical                       :: fileexists
    logical                       :: fileopen
    type(file_desc_t)             :: pioid
    type(var_desc_t)              :: varid
    integer(kind=pio_offset_kind) :: frame
    integer                       :: nf
    integer                       :: rCode
    integer                       :: fieldcount
    real(r8), pointer             :: dataptr_stream_input(:)
    real(r8), pointer             :: dataptr_stream_model(:)
    character(CL)                 :: fldname_stream_input
    character(CL)                 :: fldname_stream_model
    character(CL), allocatable    :: fieldnameList_stream_input(:)
    character(cl), allocatable    :: fieldnameList_stream_model(:)
    logical                       :: first_time = .true.
    real(r4), allocatable         :: data_real(:)
    integer                       :: lsize
    integer                       :: n 
    character(*), parameter       :: subname = '(shr_strdata_readstrm) '
    character(*), parameter       :: F00   = "('(shr_strdata_readstrm) ',8a)"
    character(*), parameter       :: F02   = "('(shr_strdata_readstrm) ',2a,i8)"
    !-------------------------------------------------------------------------------

    rc = ESMF_SUCCESS

    ! Set up file to read from
    call t_barrierf(trim(istr)//'_BARRIER', mpicom)
    if (my_task == master_task) then
       inquire(file=trim(fileName),exist=fileExists)
       if (.not. fileExists) then
          write(logunit,F00) "ERROR: file does not exist: ", trim(fileName)
          call shr_sys_abort(subName//"ERROR: file does not exist: "//trim(fileName))
       end if
    endif

    ! Get current file and determine if it is open
    call shr_stream_getCurrFile(stream, fileopen=fileopen, currfile=currfile, currpioid=pioid)
    if (fileopen .and. currfile==filename) then
       ! don't reopen file, all good
    else
       ! otherwise close the old file if open and open new file
       if (fileopen) then
          if (my_task == master_task) write(logunit,F00) 'close  : ',trim(currfile)
          call pio_closefile(pioid)
       endif
       if (my_task == master_task) write(logunit,F00) 'opening   : ',trim(filename)
       rcode = pio_openfile(pio_subsystem, pioid, pio_iotype, trim(filename), pio_nowrite)
       call shr_stream_setCurrFile(stream, fileopen=.true., currfile=trim(filename), currpioid=pioid)
    endif

    ! Always use pio to read in stream data
    call t_startf(trim(istr)//'_readpio')
    if (my_task == master_task) then
       write(logunit,F02) 'file ' // trim(boundstr) //': ',trim(filename), nt
    endif

    ! Determine the number of fields in fldbun_stream_input and fldbun_model_input (they are the same)
    call ESMF_FieldBundleGet(fldbun_stream_input, fieldCount=fieldCount, rc=rc)
    if (chkerr(rc,__LINE__,u_FILE_u)) return

    ! Determine the field names in the fldbun_stream_input
    allocate(fieldNameList_stream_input(fieldCount))
    call ESMF_FieldBundleGet(fldbun_stream_input, fieldNameList=fieldnameList_stream_input, rc=rc)
    if (chkerr(rc,__LINE__,u_FILE_u)) return

    ! Determine the field names in the fldbun_stream_model
    allocate(fieldNameList_stream_model(fieldCount))
    call ESMF_FieldBundleGet(fldbun_stream_model, fieldNameList=fieldnameList_stream_model, rc=rc)
    if (chkerr(rc,__LINE__,u_FILE_u)) return

    ! ******************************************************************************
    ! Determine the pio io descriptor for the stream from the first data field in the stream
    ! ******************************************************************************

    if (.not. pio_iodesc_set) then
       call shr_strdata_set_stream_iodesc(pio_subsystem, pioid, &
            trim(fieldnamelist_stream_input(1)), stream_mesh, pio_iodesc, rc=rc)
       if (chkerr(rc,__LINE__,u_FILE_u)) return

       pio_iodesc_set = .true.
    end if

    ! ******************************************************************************
    ! Read in the stream data into fldbun_stream_input and fill in the values for fldbun_stream_model
    ! ******************************************************************************

    call pio_seterrorhandling(pioid,PIO_INTERNAL_ERROR)
    do nf = 1,fieldCount
       fldname_stream_input = trim(fieldnamelist_stream_input(nf))
       fldname_stream_model = trim(fieldnamelist_stream_model(nf))

       ! set pointers into field bundles
       ! call dshr_fldbun_getfldptr(fldbun_stream_input, trim(fldname_stream_input), fldptr1=dataptr_stream_input, rc=rc)
       ! if (chkerr(rc,__LINE__,u_FILE_u)) return
       call dshr_fldbun_getfldptr(fldbun_stream_model, trim(fldname_stream_model), fldptr1=dataptr_stream_model, rc=rc)
       if (chkerr(rc,__LINE__,u_FILE_u)) return

       rcode = pio_inq_varid(pioid, trim(fldname_stream_input), varid) ! get varid of field nf in input stream file
       frame = nt ! set frame to time index
       call pio_setframe(pioid, varid, int(nt,kind=Pio_Offset_Kind))
       call pio_seterrorhandling(pioid, PIO_BCAST_ERROR)

       lsize = size(dataptr_stream_model)
       allocate(data_real(lsize))
       call pio_read_darray(pioid, varid, pio_iodesc, data_real, rcode)
       if ( rcode /= PIO_NOERR ) then
          call shr_sys_abort(' ERROR: reading in variable: '// trim(fldname_stream_input))
       end if
       dataptr_stream_model(:) = real(data_real(:), kind=r8)
       deallocate(data_real)
    enddo

    deallocate(fieldnameList_stream_input)
    deallocate(fieldnameList_stream_model)

    call t_stopf(trim(istr)//'_readpio')

  end subroutine shr_strdata_readstrm

  !===============================================================================
  subroutine shr_strdata_set_stream_iodesc(pio_subsystem, pioid, fldname, stream_mesh, pio_iodesc, rc)

    ! input/output variables
    type(iosystem_desc_t) , intent(inout), target :: pio_subsystem
    type(file_desc_t)     , intent(inout)         :: pioid
    character(len=*)      , intent(in)            :: fldname
    type(ESMF_Mesh)       , intent(in)            :: stream_mesh
    type(io_desc_t)       , intent(inout)         :: pio_iodesc
    integer               , intent(out)           :: rc

    ! local variables
    integer                       :: n
    type(var_desc_t)              :: varid
    integer                       :: ndims
    integer, allocatable          :: dimids(:)
    integer, allocatable          :: dimlens(:)
    integer                       :: unlimdid
    integer                       :: itype
    type(ESMF_DistGrid)           :: distGrid
    integer                       :: lsize
    integer, pointer              :: compdof(:)
    character(CS)                 :: dimname
    integer                       :: rCode      ! pio return code
    character(*), parameter       :: subname = '(shr_strdata_set_stream_iodesc) '
    !-------------------------------------------------------------------------------

    rc = ESMF_SUCCESS

    ! query the first field in the stream dataset
    call PIO_seterrorhandling(pioid, PIO_BCAST_ERROR)
    rcode = pio_inq_varid(pioid, trim(fldname), varid)
    call shr_strdata_handle_error(rcode, 'SHR_STRDATA_PIO_VAR_INFO: Error inquiring varid for '//trim(fldname))
    rcode = pio_inq_varndims(pioid, varid, ndims)
    call shr_strdata_handle_error(rcode, 'SHR_STRDATA_PIO_VAR_INFO: Error inquiring ndims for '//trim(fldname))
    allocate(dimids(ndims))
    allocate(dimlens(ndims))
    rcode = pio_inq_vardimid(pioid, varid, dimids(1:ndims))
    call shr_strdata_handle_error(rcode, 'SHR_STRDATA_PIO_VAR_INFO: Error inquiring dimids for '//trim(fldname))
    do n = 1, ndims
       rcode = pio_inq_dimlen(pioid, dimids(n), dimlens(n))
       call shr_strdata_handle_error(rcode, 'SHR_STRDATA_PIO_VAR_INFO: Error inquiring dimlens for '//trim(fldname))
    end do

    ! determine compdof for stream
    call ESMF_MeshGet(stream_mesh, elementdistGrid=distGrid, rc=rc)
    if (ChkErr(rc,__LINE__,u_FILE_u)) return
    call ESMF_DistGridGet(distGrid, localDe=0, elementCount=lsize, rc=rc)
    if (ChkErr(rc,__LINE__,u_FILE_u)) return
    allocate(compdof(lsize))
    call ESMF_DistGridGet(distGrid, localDe=0, seqIndexList=compdof, rc=rc)
    if (ChkErr(rc,__LINE__,u_FILE_u)) return

    ! determine type of the variable
    rcode = pio_inq_vartype(pioid, varid, itype)
    call shr_strdata_handle_error(rcode, 'SHR_STRDATA_PIO_VAR_INFO: Error inquiring type for '//trim(fldname))

    ! now create the io descriptor
    rcode = pio_inquire(pioid, unlimitedDimid=unlimdid)
    if (rcode == PIO_NOERR) then
       if (dimids(ndims) == unlimdid) then
          ! remove unlimited time dimension from the pio_init decomp
          ndims = ndims - 1
       end if
    end if
    if (ndims == 2) then
      !call pio_initdecomp(pio_subsystem, itype, (/dimlens(1),dimlens(2)/), compdof, pio_iodesc)
       call pio_initdecomp(pio_subsystem, pio_real, (/dimlens(1),dimlens(2)/), compdof, pio_iodesc)
    else if (ndims == 3) then
       rcode = pio_inq_dimname(pioid, dimids(ndims), dimname)
       if (trim(dimname) == 'time') then
          call pio_initdecomp(pio_subsystem, pio_real, (/dimlens(1),dimlens(2)/), compdof, pio_iodesc)
       else
          call pio_initdecomp(pio_subsystem, pio_real, (/dimlens(1),dimlens(2),dimlens(3)/), compdof, pio_iodesc)
       end if
    else
       write(6,*)'ERROR: dimlens= ',dimlens
       call shr_sys_abort(trim(subname)//' only dimlen of 2 and 3 are currently supported')
    end if

    deallocate(compdof)
    deallocate(dimids)
    deallocate(dimlens)

  end subroutine shr_strdata_set_stream_iodesc

  !===============================================================================
  subroutine shr_strdata_handle_error(ierr, errorstr)
    use pio, only: pio_noerr

    ! input/output variables
    integer,          intent(in)  :: ierr
    character(len=*), intent(in)  :: errorstr

    ! local variables
    character(len=256) :: errormsg
    !-------------------------------------------------------------------------------

    if (ierr /= PIO_NOERR) then
      write(errormsg, '(a,i6,2a)') '(PIO:', ierr, ') ', trim(errorstr)
      call shr_sys_abort(errormsg)
    end if
  end subroutine shr_strdata_handle_error

end module dshr_strdata_mod<|MERGE_RESOLUTION|>--- conflicted
+++ resolved
@@ -67,47 +67,47 @@
   integer          ,parameter          :: master_task = 0
 
   type shr_strdata_perstream
-!     character(CS)                  :: taxMode                  ! stream time axis cycling mode
-!     real(r8)                       :: dtlimit                  ! stream dt max/min limit
-!     character(CS)                  :: tintalgo                 ! stream time interpolation algorithm
-!     character(CS)                  :: readmode                 ! stream file(s) read mode
-
-     character(CL)                  :: stream_vectors            ! stream vectors names from shr_strdata_nml
-     character(CL)                  :: stream_meshfile           ! stream mesh file from stream txt file
-     type(ESMF_Mesh)                :: stream_mesh               ! stream mesh created from stream mesh file
-     type(io_desc_t)                :: stream_pio_iodesc         ! stream pio descriptor
-
-     ! stream-> model mapping info
-     logical                        :: domaps
-!     character(CL)                  :: mapalgo                  ! scalar map algorithm
-!     character(CL)                  :: mapmask                  ! scalar map mask
-     type(ESMF_RouteHandle)         :: routehandle              ! stream n -> model mesh mapping
+     ! character(CS)                     :: taxMode                  ! stream time axis cycling mode
+     ! real(r8)                          :: dtlimit                  ! stream dt max/min limit
+     ! character(CS)                     :: tintalgo                 ! stream time interpolation algorithm
+     ! character(CS)                     :: readmode                 ! stream file(s) read mode
+     
+     character(CL)                       :: stream_vectors            ! stream vectors names from shr_strdata_nml
+     character(CL)                       :: stream_meshfile           ! stream mesh file from stream txt file
+     type(ESMF_Mesh)                     :: stream_mesh               ! stream mesh created from stream mesh file
+     type(io_desc_t)                     :: stream_pio_iodesc         ! stream pio descriptor
+     logical                             :: stream_pio_iodesc_set =.false.  ! true=>pio iodesc has been set
+
+                                                                      ! stream-> model mapping info
+     logical                             :: domaps
+     ! character(CL)                     :: mapalgo                   ! scalar map algorithm
+     ! character(CL)                     :: mapmask                   ! scalar map mask
+     type(ESMF_RouteHandle)              :: routehandle               ! stream n -> model mesh mapping
 
      ! field bundles
-     type(ESMF_FieldBundle)         :: fldbun_stream_input_lb   ! stream input n field bundle for lb of time period (stream grid)
-     type(ESMF_FieldBundle)         :: fldbun_stream_input_ub   ! stream input n field bundle for ub of time period (stream grid)
-     type(ESMF_FieldBundle)         :: fldbun_stream_model_lb   ! stream n field bundle for lb of time period (stream grid)
-     type(ESMF_FieldBundle)         :: fldbun_stream_model_ub   ! stream n field bundle for ub of time period (stream grid)
-     type(ESMF_FieldBundle)         :: fldbun_model_lb          ! stream n field bundle for lb of time period (model grid)
-     type(ESMF_FieldBundle)         :: fldbun_model_ub          ! stream n field bundle for ub of time period (model grid)
-     type(ESMF_FieldBundle)         :: fldbun_model             ! stream n field bundle for model time (model grid)
-     type(ESMF_FieldBundle), allocatable :: fldbun_stream_alltimes(:)  ! field bundle for stream n for all time slices for stream
-     integer                        :: ymdLB                    ! stream n ymd lower bound
-     integer                        :: todLB
-     integer                        :: ymdUB
-     integer                        :: todUB
-     integer                        :: ustrm
-     integer                        :: vstrm
-     real(r8)                       :: dtmin
-     real(r8)                       :: dtmax
-     type(ESMF_Field)               :: field_coszen             ! needed for coszen time interp
-
-
+     type(ESMF_FieldBundle)              :: fldbun_stream_input_lb    ! stream input n field bundle for lb of time period (stream grid)
+     type(ESMF_FieldBundle)              :: fldbun_stream_input_ub    ! stream input n field bundle for ub of time period (stream grid)
+     type(ESMF_FieldBundle)              :: fldbun_stream_model_lb    ! stream n field bundle for lb of time period (stream grid)
+     type(ESMF_FieldBundle)              :: fldbun_stream_model_ub    ! stream n field bundle for ub of time period (stream grid)
+     type(ESMF_FieldBundle)              :: fldbun_model_lb           ! stream n field bundle for lb of time period (model grid)
+     type(ESMF_FieldBundle)              :: fldbun_model_ub           ! stream n field bundle for ub of time period (model grid)
+     type(ESMF_FieldBundle)              :: fldbun_model              ! stream n field bundle for model time (model grid)
+     type(ESMF_FieldBundle), allocatable :: fldbun_stream_alltimes(:) ! field bundle for stream n for all time slices for stream
+     integer                             :: ymdLB                     ! stream n ymd lower bound
+     integer                             :: todLB
+     integer                             :: ymdUB
+     integer                             :: todUB
+     integer                             :: ustrm
+     integer                             :: vstrm
+     real(r8)                            :: dtmin
+     real(r8)                            :: dtmax
+     type(ESMF_Field)                    :: field_coszen              ! needed for coszen time interp
   end type shr_strdata_perstream
 
 
   type shr_strdata_type
      type(shr_strdata_perstream), allocatable :: pstrm(:)
+
      ! stream domain info
      type(shr_stream_streamType), pointer :: stream(:)=> null()                    ! stream datatype
      integer                        :: nstreams                          ! number of streams set in shr_strdata_readnml
@@ -130,7 +130,6 @@
      integer                        :: modeldt                           ! model dt in seconds
 
      ! model domain info
-     character(CL)                  :: model_meshfile
      type(ESMF_Mesh)                :: model_mesh                        ! model mesh
      real(r8), pointer              :: model_lon(:) => null()            ! model longitudes
      real(r8), pointer              :: model_lat(:) => null()            ! model latitudes
@@ -142,34 +141,6 @@
      integer, pointer               :: model_gindex(:)                   ! model global index spzce
      integer                        :: model_gsize                       ! model global domain size
 
-<<<<<<< HEAD
-=======
-     ! stream domain info
-     type(shr_stream_streamType)    :: stream(nStrMax)                    ! stream datatype
-     character(CL)                  :: stream_desc(nStrMax)               ! stream description from shr_strdata_nml
-     character(CL)                  :: stream_vectors(nVecMax)            ! stream vectors names from shr_strdata_nml
-     character(CL)                  :: stream_meshfile(nStrMax)           ! stream mesh file from stream txt file
-     type(ESMF_Mesh)                :: stream_mesh(nStrMax)               ! stream mesh created from stream mesh file
-     logical                        :: stream_pio_iodesc_set(nstrMax) = .false.   
-     type(io_desc_t)                :: stream_pio_iodesc(nStrMax)         ! stream pio descriptor
-
-     ! stream-> model mapping info
-     logical                        :: domaps(nStrMax)
-     character(CL)                  :: mapalgo (nStrMax)                 ! scalar map algorithm
-     character(CL)                  :: mapmask (nStrMax)                 ! scalar map mask
-     type(ESMF_RouteHandle)         :: routehandle(nstrMax)              ! stream n -> model mesh mapping
-
-     ! field bundles
-     type(ESMF_FieldBundle)         :: fldbun_stream_input_lb(nstrMax)   ! stream input n field bundle for lb of time period (stream grid)
-     type(ESMF_FieldBundle)         :: fldbun_stream_input_ub(nstrMax)   ! stream input n field bundle for ub of time period (stream grid)
-     type(ESMF_FieldBundle)         :: fldbun_stream_model_lb(nstrMax)   ! stream n field bundle for lb of time period (stream grid)
-     type(ESMF_FieldBundle)         :: fldbun_stream_model_ub(nstrMax)   ! stream n field bundle for ub of time period (stream grid)
-     type(ESMF_FieldBundle)         :: fldbun_model_lb(nstrMax)          ! stream n field bundle for lb of time period (model grid)
-     type(ESMF_FieldBundle)         :: fldbun_model_ub(nstrMax)          ! stream n field bundle for ub of time period (model grid)
-     type(ESMF_FieldBundle)         :: fldbun_model(nStrMax)             ! stream n field bundle for model time (model grid)
-     type(ESMF_FieldBundle), allocatable :: fldbun_stream_alltimes(:,:)  ! field bundle for stream n for all time slices for stream
->>>>>>> ab3ab394
-
      ! time info
      type(ESMF_CLock)               :: model_clock
      integer                        :: ymd, tod                          ! model time
@@ -177,14 +148,6 @@
      real(r8), allocatable          :: tavCoszen(:)
   end type shr_strdata_type
 
-  integer          ,parameter :: CompareXYabs      = 1   ! X,Y  relative error
-  integer          ,parameter :: CompareXYrel      = 2   ! X,Y  absolute error
-  integer          ,parameter :: CompareAreaAbs    = 3   ! area relative error
-  integer          ,parameter :: CompareAreaRel    = 4   ! area absolute error
-  integer          ,parameter :: CompareMaskIdent  = 5   ! masks are identical
-  integer          ,parameter :: CompareMaskZeros  = 6   ! masks have same zeros
-  integer          ,parameter :: CompareMaskSubset = 7   ! mask is subset of other
-  integer          ,parameter :: CompareXYabsMask  = 101 ! X,Y  relative error
   integer          ,parameter :: iotype_std_netcdf = -99 ! non pio option
   real(r8)         ,parameter :: deg2rad = SHR_CONST_PI/180.0_r8
   character(*)     ,parameter :: u_FILE_u = &
@@ -194,22 +157,23 @@
 contains
 !===============================================================================
 
-  subroutine shr_strdata_init_from_infiles(sdat, xmlfilename, mesh, clock, &
-       compid, logunit, masterproc, reset_mask, model_maskfile, rc)
+  subroutine shr_strdata_init_from_infiles(sdat, xmlfilename, mesh, clock, mpicom, &
+       compid, logunit, reset_mask, model_maskfile, rc)
 
     ! input/output variables
     type(shr_strdata_type)     , intent(inout) :: sdat
     character(len=*)           , intent(in)    :: xmlfilename ! for shr_strdata_nml namelist
     type(ESMF_Mesh)            , intent(inout) :: mesh
     type(ESMF_Clock)           , intent(in)    :: clock
+    integer                    , intent(in)    :: mpicom
     integer                    , intent(in)    :: compid
     integer                    , intent(in)    :: logunit
-    logical                    , intent(in)    :: masterproc
     logical         , optional , intent(in)    :: reset_mask
     character(len=*), optional , intent(in)    :: model_maskfile
     integer                    , intent(out)   :: rc
 
     ! local variables
+    logical       :: masterproc
     integer       :: ns ! stream index
     integer       :: i  ! generic index
     character(CL) :: str
@@ -224,60 +188,37 @@
 
     rc = ESMF_SUCCESS
 
-<<<<<<< HEAD
-    call shr_stream_init_from_xml(xmlfilename, sdat%stream, masterproc, rc=rc)
-    sdat%nstreams = size(sdat%stream)
-    allocate(sdat%pstrm(sdat%nstreams))
-=======
-    ! set sdat mpi info
-    call mpi_comm_rank(mpicom, my_task, ierr)
+    ! Initialize sdat mpi info
     sdat%mpicom = mpicom
-    sdat%my_task = my_task
+    call mpi_comm_rank(sdat%mpicom, sdat%my_task, ierr)
+    masterproc = (sdat%my_task == master_task)
 
     ! Initialize sdat  pio
     sdat%pio_subsystem => shr_pio_getiosys(compid)
     sdat%io_type       =  shr_pio_getiotype(compid)
     sdat%io_format     =  shr_pio_getioformat(compid)
 
-    ! Read shr_strdata_nml from nlfilename
-    ! Read sdat namelist (need to do this here in order to get the datamode value - which
-    ! is needed or order to do the advertise phase
-    call shr_strdata_readnml_from_infiles(sdat, trim(nlfilename), mpicom=mpicom)
-
-    ! Loop over all active streams and read in stream txt files
-    do ns = 1,sdat%nstreams
-
-       if (trim(sdat%stream_desc(ns)) /= shr_strdata_nullstr) then
-          if (my_task == master_task) then
-             ! Set yearAlign, yearFirst, yearLast for sdat%stream_desc(n)
-             str = adjustL(sdat%stream_desc(ns))  ! stream info from namelist
-             i = index(str," ")
-             fileName = str(:i)
-             read(str(i:),*) yearAlign, yearFirst, yearLast
-
-             ! Initialize stream datatype by reading stream txt files
-             call shr_stream_init_from_infiles(sdat%stream(ns), &
-                  fileName, yearFirst, yearLast, yearAlign, trim(sdat%taxMode(ns)))
-          end if
-       end if
-    end do
-
->>>>>>> ab3ab394
+    ! Read xml file
+    call shr_stream_init_from_xml(xmlfilename, sdat%stream, masterproc, rc=rc)
+    sdat%nstreams = size(sdat%stream)
+    allocate(sdat%pstrm(sdat%nstreams))
+
     ! Initialize the sdat model domain info
-    sdat%pstrm(:)%ymdLB          = -1
-    sdat%pstrm(:)%todLB          = -1
-    sdat%pstrm(:)%ymdUB          = -1
-    sdat%pstrm(:)%todUB          = -1
-    sdat%pstrm(:)%dtmin          = 1.0e30
-    sdat%pstrm(:)%dtmax          = 0.0
-    sdat%eccen                   = SHR_ORB_UNDEF_REAL
-    sdat%mvelpp                  = SHR_ORB_UNDEF_REAL
-    sdat%lambm0                  = SHR_ORB_UNDEF_REAL
-    sdat%obliqr                  = SHR_ORB_UNDEF_REAL
-    sdat%modeldt                 = 0
-    sdat%model_calendar          = shr_cal_noleap
+    sdat%pstrm(:)%ymdLB = -1
+    sdat%pstrm(:)%todLB = -1
+    sdat%pstrm(:)%ymdUB = -1
+    sdat%pstrm(:)%todUB = -1
+    sdat%pstrm(:)%dtmin = 1.0e30
+    sdat%pstrm(:)%dtmax = 0.0
+    sdat%eccen          = SHR_ORB_UNDEF_REAL
+    sdat%mvelpp         = SHR_ORB_UNDEF_REAL
+    sdat%lambm0         = SHR_ORB_UNDEF_REAL
+    sdat%obliqr         = SHR_ORB_UNDEF_REAL
+    sdat%modeldt        = 0
+    sdat%model_calendar = shr_cal_noleap
     sdat%pstrm(:)%dtmin = 1.0e30
     sdat%pstrm(:)%dtmax = 0.0e0
+
     call shr_strdata_init_model_domain(sdat, mesh, compid, &
          reset_mask=reset_mask, model_maskfile=model_maskfile, rc=rc)
     if (ChkErr(rc,__LINE__,u_FILE_u)) return
@@ -287,7 +228,6 @@
     if (ChkErr(rc,__LINE__,u_FILE_u)) return
 
   end subroutine shr_strdata_init_from_infiles
-
 
   !===============================================================================
   subroutine shr_strdata_init_from_fortran( sdat, mpicom, compid,                  &
@@ -557,12 +497,15 @@
        endif
        sdat%pstrm(ns)%stream_mesh = ESMF_MeshCreate(trim(filename), fileformat=ESMF_FILEFORMAT_ESMFMESH, rc=rc)
        if (ChkErr(rc,__LINE__,u_FILE_u)) return
+
        ! Determine field name string for stream fields with model names
        nvars = sdat%stream(ns)%nvars
        allocate(fldList_model(nvars), fldList_stream(nvars))
        call shr_stream_getModelFieldList(sdat%stream(ns), fldList_model)
+
        ! Determine field name string for stream fields with stream names
        call shr_stream_getStreamFieldList(sdat%stream(ns), fldList_stream)
+
        ! Create field bundles on model mesh
        sdat%pstrm(ns)%fldbun_model_lb = ESMF_FieldBundleCreate(rc=rc) ! spatial interpolation to model mesh
        sdat%pstrm(ns)%fldbun_model_ub = ESMF_FieldBundleCreate(rc=rc) ! spatial interpolation to model mesh
@@ -572,39 +515,28 @@
           lfield = ESMF_FieldCreate(sdat%model_mesh, ESMF_TYPEKIND_r8, name=trim(fldList_model(nfld)), &
                meshloc=ESMF_MESHLOC_ELEMENT, rc=rc)
           if (chkerr(rc,__LINE__,u_FILE_u)) return
+
+          lfield = ESMF_FieldCreate(sdat%model_mesh, ESMF_TYPEKIND_r8, name=trim(fldList_model(nfld)), &
+               meshloc=ESMF_MESHLOC_ELEMENT, rc=rc)
           call ESMF_FieldBundleAdd(sdat%pstrm(ns)%fldbun_model_lb, (/lfield/), rc=rc)
           if (chkerr(rc,__LINE__,u_FILE_u)) return
-<<<<<<< HEAD
+
+          lfield = ESMF_FieldCreate(sdat%model_mesh, ESMF_TYPEKIND_r8, name=trim(fldList_model(nfld)), &
+               meshloc=ESMF_MESHLOC_ELEMENT, rc=rc)
           call ESMF_FieldBundleAdd(sdat%pstrm(ns)%fldbun_model_ub, (/lfield/), rc=rc)
           if (chkerr(rc,__LINE__,u_FILE_u)) return
+
+          lfield = ESMF_FieldCreate(sdat%model_mesh, ESMF_TYPEKIND_r8, name=trim(fldList_model(nfld)), &
+               meshloc=ESMF_MESHLOC_ELEMENT, rc=rc)
           call ESMF_FieldBundleAdd(sdat%pstrm(ns)%fldbun_model   , (/lfield/), rc=rc)
-=======
-
-          lfield = ESMF_FieldCreate(sdat%model_mesh, ESMF_TYPEKIND_r8, name=trim(fldname), &
-               meshloc=ESMF_MESHLOC_ELEMENT, rc=rc)
-          call ESMF_FieldBundleAdd(sdat%fldbun_model_ub(ns), (/lfield/), rc=rc)
-          if (chkerr(rc,__LINE__,u_FILE_u)) return
-
-          lfield = ESMF_FieldCreate(sdat%model_mesh, ESMF_TYPEKIND_r8, name=trim(fldname), &
-               meshloc=ESMF_MESHLOC_ELEMENT, rc=rc)
-          call ESMF_FieldBundleAdd(sdat%fldbun_model(ns)   , (/lfield/), rc=rc)
->>>>>>> ab3ab394
           if (chkerr(rc,__LINE__,u_FILE_u)) return
        end do
 
        ! Create field bundles on stream mesh but with fldlist_model names
-<<<<<<< HEAD
        sdat%pstrm(ns)%fldbun_stream_model_lb = ESMF_FieldBundleCreate(rc=rc) ! stream mesh at lower time bound
        sdat%pstrm(ns)%fldbun_stream_model_ub = ESMF_FieldBundleCreate(rc=rc) ! stream mesh at upper time bound
        if (masterproc) then
           write(logunit,F00)' initializing fldbun_stream_model_lb and fldbun_stream_model_up on stream mesh'
-=======
-       sdat%fldbun_stream_model_lb(ns) = ESMF_FieldBundleCreate(rc=rc) ! stream mesh at lower time bound
-       sdat%fldbun_stream_model_ub(ns) = ESMF_FieldBundleCreate(rc=rc) ! stream mesh at upper time bound
-       if (my_task==master_task) then
-          write(logunit,*)
-          write(logunit,F01)' initializing fldbun_stream_model_lb and fldbun_stream_model_up on stream mesh for stream ',ns
->>>>>>> ab3ab394
        end if
        do nfld = 1, nvars
           ! create temporary fields on stream mesh and add the fields to the field bundle
@@ -613,43 +545,35 @@
           if (chkerr(rc,__LINE__,u_FILE_u)) return
           call ESMF_FieldBundleAdd(sdat%pstrm(ns)%fldbun_stream_model_lb, (/lfield/), rc=rc)
           if (chkerr(rc,__LINE__,u_FILE_u)) return
-<<<<<<< HEAD
+
+          lfield = ESMF_FieldCreate(sdat%pstrm(ns)%stream_mesh, ESMF_TYPEKIND_r8, name=trim(fldlist_model(nfld)), &
+               meshloc=ESMF_MESHLOC_ELEMENT, rc=rc)
+          if (chkerr(rc,__LINE__,u_FILE_u)) return
           call ESMF_FieldBundleAdd(sdat%pstrm(ns)%fldbun_stream_model_ub, (/lfield/), rc=rc)
           if (chkerr(rc,__LINE__,u_FILE_u)) return
+
           if (masterproc) then
-             write(logunit,F00)' adding field '//trim(fldlist_model(nfld))//' to fldbun_stream_model_lb and fldbun_stream_model_ub'
-=======
-
-          lfield = ESMF_FieldCreate(sdat%stream_mesh(ns), ESMF_TYPEKIND_r8, name=trim(fldname), &
-               meshloc=ESMF_MESHLOC_ELEMENT, rc=rc)
-          call ESMF_FieldBundleAdd(sdat%fldbun_stream_model_ub(ns), (/lfield/), rc=rc)
-          if (chkerr(rc,__LINE__,u_FILE_u)) return
-          if (my_task==master_task) then
-             write(logunit,F00)' adding field '//trim(fldname)
->>>>>>> ab3ab394
+             write(logunit,F00)' adding field '//trim(fldlist_model(nfld))//&
+                  ' to fldbun_stream_model_lb and fldbun_stream_model_ub'
           end if
        end do ! end of loop over streams (ns)
 
        ! Create field bundles on stream mesh but with fldlist_stream input file names
        sdat%pstrm(ns)%fldbun_stream_input_lb = ESMF_FieldBundleCreate(rc=rc)
        sdat%pstrm(ns)%fldbun_stream_input_ub = ESMF_FieldBundleCreate(rc=rc)
+
        do nfld = 1, nvars
-
           ! create temporary fields on model mesh and add the fields to the field bundle
           lfield = ESMF_FieldCreate(sdat%pstrm(ns)%stream_mesh, ESMF_TYPEKIND_r8, name=trim(fldlist_stream(nfld)), &
                meshloc=ESMF_MESHLOC_ELEMENT, rc=rc)
           if (chkerr(rc,__LINE__,u_FILE_u)) return
           call ESMF_FieldBundleAdd(sdat%pstrm(ns)%fldbun_stream_input_lb, (/lfield/), rc=rc)
           if (chkerr(rc,__LINE__,u_FILE_u)) return
-<<<<<<< HEAD
-          call ESMF_FieldBundleAdd(sdat%pstrm(ns)%fldbun_stream_input_ub, (/lfield/), rc=rc)
-=======
-
-          lfield = ESMF_FieldCreate(sdat%stream_mesh(ns), ESMF_TYPEKIND_r8, name=trim(fldname), &
+
+          lfield = ESMF_FieldCreate(sdat%pstrm(ns)%stream_mesh, ESMF_TYPEKIND_r8, name=trim(fldlist_stream(nfld)), &
                meshloc=ESMF_MESHLOC_ELEMENT, rc=rc)
           if (chkerr(rc,__LINE__,u_FILE_u)) return
-          call ESMF_FieldBundleAdd(sdat%fldbun_stream_input_ub(ns), (/lfield/), rc=rc)
->>>>>>> ab3ab394
+          call ESMF_FieldBundleAdd(sdat%pstrm(ns)%fldbun_stream_input_ub, (/lfield/), rc=rc)
           if (chkerr(rc,__LINE__,u_FILE_u)) return
        end do
 
@@ -677,12 +601,7 @@
        call dshr_fldbun_getFieldN(sdat%pstrm(ns)%fldbun_model_lb, 1, lfield_dst, rc=rc)
        if (chkerr(rc,__LINE__,u_FILE_u)) return
 
-<<<<<<< HEAD
        call ESMF_FieldRegridStore(lfield_src, lfield_dst, routehandle=sdat%pstrm(ns)%routehandle, &
-            regridmethod=ESMF_REGRIDMETHOD_BILINEAR, polemethod=ESMF_POLEMETHOD_ALLAVG, &
-            srcTermProcessing=srcTermProcessing_Value, ignoreDegenerate=.true., rc=rc)
-=======
-       call ESMF_FieldRegridStore(lfield_src, lfield_dst, routehandle=sdat%routehandle(ns), &
            regridmethod=ESMF_REGRIDMETHOD_BILINEAR, &
            polemethod=ESMF_POLEMETHOD_ALLAVG, &
          ! extrapMethod=ESMF_EXTRAPMETHOD_NEAREST_STOD, &
@@ -690,7 +609,6 @@
          ! polemethod=ESMF_POLEMETHOD_NONE, &
            dstMaskValues = (/0/), &  ! ignore destination points where the mask is 0
            srcTermProcessing=srcTermProcessing_Value, ignoreDegenerate=.true., rc=rc)
->>>>>>> ab3ab394
        if (chkerr(rc,__LINE__,u_FILE_u)) return
 
     end do ! end of loop over streams
@@ -715,28 +633,17 @@
        endif
 
        ! get name of the first and second field in the colon delimited string
-<<<<<<< HEAD
        call shr_string_listGetName(sdat%pstrm(m)%stream_vectors,1,uname)
        call shr_string_listGetName(sdat%pstrm(m)%stream_vectors,2,vname)
-=======
-       call shr_string_listGetName(sdat%stream_vectors(m), 1, uname)
-       call shr_string_listGetName(sdat%stream_vectors(m), 2, vname)
->>>>>>> ab3ab394
 
        ! loop through the streams and find which stream(s) contain the vector field pair
        ! normally both fields in the pair will be on one stream
        nu = 0
        nv = 0
        do ns = 1,sdat%nstreams
-<<<<<<< HEAD
           if (dshr_fldbun_fldchk(sdat%pstrm(ns)%fldbun_stream_model_lb, trim(uname), rc=rc)) nu = n
           if (ChkErr(rc,__LINE__,u_FILE_u)) return
           if (dshr_fldbun_fldchk(sdat%pstrm(ns)%fldbun_stream_model_lb, trim(vname), rc=rc)) nv = n
-=======
-          if (dshr_fldbun_fldchk(sdat%fldbun_stream_model_lb(ns), trim(uname), rc=rc)) nu = ns
-          if (ChkErr(rc,__LINE__,u_FILE_u)) return
-          if (dshr_fldbun_fldchk(sdat%fldbun_stream_model_lb(ns), trim(vname), rc=rc)) nv = ns
->>>>>>> ab3ab394
           if (ChkErr(rc,__LINE__,u_FILE_u)) return
        enddo
 
@@ -753,18 +660,11 @@
              write(logunit,*) trim(subname),' vec mesh file file for nv = ',nv,' is ',trim(sdat%pstrm(nv)%stream_meshfile)
              call shr_sys_abort(subname//': vec fld mesh files must be the same:'//trim(sdat%pstrm(m)%stream_vectors))
           end if
-<<<<<<< HEAD
        else
           ! now set the stream indices for ustrm and vstrm
           sdat%pstrm(m)%ustrm = nu
           sdat%pstrm(m)%vstrm = nv
-=======
->>>>>>> ab3ab394
        end if
-
-       ! now set the stream indices for ustrm and vstrm
-       sdat%ustrm(m)= nu
-       sdat%vstrm(m)= nv
     enddo
 
     ! initialize sdat model clock and calendar
@@ -800,11 +700,13 @@
     integer                , intent(out)   :: rc
 
     ! local variables
-    type(var_desc_t)  :: varid
-    type(file_desc_t) :: pioid
-    integer           :: rcode
-    character(CL)     :: filename
-    type(io_desc_t)   :: pio_iodesc
+    type(var_desc_t)      :: varid
+    type(file_desc_t)     :: pioid
+    integer               :: rcode
+    character(CL)         :: filename
+    type(io_desc_t)       :: pio_iodesc
+    real(r4), allocatable :: data_real(:)
+    integer               :: lsize
     ! ----------------------------------------------
 
     rc = ESMF_SUCCESS
@@ -825,8 +727,12 @@
 
     ! Now read in the data for fldname
     call pio_seterrorhandling(pioid, PIO_BCAST_ERROR)
+    lsize = size(flddata)
+    allocate(data_real(lsize))
     rcode = pio_inq_varid(pioid, trim(fldname), varid)
-    call pio_read_darray(pioid, varid, pio_iodesc, flddata, rcode)
+    call pio_read_darray(pioid, varid, pio_iodesc, data_real, rcode)
+    flddata(:) = real(data_real(:), kind=r8)
+    deallocate(data_real)
 
     ! Free the memory associate with the iodesc
     call pio_freedecomp(pioid, pio_iodesc)
@@ -1023,21 +929,14 @@
 
           select case(sdat%stream(ns)%readmode)
           case ('single')
-<<<<<<< HEAD
              call shr_strdata_readLBUB(sdat%mpicom, sdat%my_task, sdat%stream(ns), sdat%pstrm(ns)%stream_mesh, &
                   sdat%pstrm(ns)%fldbun_stream_input_lb, sdat%pstrm(ns)%fldbun_stream_input_ub, &
                   sdat%pstrm(ns)%fldbun_stream_model_lb, sdat%pstrm(ns)%fldbun_stream_model_ub, &
-                  sdat%pio_subsystem, sdat%io_type, sdat%pstrm(ns)%stream_pio_iodesc, ymdmod(ns), todmod, &
-                  sdat%pstrm(ns)%ymdLB, sdat%pstrm(ns)%todLB, sdat%pstrm(ns)%ymdUB, sdat%pstrm(ns)%todUB, newData(ns), &
-=======
-             call shr_strdata_readLBUB(sdat, ns, sdat%mpicom, sdat%my_task, sdat%stream(ns), sdat%stream_mesh(ns), &
-                  sdat%fldbun_stream_input_lb(ns), sdat%fldbun_stream_input_ub(ns), &
-                  sdat%fldbun_stream_model_lb(ns), sdat%fldbun_stream_model_ub(ns), &
-                  sdat%pio_subsystem, sdat%io_type, sdat%stream_pio_iodesc_set(ns), sdat%stream_pio_iodesc(ns), &
-                  ymdmod(ns), todmod, &
-                  sdat%ymdLB(ns), sdat%todLB(ns), sdat%ymdUB(ns), sdat%todUB(ns), newData(ns), &
->>>>>>> ab3ab394
-                  trim(lstr)//'_readLBUB', rc=rc)
+                  sdat%pio_subsystem, sdat%io_type, &
+                  sdat%pstrm(ns)%stream_pio_iodesc_set, sdat%pstrm(ns)%stream_pio_iodesc, &
+                  ymdmod(ns), todmod, sdat%pstrm(ns)%ymdLB, sdat%pstrm(ns)%todLB, &
+                  sdat%pstrm(ns)%ymdUB, sdat%pstrm(ns)%todUB, &
+                  newData(ns), trim(lstr)//'_readLBUB', rc=rc)
              if (ChkErr(rc,__LINE__,u_FILE_u)) return
           case ('full_file')
              ! TODO: need to put in capability to read all stream data at once
@@ -1088,17 +987,11 @@
              endif
 
              ! regrid
-<<<<<<< HEAD
              call dshr_fldbun_regrid(sdat%pstrm(ns)%fldbun_stream_model_lb, sdat%pstrm(ns)%fldbun_model_lb, &
                   sdat%pstrm(ns)%routehandle, rc=rc)
              if (ChkErr(rc,__LINE__,u_FILE_u)) return
              call dshr_fldbun_regrid(sdat%pstrm(ns)%fldbun_stream_model_ub, sdat%pstrm(ns)%fldbun_model_ub, &
                   sdat%pstrm(ns)%routehandle, rc=rc)
-=======
-             call dshr_fldbun_regrid(sdat%fldbun_stream_model_lb(ns), sdat%fldbun_model_lb(ns), sdat%routehandle(ns), rc=rc)
-             if (ChkErr(rc,__LINE__,u_FILE_u)) return
-             call dshr_fldbun_regrid(sdat%fldbun_stream_model_ub(ns), sdat%fldbun_model_ub(ns), sdat%routehandle(ns), rc=rc)
->>>>>>> ab3ab394
              if (ChkErr(rc,__LINE__,u_FILE_u)) return
 
              if (debug > 0) then
@@ -1619,7 +1512,7 @@
 
   !===============================================================================
 
-  subroutine shr_strdata_readLBUB(sdat, ns, mpicom, my_task, stream, stream_mesh, &
+  subroutine shr_strdata_readLBUB(mpicom, my_task, stream, stream_mesh, &
        fldbun_stream_input_lb, fldbun_stream_input_ub, &
        fldbun_stream_model_lb, fldbun_stream_model_ub, &
        pio_subsystem, pio_iotype, pio_iodesc_set, pio_iodesc, &
@@ -1630,8 +1523,6 @@
     !-------------------------------------------------------------------------
 
     ! input/output variables
-    type(shr_strdata_type)        ,intent(inout) :: sdat
-    integer                       ,intent(in)    :: ns
     integer                       ,intent(in)    :: mpicom
     integer                       ,intent(in)    :: my_task
     type(shr_stream_streamType)   ,intent(inout) :: stream
@@ -1652,27 +1543,25 @@
     integer                       ,intent(out)   :: rc
 
     ! local variables
-    integer           :: nf
-    integer           :: rCode      ! return code
-    logical           :: fileexists
-    integer           :: ivals(6)   ! bcast buffer
-    integer           :: oDateLB,oSecLB,dDateLB
-    integer           :: oDateUB,oSecUB,dDateUB
-    real(r8)          :: rDateM,rDateLB,rDateUB  ! model,LB,UB dates with fractional days
-    integer           :: n_lb, n_ub
-    character(CL)     :: filename_lb
-    character(CL)     :: filename_ub
-    character(CL)     :: filename_next
-    character(CL)     :: filename_prev
-    real(r8), pointer :: dataptr_lb(:)
-    real(r8), pointer :: dataptr_ub(:)
-    integer           :: fieldcount
+    integer                             :: nf
+    integer                             :: rCode      ! return code
+    logical                             :: fileexists
+    integer                             :: ivals(6)   ! bcast buffer
+    integer                             :: oDateLB,oSecLB,dDateLB
+    integer                             :: oDateUB,oSecUB,dDateUB
+    real(r8)                            :: rDateM,rDateLB,rDateUB  ! model,LB,UB dates with fractional days
+    integer                             :: n_lb, n_ub
+    character(CL)                       :: filename_lb
+    character(CL)                       :: filename_ub
+    character(CL)                       :: filename_next
+    character(CL)                       :: filename_prev
+    real(r8), pointer                   :: dataptr_lb(:)
+    real(r8), pointer                   :: dataptr_ub(:)
+    integer                             :: fieldcount
     character(ESMF_MAXSTR), allocatable :: fieldNameList(:)
-    character(*), parameter :: subname = '(shr_strdata_readLBUB) '
-    character(*), parameter :: F00   = "('(shr_strdata_readLBUB) ',8a)"
-    character(*), parameter :: F01   = "('(shr_strdata_readLBUB) ',a,5i8)"
-    real(r8), pointer :: dataptr_temp1(:)
-    integer :: n
+    character(*), parameter             :: subname = '(shr_strdata_readLBUB) '
+    character(*), parameter             :: F00   = "('(shr_strdata_readLBUB) ',8a)"
+    character(*), parameter             :: F01   = "('(shr_strdata_readLBUB) ',a,5i8)"
     !-------------------------------------------------------------------------
 
     rc = ESMF_SUCCESS
