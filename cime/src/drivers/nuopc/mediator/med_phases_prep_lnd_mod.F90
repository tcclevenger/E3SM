--- conflicted
+++ resolved
@@ -18,27 +18,11 @@
 
   subroutine med_phases_prep_lnd(gcomp, rc)
 
-<<<<<<< HEAD
-=======
     use ESMF                  , only : operator(/=)
->>>>>>> dabe086f
     use ESMF                  , only : ESMF_GridComp, ESMF_Clock, ESMF_Time
     use ESMF                  , only : ESMF_LogWrite, ESMF_LOGMSG_INFO, ESMF_SUCCESS
     use ESMF                  , only : ESMF_GridCompGet, ESMF_ClockGet, ESMF_TimeGet, ESMF_ClockPrint
     use ESMF                  , only : ESMF_FieldBundleGet
-<<<<<<< HEAD
-    use esmFlds               , only : complnd, compatm, ncomps, compname 
-    use esmFlds               , only : fldListFr, fldListTo
-    use shr_nuopc_methods_mod , only : shr_nuopc_methods_ChkErr
-    use shr_nuopc_methods_mod , only : shr_nuopc_methods_FB_init
-    use shr_nuopc_methods_mod , only : shr_nuopc_methods_FB_diagnose
-    use shr_nuopc_methods_mod , only : shr_nuopc_methods_FB_getNumFlds
-    use shr_nuopc_methods_mod , only : shr_nuopc_methods_State_GetScalar
-    use shr_nuopc_methods_mod , only : shr_nuopc_methods_State_SetScalar
-    use shr_nuopc_scalars_mod , only : flds_scalar_name, flds_scalar_num
-    use shr_nuopc_scalars_mod , only : flds_scalar_index_nextsw_cday
-    use med_constants_mod     , only : R8, dbug_flag=>med_constants_dbug_flag
-=======
     use ESMF                  , only : ESMF_StateGet, ESMF_StateItem_Flag, ESMF_STATEITEM_NOTFOUND
     use esmFlds               , only : complnd, compatm, ncomps, compname 
     use esmFlds               , only : fldListFr, fldListTo
@@ -49,7 +33,6 @@
     use shr_nuopc_methods_mod , only : State_GetScalar => shr_nuopc_methods_State_GetScalar
     use shr_nuopc_methods_mod , only : State_SetScalar => shr_nuopc_methods_State_SetScalar
     use med_constants_mod     , only : R8, dbug_flag   => med_constants_dbug_flag
->>>>>>> dabe086f
     use med_merge_mod         , only : med_merge_auto
     use med_map_mod           , only : med_map_FB_Regrid_Norm
     use med_internalstate_mod , only : InternalState
@@ -60,16 +43,10 @@
     integer, intent(out) :: rc
 
     ! local variables
-<<<<<<< HEAD
-    type(InternalState) :: is_local
-    integer             :: n1,ncnt
-    real(r8)            :: nextsw_cday
-=======
     type(ESMF_StateItem_Flag) :: itemType
     type(InternalState)       :: is_local
     integer                   :: n1,ncnt
     real(r8)                  :: nextsw_cday
->>>>>>> dabe086f
     character(len=*), parameter :: subname='(med_phases_prep_lnd)'
     !---------------------------------------
 
@@ -86,11 +63,7 @@
 
     nullify(is_local%wrap)
     call ESMF_GridCompGetInternalState(gcomp, is_local, rc)
-<<<<<<< HEAD
-    if (shr_nuopc_methods_ChkErr(rc,__LINE__,u_FILE_u)) return
-=======
     if (ChkErr(rc,__LINE__,u_FILE_u)) return
->>>>>>> dabe086f
 
     !---------------------------------------
     !--- Count the number of fields outside of scalar data, if zero, then return
@@ -99,13 +72,8 @@
     ! Note - the scalar field has been removed from all mediator field bundles - so this is why we check if the
     ! fieldCount is 0 and not 1 here
 
-<<<<<<< HEAD
-    call shr_nuopc_methods_FB_getNumFlds(is_local%wrap%FBExp(complnd), trim(subname)//"FBexp(complnd)", ncnt, rc)
-    if (shr_nuopc_methods_ChkErr(rc,__LINE__,u_FILE_u)) return
-=======
     call FB_getNumFlds(is_local%wrap%FBExp(complnd), trim(subname)//"FBexp(complnd)", ncnt, rc)
     if (ChkErr(rc,__LINE__,u_FILE_u)) return
->>>>>>> dabe086f
 
     if (ncnt > 0) then
 
@@ -124,11 +92,7 @@
                   is_local%wrap%FBNormOne(n1,complnd,:), &
                   is_local%wrap%RH(n1,complnd,:), &
                   string=trim(compname(n1))//'2'//trim(compname(complnd)), rc=rc)
-<<<<<<< HEAD
-             if (shr_nuopc_methods_ChkErr(rc,__LINE__,u_FILE_u)) return
-=======
              if (ChkErr(rc,__LINE__,u_FILE_u)) return
->>>>>>> dabe086f
           endif
        enddo
 
@@ -141,21 +105,12 @@
             is_local%wrap%FBFrac(complnd), &
             is_local%wrap%FBImp(:,complnd), &
             fldListTo(complnd), rc=rc)
-<<<<<<< HEAD
-       if (shr_nuopc_methods_ChkErr(rc,__LINE__,u_FILE_u)) return
-
-       if (dbug_flag > 1) then
-          call shr_nuopc_methods_FB_diagnose(is_local%wrap%FBExp(complnd), &
-               string=trim(subname)//' FBexp(complnd) ', rc=rc)
-          if (shr_nuopc_methods_ChkErr(rc,__LINE__,u_FILE_u)) return
-=======
        if (ChkErr(rc,__LINE__,u_FILE_u)) return
 
        if (dbug_flag > 1) then
           call FB_diagnose(is_local%wrap%FBExp(complnd), &
                string=trim(subname)//' FBexp(complnd) ', rc=rc)
           if (ChkErr(rc,__LINE__,u_FILE_u)) return
->>>>>>> dabe086f
        end if
 
        !---------------------------------------
@@ -166,19 +121,6 @@
        !--- update scalar data
        !---------------------------------------
 
-<<<<<<< HEAD
-       ! send nextsw_cday to land - first obtain it from atm import 
-       call shr_nuopc_methods_State_GetScalar(&
-            scalar_value=nextsw_cday, scalar_id=flds_scalar_index_nextsw_cday, &
-            state=is_local%wrap%NstateImp(compatm), flds_scalar_name=flds_scalar_name, &
-            flds_scalar_num=flds_scalar_num, rc=rc)
-       if (shr_nuopc_methods_chkerr(rc,__LINE__,u_FILE_u)) return
-       call shr_nuopc_methods_State_SetScalar(&
-            scalar_value=nextsw_cday, scalar_id=flds_scalar_index_nextsw_cday, &
-            state=is_local%wrap%NstateExp(complnd), flds_scalar_name=flds_scalar_name, &
-            flds_scalar_num=flds_scalar_num, rc=rc)
-       if (shr_nuopc_methods_chkerr(rc,__LINE__,u_FILE_u)) return
-=======
        call ESMF_StateGet(is_local%wrap%NStateImp(compatm), trim(is_local%wrap%flds_scalar_name), itemType, rc=rc)
        if (chkerr(rc,__LINE__,u_FILE_u)) return
        if (itemType /= ESMF_STATEITEM_NOTFOUND) then
@@ -198,7 +140,6 @@
                flds_scalar_num=is_local%wrap%flds_scalar_num, rc=rc)
           if (chkerr(rc,__LINE__,u_FILE_u)) return
        end if
->>>>>>> dabe086f
 
        !---------------------------------------
        !--- clean up
