--- conflicted
+++ resolved
@@ -112,11 +112,6 @@
   !
   !-----------------------------------------------------------------------------
 
-<<<<<<< HEAD
-  use med_constants_mod, only : R8
-  use med_constants_mod, only : dbug_flag => med_constants_dbug_flag
-  use esmFlds          , only : ncomps
-=======
   use esmFlds               , only : ncomps
   use med_constants_mod     , only : R8
   use med_constants_mod     , only : dbug_flag      => med_constants_dbug_flag
@@ -128,7 +123,6 @@
   use shr_nuopc_methods_mod , only : FB_FieldRegrid => shr_nuopc_methods_FB_FieldRegrid
   use shr_nuopc_methods_mod , only : FB_diagnose    => shr_nuopc_methods_FB_diagnose
   use shr_nuopc_methods_mod , only : FB_fldChk      => shr_nuopc_methods_FB_fldChk
->>>>>>> dabe086f
 
   implicit none
   private
@@ -180,24 +174,9 @@
     use ESMF                  , only : ESMF_LogWrite, ESMF_LOGMSG_INFO, ESMF_SUCCESS
     use ESMF                  , only : ESMF_GridCompGet, ESMF_StateIsCreated, ESMF_RouteHandleIsCreated
     use ESMF                  , only : ESMF_FieldBundle, ESMF_FieldBundleIsCreated, ESMF_FieldBundleDestroy
-<<<<<<< HEAD
-    use med_constants_mod     , only : czero=>med_constants_czero
     use esmFlds               , only : compatm, compocn, compice, complnd
     use esmFlds               , only : comprof, compglc, compwav, compname
     use esmFlds               , only : mapconsf, mapfcopy
-    use shr_nuopc_scalars_mod , only : flds_scalar_name
-    use shr_nuopc_methods_mod , only : shr_nuopc_methods_ChkErr
-    use shr_nuopc_methods_mod , only : shr_nuopc_methods_FB_init
-    use shr_nuopc_methods_mod , only : shr_nuopc_methods_FB_reset
-    use shr_nuopc_methods_mod , only : shr_nuopc_methods_FB_getFldPtr
-    use shr_nuopc_methods_mod , only : shr_nuopc_methods_FB_FieldRegrid
-    use shr_nuopc_methods_mod , only : shr_nuopc_methods_FB_diagnose
-    use shr_nuopc_methods_mod , only : shr_nuopc_methods_FB_fldChk
-=======
-    use esmFlds               , only : compatm, compocn, compice, complnd
-    use esmFlds               , only : comprof, compglc, compwav, compname
-    use esmFlds               , only : mapconsf, mapfcopy
->>>>>>> dabe086f
     use med_map_mod           , only : med_map_Fractions_init
     use med_internalstate_mod , only : InternalState
     use perf_mod              , only : t_startf, t_stopf
@@ -282,13 +261,8 @@
     if (is_local%wrap%comp_present(compatm)) then
 
        ! Set 'afrac' for FBFrac(compatm) to 1
-<<<<<<< HEAD
-       call shr_nuopc_methods_FB_getFldPtr(is_local%wrap%FBfrac(compatm), 'afrac', afrac, rc=rc)
-       if (shr_nuopc_methods_ChkErr(rc,__LINE__,u_FILE_u)) return
-=======
        call FB_getFldPtr(is_local%wrap%FBfrac(compatm), 'afrac', afrac, rc=rc)
        if (ChkErr(rc,__LINE__,u_FILE_u)) return
->>>>>>> dabe086f
        afrac(:) = 1.0_R8
 
        ! Set 'afrac' for FBFrac(compice), FBFrac(compocn) and FBFrac(complnd)
@@ -304,16 +278,6 @@
                            FBSrc=is_local%wrap%FBImp(compatm,compatm), &
                            FBDst=is_local%wrap%FBImp(compatm,n), &
                            RouteHandle=is_local%wrap%RH(compatm,n,mapconsf), rc=rc)
-<<<<<<< HEAD
-                      if (shr_nuopc_methods_ChkErr(rc,__LINE__,u_FILE_u)) return
-                   end if
-                end if
-                call shr_nuopc_methods_FB_FieldRegrid(&
-                     is_local%wrap%FBfrac(compatm), 'afrac', &
-                     is_local%wrap%FBfrac(n), 'afrac', &
-                     is_local%wrap%RH(compatm,n,maptype), rc=rc)
-                if(shr_nuopc_methods_ChkErr(rc,__LINE__,u_FILE_u)) return
-=======
                       if (ChkErr(rc,__LINE__,u_FILE_u)) return
                    end if
                 end if
@@ -322,7 +286,6 @@
                      is_local%wrap%FBfrac(n), 'afrac', &
                      is_local%wrap%RH(compatm,n,maptype), rc=rc)
                 if(ChkErr(rc,__LINE__,u_FILE_u)) return
->>>>>>> dabe086f
              endif
           end if
        end do
@@ -337,17 +300,10 @@
     if (is_local%wrap%comp_present(complnd)) then
 
        ! Set 'lfrin' for FBFrac(complnd)
-<<<<<<< HEAD
-       call shr_nuopc_methods_FB_getFldPtr(is_local%wrap%FBImp(complnd,complnd) , 'Sl_lfrin' , Sl_lfrin, rc=rc)
-       if (shr_nuopc_methods_ChkErr(rc,__LINE__,u_FILE_u)) return
-       call shr_nuopc_methods_FB_getFldPtr(is_local%wrap%FBfrac(complnd), 'lfrin', lfrin, rc=rc)
-       if (shr_nuopc_methods_ChkErr(rc,__LINE__,u_FILE_u)) return
-=======
        call FB_getFldPtr(is_local%wrap%FBImp(complnd,complnd) , 'Sl_lfrin' , Sl_lfrin, rc=rc)
        if (ChkErr(rc,__LINE__,u_FILE_u)) return
        call FB_getFldPtr(is_local%wrap%FBfrac(complnd), 'lfrin', lfrin, rc=rc)
        if (ChkErr(rc,__LINE__,u_FILE_u)) return
->>>>>>> dabe086f
        lfrin(:) = Sl_lfrin(:)
 
        ! Set 'lfrin for FBFrac(compatm)
@@ -356,51 +312,6 @@
 
           ! Create a temporary field bundle if one does not exists
           if (.not. ESMF_FieldBundleIsCreated(is_local%wrap%FBImp(complnd,compatm))) then
-<<<<<<< HEAD
-             call shr_nuopc_methods_FB_init(FBout=FBtemp, &
-                  flds_scalar_name=flds_scalar_name, &
-                  FBgeom=is_local%wrap%FBImp(compatm,compatm), &
-                  fieldNameList=(/'Fldtemp'/), name='FBtemp', rc=rc)
-             if (shr_nuopc_methods_chkerr(rc,__line__,u_file_u)) return
-          end if
-
-          ! Determine map type
-          if (ESMF_RouteHandleIsCreated(is_local%wrap%RH(compatm,complnd,mapfcopy), rc=rc)) then
-             maptype = mapfcopy
-          else
-             maptype = mapconsf
-          end if
-
-          ! Create route handle from lnd->atm if necessary
-          if (.not. ESMF_RouteHandleIsCreated(is_local%wrap%RH(complnd,compatm,maptype), rc=rc)) then
-             if (ESMF_FieldBundleIsCreated(is_local%wrap%FBImp(complnd,compatm))) then
-                call med_map_Fractions_init( gcomp, complnd, compatm, &
-                  FBSrc=is_local%wrap%FBImp(complnd,complnd), &
-                  FBDst=is_local%wrap%FBImp(complnd,compatm), &
-                  RouteHandle=is_local%wrap%RH(complnd,compatm,maptype), rc=rc)
-                if (shr_nuopc_methods_ChkErr(rc,__LINE__,u_FILE_u)) return
-             else
-                call med_map_Fractions_init( gcomp, complnd, compatm, &
-                     FBSrc=is_local%wrap%FBImp(complnd,complnd), &
-                     FBDst=FBtemp, &
-                     RouteHandle=is_local%wrap%RH(complnd,compatm,maptype), rc=rc)
-                if (shr_nuopc_methods_ChkErr(rc,__LINE__,u_FILE_u)) return
-             end if
-          end if
-
-          ! Regrid 'lfrin' from FBFrac(complnd) -> FBFrac(compatm)
-          call shr_nuopc_methods_FB_FieldRegrid(&
-               is_local%wrap%FBfrac(complnd), 'lfrin', &
-               is_local%wrap%FBfrac(compatm), 'lfrin', &
-               is_local%wrap%RH(complnd,compatm,maptype), rc=rc)
-          if (shr_nuopc_methods_ChkErr(rc,__LINE__,u_FILE_u)) return
-
-          ! Destroy temporary field bundle if created
-          if (ESMF_FieldBundleIsCreated(FBTemp)) then
-             call ESMF_FieldBundleDestroy(FBtemp, rc=rc)
-             if (shr_nuopc_methods_ChkErr(rc,__LINE__,u_FILE_u)) return
-          end if
-=======
              call FB_init(FBout=FBtemp, &
                   flds_scalar_name=is_local%wrap%flds_scalar_name, &
                   FBgeom=is_local%wrap%FBImp(compatm,compatm), &
@@ -444,7 +355,6 @@
              call ESMF_FieldBundleDestroy(FBtemp, rc=rc)
              if (ChkErr(rc,__LINE__,u_FILE_u)) return
           end if
->>>>>>> dabe086f
        end if
     end if
 
@@ -455,17 +365,10 @@
     if (is_local%wrap%comp_present(compice)) then
 
        ! Set 'ifrac' FBFrac(compice)
-<<<<<<< HEAD
-       call shr_nuopc_methods_FB_getFldPtr(is_local%wrap%FBImp(compice,compice) , 'Si_imask' , Si_imask, rc=rc)
-       if (shr_nuopc_methods_ChkErr(rc,__LINE__,u_FILE_u)) return
-       call shr_nuopc_methods_FB_getFldPtr(is_local%wrap%FBfrac(compice), 'ifrac', ifrac, rc=rc)
-       if (shr_nuopc_methods_ChkErr(rc,__LINE__,u_FILE_u)) return
-=======
        call FB_getFldPtr(is_local%wrap%FBImp(compice,compice) , 'Si_imask' , Si_imask, rc=rc)
        if (ChkErr(rc,__LINE__,u_FILE_u)) return
        call FB_getFldPtr(is_local%wrap%FBfrac(compice), 'ifrac', ifrac, rc=rc)
        if (ChkErr(rc,__LINE__,u_FILE_u)) return
->>>>>>> dabe086f
 
        ifrac(:) = Si_imask(:)
 
@@ -481,17 +384,10 @@
                         FBSrc=is_local%wrap%FBImp(compice,compice), &
                         FBDst=is_local%wrap%FBImp(compice,compatm), &
                         RouteHandle=is_local%wrap%RH(compice,compatm,maptype), rc=rc)
-<<<<<<< HEAD
-                   if (shr_nuopc_methods_ChkErr(rc,__LINE__,u_FILE_u)) return
-                end if
-             end if
-             call shr_nuopc_methods_FB_FieldRegrid(&
-=======
                    if (ChkErr(rc,__LINE__,u_FILE_u)) return
                 end if
              end if
              call FB_FieldRegrid(&
->>>>>>> dabe086f
                   is_local%wrap%FBfrac(compice), 'ifrac', &
                   is_local%wrap%FBfrac(compatm), 'ifrac', &
                   is_local%wrap%RH(compice,compatm,maptype), rc=rc)
@@ -506,17 +402,10 @@
 
     if (is_local%wrap%comp_present(compocn)) then
 
-<<<<<<< HEAD
-       call shr_nuopc_methods_FB_getFldPtr(is_local%wrap%FBImp(compocn,compocn) , 'So_omask', So_omask, rc=rc)
-       if (shr_nuopc_methods_ChkErr(rc,__LINE__,u_FILE_u)) return
-       call shr_nuopc_methods_FB_getFldPtr(is_local%wrap%FBfrac(compocn), 'ofrac', ofrac, rc=rc)
-       if (shr_nuopc_methods_ChkErr(rc,__LINE__,u_FILE_u)) return
-=======
        call FB_getFldPtr(is_local%wrap%FBImp(compocn,compocn) , 'So_omask', So_omask, rc=rc)
        if (ChkErr(rc,__LINE__,u_FILE_u)) return
        call FB_getFldPtr(is_local%wrap%FBfrac(compocn), 'ofrac', ofrac, rc=rc)
        if (ChkErr(rc,__LINE__,u_FILE_u)) return
->>>>>>> dabe086f
 
        ofrac(:) = So_omask(:)
 
@@ -526,15 +415,6 @@
                   FBSrc=is_local%wrap%FBImp(compocn,compocn), &
                   FBDst=is_local%wrap%FBImp(compocn,compatm), &
                   RouteHandle=is_local%wrap%RH(compocn,compatm,mapconsf), rc=rc)
-<<<<<<< HEAD
-             if (shr_nuopc_methods_ChkErr(rc,__LINE__,u_FILE_u)) return
-          end if
-          call shr_nuopc_methods_FB_FieldRegrid(&
-               is_local%wrap%FBfrac(compocn), 'ofrac', &
-               is_local%wrap%FBfrac(compatm), 'ofrac', &
-               is_local%wrap%RH(compocn,compatm,mapconsf), rc=rc)
-          if (shr_nuopc_methods_ChkErr(rc,__LINE__,u_FILE_u)) return
-=======
              if (ChkErr(rc,__LINE__,u_FILE_u)) return
           end if
           call FB_FieldRegrid(&
@@ -542,7 +422,6 @@
                is_local%wrap%FBfrac(compatm), 'ofrac', &
                is_local%wrap%RH(compocn,compatm,mapconsf), rc=rc)
           if (ChkErr(rc,__LINE__,u_FILE_u)) return
->>>>>>> dabe086f
        end if
     end if
 
@@ -559,13 +438,8 @@
     if (is_local%wrap%comp_present(compatm)) then
 
        if (is_local%wrap%comp_present(compocn) .or. is_local%wrap%comp_present(compice)) then
-<<<<<<< HEAD
-          call shr_nuopc_methods_FB_getFldPtr(is_local%wrap%FBfrac(compatm), 'lfrac', lfrac, rc=rc)
-          call shr_nuopc_methods_FB_getFldPtr(is_local%wrap%FBfrac(compatm), 'ofrac', ofrac, rc=rc)
-=======
           call FB_getFldPtr(is_local%wrap%FBfrac(compatm), 'lfrac', lfrac, rc=rc)
           call FB_getFldPtr(is_local%wrap%FBfrac(compatm), 'ofrac', ofrac, rc=rc)
->>>>>>> dabe086f
 
           if (.not. is_local%wrap%comp_present(complnd)) then
              lfrac(:) = 0.0_R8
@@ -587,15 +461,9 @@
        else if (is_local%wrap%comp_present(complnd)) then
 
           ! If the ocean or ice are absent, then simply set 'lfrac' to 'lfrin' for FBFrac(compatm)
-<<<<<<< HEAD
-          call shr_nuopc_methods_FB_getFldPtr(is_local%wrap%FBfrac(compatm), 'lfrin', lfrin, rc=rc)
-          call shr_nuopc_methods_FB_getFldPtr(is_local%wrap%FBfrac(compatm), 'lfrac', lfrac, rc=rc)
-          call shr_nuopc_methods_FB_getFldPtr(is_local%wrap%FBfrac(compatm), 'ofrac', ofrac, rc=rc)
-=======
           call FB_getFldPtr(is_local%wrap%FBfrac(compatm), 'lfrin', lfrin, rc=rc)
           call FB_getFldPtr(is_local%wrap%FBfrac(compatm), 'lfrac', lfrac, rc=rc)
           call FB_getFldPtr(is_local%wrap%FBfrac(compatm), 'ofrac', ofrac, rc=rc)
->>>>>>> dabe086f
           do n = 1,size(lfrac)
              lfrac(n) = lfrin(n)
              ofrac(n) = 1.0_R8 - lfrac(n)
@@ -635,17 +503,10 @@
           end if
        else
           ! If the atm ->lnd coupling is not active - simply set 'lfrac' to 'lfrin' 
-<<<<<<< HEAD
-          call shr_nuopc_methods_FB_getFldPtr(is_local%wrap%FBfrac(complnd), 'lfrin', lfrin, rc=rc)
-          if (shr_nuopc_methods_ChkErr(rc,__LINE__,u_FILE_u)) return
-          call shr_nuopc_methods_FB_getFldPtr(is_local%wrap%FBfrac(complnd), 'lfrac', lfrac, rc=rc)
-          if (shr_nuopc_methods_ChkErr(rc,__LINE__,u_FILE_u)) return
-=======
           call FB_getFldPtr(is_local%wrap%FBfrac(complnd), 'lfrin', lfrin, rc=rc)
           if (ChkErr(rc,__LINE__,u_FILE_u)) return
           call FB_getFldPtr(is_local%wrap%FBfrac(complnd), 'lfrac', lfrac, rc=rc)
           if (ChkErr(rc,__LINE__,u_FILE_u)) return
->>>>>>> dabe086f
           lfrac(:) = lfrin(:)
        endif
 
@@ -658,17 +519,6 @@
     if (is_local%wrap%comp_present(comprof)) then
 
        ! Set 'rfrac' in FBFrac(comprof)
-<<<<<<< HEAD
-       if ( shr_nuopc_methods_FB_FldChk(is_local%wrap%FBfrac(comprof)        , 'rfrac', rc=rc) .and. &
-            shr_nuopc_methods_FB_FldChk(is_local%wrap%FBImp(comprof, comprof), 'frac' , rc=rc)) then
-          call shr_nuopc_methods_FB_getFldPtr(is_local%wrap%FBfrac(comprof)       , 'rfrac', rfrac, rc=rc)
-          call shr_nuopc_methods_FB_getFldPtr(is_local%wrap%FBImp(comprof,comprof), 'frac' , frac, rc=rc)
-          rfrac(:) = frac(:)
-       else
-          ! Set 'rfrac' in FBfrac(comprof) to 1.
-          call shr_nuopc_methods_FB_getFldPtr(is_local%wrap%FBfrac(comprof), 'rfrac', rfrac, rc=rc)
-          if (shr_nuopc_methods_ChkErr(rc,__LINE__,u_FILE_u)) return
-=======
        if ( FB_FldChk(is_local%wrap%FBfrac(comprof)        , 'rfrac', rc=rc) .and. &
             FB_FldChk(is_local%wrap%FBImp(comprof, comprof), 'frac' , rc=rc)) then
           call FB_getFldPtr(is_local%wrap%FBfrac(comprof)       , 'rfrac', rfrac, rc=rc)
@@ -678,7 +528,6 @@
           ! Set 'rfrac' in FBfrac(comprof) to 1.
           call FB_getFldPtr(is_local%wrap%FBfrac(comprof), 'rfrac', rfrac, rc=rc)
           if (ChkErr(rc,__LINE__,u_FILE_u)) return
->>>>>>> dabe086f
           rfrac(:) = 1.0_R8
        endif
 
@@ -689,33 +538,6 @@
                   FBSrc=is_local%wrap%FBImp(complnd,complnd), &
                   FBDst=is_local%wrap%FBImp(complnd,comprof), &
                   RouteHandle=is_local%wrap%RH(complnd,comprof,mapconsf), rc=rc)
-<<<<<<< HEAD
-             if (shr_nuopc_methods_ChkErr(rc,__LINE__,u_FILE_u)) return
-          end if
-          call shr_nuopc_methods_FB_FieldRegrid(&
-               is_local%wrap%FBfrac(complnd), 'lfrac', &
-               is_local%wrap%FBfrac(comprof), 'lfrac', &
-               is_local%wrap%RH(complnd,comprof,mapconsf), rc=rc)
-          if (shr_nuopc_methods_ChkErr(rc,__LINE__,u_FILE_u)) return
-       endif
-    endif
-
-    !---------------------------------------
-    ! Set 'gfrac' and 'lfrac' for FBFrac(compglc)
-    !---------------------------------------
-
-    if (is_local%wrap%comp_present(compglc)) then
-       ! Set 'gfrac' in FBFrac(compglc)
-       if ( shr_nuopc_methods_FB_FldChk(is_local%wrap%FBfrac(compglc)        , 'gfrac', rc=rc) .and. &
-            shr_nuopc_methods_FB_FldChk(is_local%wrap%FBImp(compglc, compglc), 'frac' , rc=rc)) then
-          call shr_nuopc_methods_FB_getFldPtr(is_local%wrap%FBfrac(compglc)       , 'gfrac', gfrac, rc=rc)
-          call shr_nuopc_methods_FB_getFldPtr(is_local%wrap%FBImp(compglc,compglc), 'frac' , frac, rc=rc)
-          gfrac(:) = frac(:)
-       else
-          ! Set 'gfrac' in FBfrac(compglc) to 1.
-          call shr_nuopc_methods_FB_getFldPtr(is_local%wrap%FBfrac(compglc), 'gfrac', gfrac, rc=rc)
-          if (shr_nuopc_methods_ChkErr(rc,__LINE__,u_FILE_u)) return
-=======
              if (ChkErr(rc,__LINE__,u_FILE_u)) return
           end if
           call FB_FieldRegrid(&
@@ -741,7 +563,6 @@
           ! Set 'gfrac' in FBfrac(compglc) to 1.
           call FB_getFldPtr(is_local%wrap%FBfrac(compglc), 'gfrac', gfrac, rc=rc)
           if (ChkErr(rc,__LINE__,u_FILE_u)) return
->>>>>>> dabe086f
           gfrac(:) = 1.0_R8
        endif
 
@@ -752,15 +573,6 @@
                   FBSrc=is_local%wrap%FBImp(complnd,complnd), &
                   FBDst=is_local%wrap%FBImp(complnd,compglc), &
                   RouteHandle=is_local%wrap%RH(complnd,compglc,mapconsf), rc=rc)
-<<<<<<< HEAD
-             if (shr_nuopc_methods_ChkErr(rc,__LINE__,u_FILE_u)) return
-          end if
-          call shr_nuopc_methods_FB_FieldRegrid(&
-               is_local%wrap%FBfrac(complnd), 'lfrac', &
-               is_local%wrap%FBfrac(compglc), 'lfrac', &
-               is_local%wrap%RH(complnd,compglc,mapconsf), rc=rc)
-          if (shr_nuopc_methods_ChkErr(rc,__LINE__,u_FILE_u)) return
-=======
              if (ChkErr(rc,__LINE__,u_FILE_u)) return
           end if
           call FB_FieldRegrid(&
@@ -768,7 +580,6 @@
                is_local%wrap%FBfrac(compglc), 'lfrac', &
                is_local%wrap%RH(complnd,compglc,mapconsf), rc=rc)
           if (ChkErr(rc,__LINE__,u_FILE_u)) return
->>>>>>> dabe086f
        endif
     endif
 
@@ -778,13 +589,8 @@
 
     if (is_local%wrap%comp_present(compwav)) then
        ! Set 'wfrac' in FBfrac(compwav) to 1.
-<<<<<<< HEAD
-       call shr_nuopc_methods_FB_getFldPtr(is_local%wrap%FBfrac(compwav), 'wfrac', wfrac, rc=rc)
-       if (shr_nuopc_methods_ChkErr(rc,__LINE__,u_FILE_u)) return
-=======
        call FB_getFldPtr(is_local%wrap%FBfrac(compwav), 'wfrac', wfrac, rc=rc)
        if (ChkErr(rc,__LINE__,u_FILE_u)) return
->>>>>>> dabe086f
        wfrac(:) = 1.0_R8
     endif
 
@@ -795,15 +601,9 @@
     if (dbug_flag > 1) then
        do n = 1,ncomps
           if (ESMF_FieldBundleIsCreated(is_local%wrap%FBfrac(n),rc=rc)) then
-<<<<<<< HEAD
-             call shr_nuopc_methods_FB_diagnose(is_local%wrap%FBfrac(n), &
-                  trim(subname) // trim(compname(n)), rc=rc)
-             if (shr_nuopc_methods_ChkErr(rc,__LINE__,u_FILE_u)) return
-=======
              call FB_diagnose(is_local%wrap%FBfrac(n), &
                   trim(subname) // trim(compname(n)), rc=rc)
              if (ChkErr(rc,__LINE__,u_FILE_u)) return
->>>>>>> dabe086f
           end if
        end do
     end if
@@ -831,15 +631,6 @@
     use esmFlds               , only : coupling_mode
     use med_internalstate_mod , only : InternalState
     use med_map_mod           , only : med_map_Fractions_init
-<<<<<<< HEAD
-    use shr_nuopc_methods_mod , only : shr_nuopc_methods_ChkErr
-    use shr_nuopc_methods_mod , only : shr_nuopc_methods_FB_getFldPtr
-    use shr_nuopc_methods_mod , only : shr_nuopc_methods_FB_FieldRegrid
-    use shr_nuopc_methods_mod , only : shr_nuopc_methods_FB_diagnose
-    use shr_nuopc_methods_mod , only : shr_nuopc_methods_FB_init
-    use shr_nuopc_scalars_mod , only : flds_scalar_name
-=======
->>>>>>> dabe086f
     use perf_mod              , only : t_startf, t_stopf
 
     ! input/output variables
@@ -876,35 +667,16 @@
     if (is_local%wrap%comp_present(compice) .and. is_local%wrap%comp_present(compocn)) then
        if (.not. ESMF_RouteHandleIsCreated(is_local%wrap%RH(compice,compocn,mapfcopy), rc=rc)) then
           if (.not. ESMF_FieldBundleIsCreated(is_local%wrap%FBImp(compice,compocn))) then
-<<<<<<< HEAD
-             call shr_nuopc_methods_FB_init(is_local%wrap%FBImp(compice,compocn), flds_scalar_name, &
-                  STgeom=is_local%wrap%NStateImp(compocn), &
-                  STflds=is_local%wrap%NStateImp(compice), &
-                  name='FBImp'//trim(compname(compice))//'_'//trim(compname(compocn)), rc=rc)
-             if (shr_nuopc_methods_ChkErr(rc,__LINE__,u_FILE_u)) return
-=======
              call FB_init(is_local%wrap%FBImp(compice,compocn), is_local%wrap%flds_scalar_name, &
                   STgeom=is_local%wrap%NStateImp(compocn), &
                   STflds=is_local%wrap%NStateImp(compice), &
                   name='FBImp'//trim(compname(compice))//'_'//trim(compname(compocn)), rc=rc)
              if (ChkErr(rc,__LINE__,u_FILE_u)) return
->>>>>>> dabe086f
           end if
           call med_map_Fractions_init( gcomp, compice, compocn, &
                FBSrc=is_local%wrap%FBImp(compice,compice), &
                FBDst=is_local%wrap%FBImp(compice,compocn), &
                RouteHandle=is_local%wrap%RH(compice,compocn,mapfcopy), rc=rc)
-<<<<<<< HEAD
-          if (shr_nuopc_methods_ChkErr(rc,__LINE__,u_FILE_u)) return
-       end if
-       if (.not. ESMF_RouteHandleIsCreated(is_local%wrap%RH(compocn,compice,mapfcopy), rc=rc)) then
-          if (.not. ESMF_FieldBundleIsCreated(is_local%wrap%FBImp(compocn,compice))) then
-             call shr_nuopc_methods_FB_init(is_local%wrap%FBImp(compocn,compice), flds_scalar_name, &
-                  STgeom=is_local%wrap%NStateImp(compice), &
-                  STflds=is_local%wrap%NStateImp(compocn), &
-                  name='FBImp'//trim(compname(compocn))//'_'//trim(compname(compice)), rc=rc)
-             if (shr_nuopc_methods_ChkErr(rc,__LINE__,u_FILE_u)) return
-=======
           if (ChkErr(rc,__LINE__,u_FILE_u)) return
        end if
        if (.not. ESMF_RouteHandleIsCreated(is_local%wrap%RH(compocn,compice,mapfcopy), rc=rc)) then
@@ -914,17 +686,12 @@
                   STflds=is_local%wrap%NStateImp(compocn), &
                   name='FBImp'//trim(compname(compocn))//'_'//trim(compname(compice)), rc=rc)
              if (ChkErr(rc,__LINE__,u_FILE_u)) return
->>>>>>> dabe086f
           end if
           call med_map_Fractions_init( gcomp, compocn, compice, &
                FBSrc=is_local%wrap%FBImp(compocn,compocn), &
                FBDst=is_local%wrap%FBImp(compocn,compice), &
                RouteHandle=is_local%wrap%RH(compocn,compice,mapfcopy), rc=rc)
-<<<<<<< HEAD
-          if (shr_nuopc_methods_ChkErr(rc,__LINE__,u_FILE_u)) return
-=======
-          if (ChkErr(rc,__LINE__,u_FILE_u)) return
->>>>>>> dabe086f
+          if (ChkErr(rc,__LINE__,u_FILE_u)) return
        end if
     end if
 
@@ -937,16 +704,15 @@
        ! Si_imask is the ice domain mask which is constant over time
        ! Si_ifrac is the time evolving ice fraction on the ice grid
 
-<<<<<<< HEAD
-       call shr_nuopc_methods_FB_getFldPtr(is_local%wrap%FBImp(compice,compice) , 'Si_ifrac', Si_ifrac, rc=rc)
-       if (shr_nuopc_methods_ChkErr(rc,__LINE__,u_FILE_u)) return
-       call shr_nuopc_methods_FB_getFldPtr(is_local%wrap%FBImp(compice,compice) , 'Si_imask' , Si_imask, rc=rc)
-       if (shr_nuopc_methods_ChkErr(rc,__LINE__,u_FILE_u)) return
-
-       call shr_nuopc_methods_FB_getFldPtr(is_local%wrap%FBfrac(compice), 'ifrac', ifrac, rc=rc)
-       if (shr_nuopc_methods_ChkErr(rc,__LINE__,u_FILE_u)) return
-       call shr_nuopc_methods_FB_getFldPtr(is_local%wrap%FBfrac(compice), 'ofrac', ofrac, rc=rc)
-       if (shr_nuopc_methods_ChkErr(rc,__LINE__,u_FILE_u)) return
+       call FB_getFldPtr(is_local%wrap%FBImp(compice,compice) , 'Si_ifrac', Si_ifrac, rc=rc)
+       if (ChkErr(rc,__LINE__,u_FILE_u)) return
+       call FB_getFldPtr(is_local%wrap%FBImp(compice,compice) , 'Si_imask' , Si_imask, rc=rc)
+       if (ChkErr(rc,__LINE__,u_FILE_u)) return
+
+       call FB_getFldPtr(is_local%wrap%FBfrac(compice), 'ifrac', ifrac, rc=rc)
+       if (ChkErr(rc,__LINE__,u_FILE_u)) return
+       call FB_getFldPtr(is_local%wrap%FBfrac(compice), 'ofrac', ofrac, rc=rc)
+       if (ChkErr(rc,__LINE__,u_FILE_u)) return
 
        ! set ifrac = Si_ifrac * Si_imask
        ifrac(:) = Si_ifrac(:) * Si_imask(:)
@@ -962,50 +728,10 @@
        ! Set FBfrac(compocn)
        ! -------------------------------------------
 
-=======
-       call FB_getFldPtr(is_local%wrap%FBImp(compice,compice) , 'Si_ifrac', Si_ifrac, rc=rc)
-       if (ChkErr(rc,__LINE__,u_FILE_u)) return
-       call FB_getFldPtr(is_local%wrap%FBImp(compice,compice) , 'Si_imask' , Si_imask, rc=rc)
-       if (ChkErr(rc,__LINE__,u_FILE_u)) return
-
-       call FB_getFldPtr(is_local%wrap%FBfrac(compice), 'ifrac', ifrac, rc=rc)
-       if (ChkErr(rc,__LINE__,u_FILE_u)) return
-       call FB_getFldPtr(is_local%wrap%FBfrac(compice), 'ofrac', ofrac, rc=rc)
-       if (ChkErr(rc,__LINE__,u_FILE_u)) return
-
-       ! set ifrac = Si_ifrac * Si_imask
-       ifrac(:) = Si_ifrac(:) * Si_imask(:)
-
-       if (trim(coupling_mode) == 'nems_orig') then
-          ofrac(:) = 1._r8 - ifrac(:)
-       else
-          ! set ofrac = Si_imask - ifrac
-          ofrac(:) = Si_imask(:) - ifrac(:)
-       end if
-
-       ! -------------------------------------------
-       ! Set FBfrac(compocn)
-       ! -------------------------------------------
-
->>>>>>> dabe086f
        ! The following is just a redistribution from FBFrac(compice)
 
        if (is_local%wrap%comp_present(compocn)) then
           ! Map 'ifrac' from FBfrac(compice) to FBfrac(compocn)
-<<<<<<< HEAD
-          call shr_nuopc_methods_FB_FieldRegrid(&
-               is_local%wrap%FBfrac(compice), 'ifrac', &
-               is_local%wrap%FBfrac(compocn), 'ifrac', &
-               is_local%wrap%RH(compice,compocn,mapfcopy), rc=rc)
-          if (shr_nuopc_methods_ChkErr(rc,__LINE__,u_FILE_u)) return
-
-          ! Map 'ofrac' from FBfrac(compice) to FBfrac(compocn)
-          call shr_nuopc_methods_FB_FieldRegrid(&
-               is_local%wrap%FBfrac(compice), 'ofrac', &
-               is_local%wrap%FBfrac(compocn), 'ofrac', &
-               is_local%wrap%RH(compice,compocn,mapfcopy), rc=rc)
-          if (shr_nuopc_methods_ChkErr(rc,__LINE__,u_FILE_u)) return
-=======
           call FB_FieldRegrid(&
                is_local%wrap%FBfrac(compice), 'ifrac', &
                is_local%wrap%FBfrac(compocn), 'ifrac', &
@@ -1018,7 +744,6 @@
                is_local%wrap%FBfrac(compocn), 'ofrac', &
                is_local%wrap%RH(compice,compocn,mapfcopy), rc=rc)
           if (ChkErr(rc,__LINE__,u_FILE_u)) return
->>>>>>> dabe086f
        endif
 
        ! -------------------------------------------
@@ -1029,63 +754,18 @@
           if (trim(coupling_mode) == 'nems_orig') then
 
              ! Map 'ifrac' from FBfrac(compice) to FBfrac(compatm)
-<<<<<<< HEAD
-             call shr_nuopc_methods_FB_FieldRegrid(&
-=======
              call FB_FieldRegrid(&
->>>>>>> dabe086f
                   is_local%wrap%FBfrac(compice), 'ifrac', &
                   is_local%wrap%FBfrac(compatm), 'ifrac', &
                   is_local%wrap%RH(compice,compatm,mapnstod), &
                   zeroregion=ESMF_REGION_TOTAL, rc=rc)
-<<<<<<< HEAD
-             if (shr_nuopc_methods_ChkErr(rc,__LINE__,u_FILE_u)) return
-
-             call shr_nuopc_methods_FB_FieldRegrid(&
-=======
              if (ChkErr(rc,__LINE__,u_FILE_u)) return
 
              call FB_FieldRegrid(&
->>>>>>> dabe086f
                   is_local%wrap%FBfrac(compice), 'ifrac', &
                   is_local%wrap%FBfrac(compatm), 'ifrac', &
                   is_local%wrap%RH(compice,compatm,mapconsf), &
                   zeroregion=ESMF_REGION_SELECT, rc=rc)
-<<<<<<< HEAD
-             if (shr_nuopc_methods_ChkErr(rc,__LINE__,u_FILE_u)) return
-
-             ! Now set ofrac=1-ifrac and lfrac=0 on the atm grid
-             call shr_nuopc_methods_FB_getFldPtr(is_local%wrap%FBfrac(compatm), 'ifrac', ifrac, rc=rc)
-             if (shr_nuopc_methods_ChkErr(rc,__LINE__,u_FILE_u)) return
-             call shr_nuopc_methods_FB_getFldPtr(is_local%wrap%FBfrac(compatm), 'ofrac', ofrac, rc=rc)
-             if (shr_nuopc_methods_ChkErr(rc,__LINE__,u_FILE_u)) return
-             call shr_nuopc_methods_FB_getFldPtr(is_local%wrap%FBfrac(compatm), 'lfrac', lfrac, rc=rc)
-             if (shr_nuopc_methods_ChkErr(rc,__LINE__,u_FILE_u)) return
-
-             ofrac = 1.0_R8 - ifrac
-             lfrac = 0.0_R8
-
-          else
-
-             ! Map 'ifrac' from FBfrac(compice) to FBfrac(compatm)
-             if (is_local%wrap%med_coupling_active(compice,compatm)) then
-                call shr_nuopc_methods_FB_FieldRegrid(&
-                     is_local%wrap%FBfrac(compice), 'ifrac', &
-                     is_local%wrap%FBfrac(compatm), 'ifrac', &
-                     is_local%wrap%RH(compice,compatm,mapconsf), rc=rc)
-                if (shr_nuopc_methods_ChkErr(rc,__LINE__,u_FILE_u)) return
-             end if
-
-             ! Map 'ofrac' from FBfrac(compice) to FBfrac(compatm)
-             if (is_local%wrap%med_coupling_active(compocn,compatm)) then
-                call shr_nuopc_methods_FB_FieldRegrid(&
-                     is_local%wrap%FBfrac(compice), 'ofrac', &
-                     is_local%wrap%FBfrac(compatm), 'ofrac', &
-                     is_local%wrap%RH(compice,compatm,mapconsf), rc=rc)
-                if (shr_nuopc_methods_ChkErr(rc,__LINE__,u_FILE_u)) return
-             end if
-
-=======
              if (ChkErr(rc,__LINE__,u_FILE_u)) return
 
              ! Now set ofrac=1-ifrac and lfrac=0 on the atm grid
@@ -1119,22 +799,11 @@
                 if (ChkErr(rc,__LINE__,u_FILE_u)) return
              end if
 
->>>>>>> dabe086f
              ! Note: 'lfrac' from FBFrac(compatm) is just going to be in the init
              if ( is_local%wrap%med_coupling_active(compice,compatm) .and. &
                   is_local%wrap%med_coupling_active(compocn,compatm) ) then
 
                 if (atm_frac_correct) then
-<<<<<<< HEAD
-                   call shr_nuopc_methods_FB_getFldPtr(is_local%wrap%FBfrac(compatm), 'ifrac', ifrac, rc=rc)
-                   if (shr_nuopc_methods_ChkErr(rc,__LINE__,u_FILE_u)) return
-
-                   call shr_nuopc_methods_FB_getFldPtr(is_local%wrap%FBfrac(compatm), 'ofrac', ofrac, rc=rc)
-                   if (shr_nuopc_methods_ChkErr(rc,__LINE__,u_FILE_u)) return
-
-                   call shr_nuopc_methods_FB_getFldPtr(is_local%wrap%FBfrac(compatm), 'lfrac', lfrac, rc=rc)
-                   if (shr_nuopc_methods_ChkErr(rc,__LINE__,u_FILE_u)) return
-=======
                    call FB_getFldPtr(is_local%wrap%FBfrac(compatm), 'ifrac', ifrac, rc=rc)
                    if (ChkErr(rc,__LINE__,u_FILE_u)) return
 
@@ -1143,7 +812,6 @@
 
                    call FB_getFldPtr(is_local%wrap%FBfrac(compatm), 'lfrac', lfrac, rc=rc)
                    if (ChkErr(rc,__LINE__,u_FILE_u)) return
->>>>>>> dabe086f
                    where (ifrac + ofrac > 0.0_R8)
                       ifrac = ifrac * ((1.0_R8 - lfrac)/(ofrac+ifrac))
                       ofrac = ofrac * ((1.0_R8 - lfrac)/(ofrac+ifrac))
@@ -1165,15 +833,9 @@
     if (dbug_flag > 1) then
        do n = 1,ncomps
           if (ESMF_FieldBundleIsCreated(is_local%wrap%FBfrac(n),rc=rc)) then
-<<<<<<< HEAD
-             call shr_nuopc_methods_FB_diagnose(is_local%wrap%FBfrac(n), &
-                  trim(subname) // trim(compname(n))//' frac', rc=rc)
-             if (shr_nuopc_methods_ChkErr(rc,__LINE__,u_FILE_u)) return
-=======
              call FB_diagnose(is_local%wrap%FBfrac(n), &
                   trim(subname) // trim(compname(n))//' frac', rc=rc)
              if (ChkErr(rc,__LINE__,u_FILE_u)) return
->>>>>>> dabe086f
           end if
        enddo
     end if
