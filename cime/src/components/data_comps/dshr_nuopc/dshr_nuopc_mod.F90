module dshr_nuopc_mod

  use NUOPC
  use NUOPC_Model
  use ESMF
<<<<<<< HEAD
  use shr_nuopc_methods_mod , only : shr_nuopc_methods_ChkErr
  use shr_nuopc_time_mod    , only : shr_nuopc_time_alarmInit
  use shr_kind_mod          , only : r8=>shr_kind_r8, cs=>shr_kind_cs, cxx=>shr_kind_cxx
  use shr_string_mod        , only : shr_string_listGetIndex
  use shr_sys_mod           , only : shr_sys_abort
=======
  use dshr_methods_mod , only : alarmInit, chkerr
  use shr_kind_mod     , only : r8=>shr_kind_r8, cs=>shr_kind_cs, cxx=>shr_kind_cxx
  use shr_string_mod   , only : shr_string_listGetIndex
  use shr_sys_mod      , only : shr_sys_abort
>>>>>>> dabe086f

  implicit none
  public

  public :: dshr_fld_add
  public :: dshr_import
  public :: dshr_export
  public :: dshr_realize
  public :: ModelInitPhase   ! TODO: rename to dshr_modelinit
  public :: ModelSetRunClock ! TODO: rename to dshr_setrunclock
  public :: ModelSetMetaData ! TODO rename to dshr_setmetadata

  type fld_list_type
    character(len=128) :: stdname
    integer :: ungridded_lbound = 0
    integer :: ungridded_ubound = 0
  end type fld_list_type

  interface dshr_fld_add ; module procedure &
       dshr_fld_add, &
       dshr_fld_add_model, &
       dshr_fld_add_model_and_data
  end interface dshr_fld_add

  integer                 :: gridTofieldMap = 2 ! ungridded dimension is innermost
  integer     , parameter :: fldsMax = 100
  integer     , parameter :: dbug = 10
  character(*), parameter :: modName =  "(dhsr_nuopc_mod)"
  character(*), parameter :: u_FILE_u = &
       __FILE__

!===============================================================================
contains
!===============================================================================

  subroutine dshr_fld_add(med_fld, fldlist_num, fldlist, ungridded_lbound, ungridded_ubound)

    ! input/output variables
    character(len=*)               , intent(in)    :: med_fld
    integer                        , intent(inout) :: fldlist_num
    type(fld_list_type)            , intent(inout) :: fldlist(:)
    integer             , optional , intent(in)    :: ungridded_lbound
    integer             , optional , intent(in)    :: ungridded_ubound

    ! local variables
    integer :: rc
    character(len=*), parameter :: subname='(dshr_nuopc_mod:dshr_fld_add)'
    ! ----------------------------------------------

    call dshr_fld_list_add(fldlist_num, fldlist, med_fld, ungridded_lbound, ungridded_ubound)

  end subroutine dshr_fld_add

!===============================================================================

  subroutine dshr_fld_add_model(model_fld, model_fld_concat, model_fld_index, &
       fldlist_num, fldlist, ungridded_lbound, ungridded_ubound)

    ! input/output variables
    character(len=*)               , intent(in)    :: model_fld
    character(len=*)               , intent(inout) :: model_fld_concat
    integer             , optional , intent(out)   :: model_fld_index
    integer             , optional , intent(inout) :: fldlist_num
    type(fld_list_type) , optional , intent(inout) :: fldlist(:)
    integer             , optional , intent(in)    :: ungridded_lbound
    integer             , optional , intent(in)    :: ungridded_ubound

    ! local variables
    integer :: rc
    character(len=*), parameter :: subname='(dshr_nuopc_mod:dshr_fld_add_model)'
    ! ----------------------------------------------

    if (len_trim(model_fld_concat) + len_trim(model_fld) + 1 >= len(model_fld_concat)) then
       call ESMF_LogWrite(subname//': ERROR: max len of model_fld_concat has been exceeded', ESMF_LOGMSG_INFO)
       rc = ESMF_FAILURE
       return
    end if

    if (trim(model_fld_concat) == '') then
       model_fld_concat = trim(model_fld)
    else
       model_fld_concat = trim(model_fld_concat)//':'//trim(model_fld)
    end if

    if (present(model_fld_index)) then
       call shr_string_listGetIndex(trim(model_fld_concat), trim(model_fld),  model_fld_index)
    end if

    !----------------------------------
    ! Update fldlist array if appropriate
    !----------------------------------

    if (present(fldlist_num) .and. present(fldlist)) then
       call dshr_fld_list_add(fldlist_num, fldlist, model_fld, ungridded_lbound, ungridded_ubound)
    end if

  end subroutine dshr_fld_add_model

  !===============================================================================

  subroutine dshr_fld_add_model_and_data( data_fld, data_fld_array, &
       model_fld, model_fld_array, model_fld_concat, model_fld_index, &
       fldlist_num, fldlist, ungridded_lbound, ungridded_ubound)

    ! input/output variables
    character(len=*)               , intent(in)    :: data_fld
    character(len=*)               , pointer       :: data_fld_array(:)
    character(len=*)               , intent(in)    :: model_fld
    character(len=*)               , pointer       :: model_fld_array(:)
    character(len=*)    , optional , intent(inout) :: model_fld_concat
    integer             , optional , intent(out)   :: model_fld_index
    integer             , optional , intent(inout) :: fldlist_num
    type(fld_list_type) , optional , intent(inout) :: fldlist(:)
    integer             , optional , intent(in)    :: ungridded_lbound
    integer             , optional , intent(in)    :: ungridded_ubound

    ! local variables
    integer                     :: rc
    integer                     :: n, oldsize, id
    character(len=CS), pointer  :: new_data_fld_array(:)
    character(len=CS), pointer  :: new_model_fld_array(:)
    character(len=*), parameter :: subname='(dshr_nuopc_mod:dshr_fld_add_model_and_data) '
    ! ----------------------------------------------

    !----------------------------------
    ! Create new data_fld_array and model_fld_array
    ! Model is what the data model sends and receives from the mediator
    ! Data is what the data model obtains from the various streams
    !----------------------------------

    ! 1) determine new index
    if (associated(data_fld_array)) then
       oldsize = size(data_fld_array)
    else
       oldsize = 0
    end if
    id = oldsize + 1

    ! 2) allocate new_data_fld_array and oldavi to one element larger than input
    allocate(new_data_fld_array(id))
    allocate(new_model_fld_array(id))

    ! 3) copy data_fld_array and model_fld_array into first N-1 elements of data_fld_arrays and model_fld_array
    do n = 1,oldsize
       new_data_fld_array(n)  = data_fld_array(n)
       new_model_fld_array(n) = model_fld_array(n)
    end do

    ! 4) deallocate / nullify data_fld_array and model_fld_array
    if (oldsize >  0) then
       deallocate(data_fld_array)
       deallocate(model_fld_array)
       nullify(data_fld_array)
       nullify(model_fld_array)
    end if

    ! 5) point data_fld_array => new_data_fld_array and
    ! model_fld_array => new_model_fld_array and update info for new entry
    data_fld_array  => new_data_fld_array
    model_fld_array => new_model_fld_array
    data_fld_array(id)  = trim(data_fld)
    model_fld_array(id) = trim(model_fld)

    !----------------------------------
    ! Update flds_concat colon delimited string if appropriate
    !----------------------------------

    if (present(model_fld_concat)) then
       if (len_trim(model_fld_concat) + len_trim(model_fld) + 1 >= cxx) then
          call ESMF_LogWrite(subname//': ERROR: max len of model_fld_concat has been exceeded', ESMF_LOGMSG_INFO)
          call shr_sys_abort()
       end if
       if (trim(model_fld_concat) == '') then
          model_fld_concat = trim(model_fld)
       else
          model_fld_concat = trim(model_fld_concat)//':'//trim(model_fld)
       end if

       ! Get model field index if appropriated
       if (present(model_fld_index)) then
          call shr_string_listGetIndex(trim(model_fld_concat), trim(model_fld),  model_fld_index)
       end if
    end if

    !----------------------------------
    ! Update fldlist array if appropriate
    !----------------------------------
    if (present(fldlist_num) .and. present(fldlist)) then
       call dshr_fld_list_add(fldlist_num, fldlist, model_fld, ungridded_lbound, ungridded_ubound)
    end if

  end subroutine dshr_fld_add_model_and_data

  !===============================================================================

  subroutine dshr_fld_list_add(num, fldlist, stdname, ungridded_lbound, ungridded_ubound)

    ! input/output variables
    integer,                    intent(inout) :: num
    type(fld_list_type),        intent(inout) :: fldlist(:)
    character(len=*),           intent(in)    :: stdname
    integer,          optional, intent(in)    :: ungridded_lbound
    integer,          optional, intent(in)    :: ungridded_ubound

    ! local variables
    integer :: rc
    character(len=*), parameter :: subname='(dshr_nuopc_mod:fld_list_add)'
    !----------------------------------------------------------------------

    ! Set up a list of field information

    num = num + 1
    if (num > fldsMax) then
      call ESMF_LogWrite(trim(subname)//": ERROR num > fldsMax "//trim(stdname), ESMF_LOGMSG_INFO)
      rc = ESMF_FAILURE
      return
    endif
    fldlist(num)%stdname = trim(stdname)

    if (present(ungridded_lbound) .and. present(ungridded_ubound)) then
       fldlist(num)%ungridded_lbound = ungridded_lbound
       fldlist(num)%ungridded_ubound = ungridded_ubound
    end if

  end subroutine dshr_fld_list_add

  !===============================================================================

  subroutine dshr_realize(state, fldList, numflds, flds_scalar_name, flds_scalar_num, mesh, tag, rc)

    ! input/output variables
    type(ESMF_State)    , intent(inout) :: state
    type(fld_list_type) , intent(in)    :: fldList(:)
    integer             , intent(in)    :: numflds
    character(len=*)    , intent(in)    :: flds_scalar_name
    integer             , intent(in)    :: flds_scalar_num
    character(len=*)    , intent(in)    :: tag
    type(ESMF_Mesh)     , intent(in)    :: mesh
    integer             , intent(inout) :: rc

    ! local variables
    integer                :: n
    type(ESMF_Field)       :: field
    character(len=80)      :: stdname
    character(len=*),parameter  :: subname='(dshr_nuopc_mod:fld_list_realize)'
    ! ----------------------------------------------

    rc = ESMF_SUCCESS

    do n = 1, numflds
       stdname = fldList(n)%stdname
       if (NUOPC_IsConnected(state, fieldName=stdname)) then
          if (stdname == trim(flds_scalar_name)) then
             call ESMF_LogWrite(trim(subname)//trim(tag)//" Field = "//trim(stdname)//" is connected on root pe", &
                  ESMF_LOGMSG_INFO)
             ! Create the scalar field
             call SetScalarField(field, flds_scalar_name, flds_scalar_num, rc=rc)
             if (ESMF_LogFoundError(rcToCheck=rc, msg=ESMF_LOGERR_PASSTHRU, line=__LINE__, file=u_FILE_u)) return
          else
             ! Create the field
             if (fldlist(n)%ungridded_lbound > 0 .and. fldlist(n)%ungridded_ubound > 0) then
                field = ESMF_FieldCreate(mesh, ESMF_TYPEKIND_R8, name=stdname, meshloc=ESMF_MESHLOC_ELEMENT, &
                     ungriddedLbound=(/fldlist(n)%ungridded_lbound/), &
                     ungriddedUbound=(/fldlist(n)%ungridded_ubound/), gridToFieldMap=(/gridToFieldMap/), rc=rc)
<<<<<<< HEAD
                if (shr_nuopc_methods_ChkErr(rc,__LINE__,u_FILE_u)) return
=======
                if (ChkErr(rc,__LINE__,u_FILE_u)) return
>>>>>>> dabe086f
             else
                field = ESMF_FieldCreate(mesh, ESMF_TYPEKIND_R8, name=stdname, meshloc=ESMF_MESHLOC_ELEMENT, rc=rc)
                if (ESMF_LogFoundError(rcToCheck=rc, msg=ESMF_LOGERR_PASSTHRU, line=__LINE__, file=u_FILE_u)) return
             end if
             call ESMF_LogWrite(trim(subname)//trim(tag)//" Field = "//trim(stdname)//" is connected using mesh", &
                  ESMF_LOGMSG_INFO)
          endif

          ! NOW call NUOPC_Realize
          call NUOPC_Realize(state, field=field, rc=rc)
          if (ESMF_LogFoundError(rcToCheck=rc, msg=ESMF_LOGERR_PASSTHRU, line=__LINE__, file=u_FILE_u)) return
       else
          if (stdname /= trim(flds_scalar_name)) then
             call ESMF_LogWrite(subname // trim(tag) // " Field = "// trim(stdname) // " is not connected.", &
                  ESMF_LOGMSG_INFO)
             call ESMF_StateRemove(state, (/stdname/), rc=rc)
             if (ESMF_LogFoundError(rcToCheck=rc, msg=ESMF_LOGERR_PASSTHRU, line=__LINE__, file=u_FILE_u)) return
          end if
       end if
    end do

  contains  !- - - - - - - - - - - - - - - - - - - - - - - - - - - - - - - - -

    subroutine SetScalarField(field, flds_scalar_name, flds_scalar_num, rc)
      ! ----------------------------------------------
      ! create a field with scalar data on the root pe
      ! ----------------------------------------------

      type(ESMF_Field) , intent(inout) :: field
      character(len=*) , intent(in)    :: flds_scalar_name
      integer          , intent(in)    :: flds_scalar_num
      integer          , intent(inout) :: rc

      ! local variables
      type(ESMF_Distgrid) :: distgrid
      type(ESMF_Grid)     :: grid
      character(len=*), parameter :: subname='(dshr_nuopc_mod:SetScalarField)'
      ! ----------------------------------------------

      rc = ESMF_SUCCESS

      ! create a DistGrid with a single index space element, which gets mapped onto DE 0.
      distgrid = ESMF_DistGridCreate(minIndex=(/1/), maxIndex=(/1/), rc=rc)
      if (ESMF_LogFoundError(rcToCheck=rc, msg=ESMF_LOGERR_PASSTHRU, line=__LINE__, file=u_FILE_u)) return

      grid = ESMF_GridCreate(distgrid, rc=rc)
      if (ESMF_LogFoundError(rcToCheck=rc, msg=ESMF_LOGERR_PASSTHRU, line=__LINE__, file=u_FILE_u)) return

      field = ESMF_FieldCreate(name=trim(flds_scalar_name), grid=grid, typekind=ESMF_TYPEKIND_R8, &
           ungriddedLBound=(/1/), ungriddedUBound=(/flds_scalar_num/), gridToFieldMap=(/2/), rc=rc)
      if (ESMF_LogFoundError(rcToCheck=rc, msg=ESMF_LOGERR_PASSTHRU, line=__LINE__, file=u_FILE_u)) return

    end subroutine SetScalarField

  end subroutine dshr_realize

  !===============================================================================

  subroutine ModelInitPhase(gcomp, importState, exportState, clock, rc)

    ! input/output variables
    type(ESMF_GridComp)   :: gcomp
    type(ESMF_State)      :: importState, exportState
    type(ESMF_Clock)      :: clock
    integer, intent(out)  :: rc
    !-------------------------------------------------------------------------------

    rc = ESMF_SUCCESS

    ! Switch to IPDv01 by filtering all other phaseMap entries
    call NUOPC_CompFilterPhaseMap(gcomp, ESMF_METHOD_INITIALIZE, acceptStringList=(/"IPDv01p"/), rc=rc)
    if (ChkErr(rc,__LINE__,u_FILE_u)) return

  end subroutine ModelInitPhase

  !===============================================================================

  subroutine ModelSetRunClock(gcomp, rc)

    ! input/output variables
    type(ESMF_GridComp)  :: gcomp
    integer, intent(out) :: rc

    ! local variables
    type(ESMF_Clock)         :: mclock, dclock
    type(ESMF_Time)          :: mcurrtime, dcurrtime
    type(ESMF_Time)          :: mstoptime
    type(ESMF_TimeInterval)  :: mtimestep, dtimestep
    character(len=256)       :: cvalue
    character(len=256)       :: restart_option       ! Restart option units
    integer                  :: restart_n            ! Number until restart interval
    integer                  :: restart_ymd          ! Restart date (YYYYMMDD)
    type(ESMF_ALARM)         :: restart_alarm
    character(len=128)       :: name
    integer                  :: alarmcount
    character(len=*),parameter :: subname='dshr_nuopc_mod:(ModelSetRunClock) '
    !-------------------------------------------------------------------------------

    rc = ESMF_SUCCESS
    if (dbug > 5) call ESMF_LogWrite(subname//' called', ESMF_LOGMSG_INFO)

    ! query the Component for its clocks
    call NUOPC_ModelGet(gcomp, driverClock=dclock, modelClock=mclock, rc=rc)
    if (ChkErr(rc,__LINE__,u_FILE_u)) return

    call ESMF_ClockGet(dclock, currTime=dcurrtime, timeStep=dtimestep, rc=rc)
    if (ChkErr(rc,__LINE__,u_FILE_u)) return

    call ESMF_ClockGet(mclock, currTime=mcurrtime, timeStep=mtimestep, rc=rc)
    if (ChkErr(rc,__LINE__,u_FILE_u)) return

    !--------------------------------
    ! force model clock currtime and timestep to match driver and set stoptime
    !--------------------------------

    mstoptime = mcurrtime + dtimestep
    call ESMF_ClockSet(mclock, currTime=dcurrtime, timeStep=dtimestep, stopTime=mstoptime, rc=rc)
    if (ChkErr(rc,__LINE__,u_FILE_u)) return

    !--------------------------------
    ! set restart alarm
    !--------------------------------

    call ESMF_ClockGetAlarmList(mclock, alarmlistflag=ESMF_ALARMLIST_ALL, alarmCount=alarmCount, rc=rc)
    if (ChkErr(rc,__LINE__,u_FILE_u)) return

    if (alarmCount == 0) then

       call ESMF_GridCompGet(gcomp, name=name, rc=rc)
<<<<<<< HEAD
       if (shr_nuopc_methods_ChkErr(rc,__LINE__,u_FILE_u)) return
=======
       if (ChkErr(rc,__LINE__,u_FILE_u)) return
>>>>>>> dabe086f
       call ESMF_LogWrite(subname//'setting alarms for' // trim(name), ESMF_LOGMSG_INFO)

       call NUOPC_CompAttributeGet(gcomp, name="restart_option", value=restart_option, rc=rc)
       if (ChkErr(rc,__LINE__,u_FILE_u)) return

       call NUOPC_CompAttributeGet(gcomp, name="restart_n", value=cvalue, rc=rc)
       if (ChkErr(rc,__LINE__,u_FILE_u)) return
       read(cvalue,*) restart_n

       call NUOPC_CompAttributeGet(gcomp, name="restart_ymd", value=cvalue, rc=rc)
       if (ChkErr(rc,__LINE__,u_FILE_u)) return
       read(cvalue,*) restart_ymd

       call alarmInit(mclock, restart_alarm, restart_option, &
            opt_n   = restart_n,           &
            opt_ymd = restart_ymd,         &
            RefTime = mcurrTime,           &
            alarmname = 'alarm_restart', rc=rc)
       if (ChkErr(rc,__LINE__,u_FILE_u)) return

       call ESMF_AlarmSet(restart_alarm, clock=mclock, rc=rc)
       if (ChkErr(rc,__LINE__,u_FILE_u)) return

    end if

    !--------------------------------
    ! Advance model clock to trigger alarms then reset model clock back to currtime
    !--------------------------------

    call ESMF_ClockAdvance(mclock,rc=rc)
    if (ChkErr(rc,__LINE__,u_FILE_u)) return

    call ESMF_ClockSet(mclock, currTime=dcurrtime, timeStep=dtimestep, stopTime=mstoptime, rc=rc)
    if (ChkErr(rc,__LINE__,u_FILE_u)) return

    if (dbug > 5) call ESMF_LogWrite(subname//' done', ESMF_LOGMSG_INFO)

  end subroutine ModelSetRunClock

  !===============================================================================

  subroutine ModelSetMetadata(gcomp, name, rc)

    type(ESMF_GridComp)            :: gcomp
    character(len=*) , intent(in)  :: name
    integer          , intent(out) :: rc

    ! local variables
    character(ESMF_MAXSTR)  :: convCIM, purpComp

    rc = ESMF_SUCCESS

    convCIM  = "CIM"
    purpComp = "Model Component Simulation Description"
    call ESMF_AttributeAdd(gcomp, convention=convCIM, purpose=purpComp, rc=rc)
    if (ChkErr(rc,__LINE__,u_FILE_u)) return

    call ESMF_AttributeSet(gcomp, "ShortName", trim(name), convention=convCIM, purpose=purpComp, rc=rc)
    if (ChkErr(rc,__LINE__,u_FILE_u)) return

    call ESMF_AttributeSet(gcomp, "LongName", "Climatological SeaIce Data Model", convention=convCIM, purpose=purpComp, rc=rc)
    if (ChkErr(rc,__LINE__,u_FILE_u)) return

    call ESMF_AttributeSet(gcomp, "Description", &
         "The CIME data models perform the basic function of " // &
         "reading external data, modifying that data, and then " // &
         "sending it to the driver via coupling " // &
         "interfaces. The driver and other models have no " // &
         "fundamental knowledge of whether another component " // &
         "is fully active or just a data model.  In some cases, " // &
         "data models are prognostic and also receive and use " // &
         "some data sent by the driver to the data model.  But " // &
         "in most cases, the data models are not running " // &
         "prognostically and have no need to receive any data " // &
         "from the driver.", &
         convention=convCIM, purpose=purpComp, rc=rc)
    if (ChkErr(rc,__LINE__,u_FILE_u)) return

    call ESMF_AttributeSet(gcomp, "ReleaseDate", "2010", convention=convCIM, purpose=purpComp, rc=rc)
    if (ChkErr(rc,__LINE__,u_FILE_u)) return

    call ESMF_AttributeSet(gcomp, "ModelType", "SeaIce", convention=convCIM, purpose=purpComp, rc=rc)
    if (ChkErr(rc,__LINE__,u_FILE_u)) return

    call ESMF_AttributeSet(gcomp, "Name", "TBD", convention=convCIM, purpose=purpComp, rc=rc)
    if (ChkErr(rc,__LINE__,u_FILE_u)) return

    call ESMF_AttributeSet(gcomp, "EmailAddress", "TBD", convention=convCIM, purpose=purpComp, rc=rc)
    if (ChkErr(rc,__LINE__,u_FILE_u)) return

    call ESMF_AttributeSet(gcomp, "ResponsiblePartyRole", "contact", convention=convCIM, purpose=purpComp, rc=rc)
    if (ChkErr(rc,__LINE__,u_FILE_u)) return

  end subroutine ModelSetMetadata

  !-----------------------------------------------------------------------------

  subroutine dshr_export(array, state, fldname, ungridded_index, rc)

    ! ----------------------------------
    ! copy array data to state fields
    ! ----------------------------------

    ! input/otuput variables
    real(r8)         , intent(inout) :: array(:)
    type(ESMF_State) , intent(inout) :: state
    character(len=*) , intent(in)    :: fldname
    integer, optional, intent(in)    :: ungridded_index
    integer          , intent(out)   :: rc

    ! local variables
    integer           :: lsize, n
    type(ESMF_Field)  :: lfield
    real(R8), pointer :: farray1d(:)
    real(R8), pointer :: farray2d(:,:)
    character(*),parameter :: subName = "(dshr_nuopc_mod: dshr_export)"
    !----------------------------------------------------------

    rc = ESMF_SUCCESS

    call ESMF_StateGet(state, itemName=trim(fldname), field=lfield, rc=rc)
<<<<<<< HEAD
    if (.not. shr_nuopc_methods_ChkErr(rc,__LINE__,u_FILE_u)) then
=======
    if (.not. ChkErr(rc,__LINE__,u_FILE_u)) then
>>>>>>> dabe086f
       call ESMF_LogWrite(trim(subname)//": fldname = "//trim(fldname)//" copy", ESMF_LOGMSG_INFO)

       lsize = size(array)
       if (present(ungridded_index)) then
          call ESMF_FieldGet(lfield, farrayPtr=farray2d, rc=rc)
<<<<<<< HEAD
          if (shr_nuopc_methods_ChkErr(rc,__LINE__,u_FILE_u)) return
=======
          if (ChkErr(rc,__LINE__,u_FILE_u)) return
>>>>>>> dabe086f
          if (gridToFieldMap == 1) then
             do n = 1,lsize
                farray2d(n,ungridded_index) = array(n)
             enddo
          else if (gridToFieldMap == 2) then
             do n = 1,lsize
                farray2d(ungridded_index,n) = array(n)
             end do
          end if
       else
          call ESMF_FieldGet(lfield, farrayPtr=farray1d, rc=rc)
<<<<<<< HEAD
          if (shr_nuopc_methods_ChkErr(rc,__LINE__,u_FILE_u)) return
=======
          if (ChkErr(rc,__LINE__,u_FILE_u)) return
>>>>>>> dabe086f
          do n = 1,lsize
             farray1d(n) = array(n)
          enddo
       end if
    end if

  end subroutine dshr_export

  !-----------------------------------------------------------------------------

  subroutine dshr_import(state, fldname, array, ungridded_index, rc)

    ! ----------------------------------
    ! copy state field to array data
    ! ----------------------------------

    ! input/output variables
    type(ESMF_State)  , intent(in)    :: state
    character(len=*)  , intent(in)    :: fldname
    real(r8)          , intent(inout) :: array(:)
    integer, optional , intent(in)    :: ungridded_index
    integer           , intent(out)   :: rc

    ! local variables
    integer           :: lsize, n
    type(ESMF_Field)  :: lfield
    real(R8), pointer :: farray1d(:)
    real(R8), pointer :: farray2d(:,:)
    character(*),parameter :: subName = "(dshr_nuopc_mod: dshr_import)"
    !----------------------------------------------------------

    rc = ESMF_SUCCESS

    call ESMF_StateGet(state, itemName=trim(fldname), field=lfield, rc=rc)
<<<<<<< HEAD
    if (.not. shr_nuopc_methods_ChkErr(rc,__LINE__,u_FILE_u)) then
=======
    if (.not. ChkErr(rc,__LINE__,u_FILE_u)) then
>>>>>>> dabe086f
       call ESMF_LogWrite(trim(subname)//": fldname = "//trim(fldname)//" copy", ESMF_LOGMSG_INFO)

       lsize = size(array)
       if (present(ungridded_index)) then
          call ESMF_FieldGet(lfield, farrayPtr=farray2d, rc=rc)
<<<<<<< HEAD
          if (shr_nuopc_methods_ChkErr(rc,__LINE__,u_FILE_u)) return
=======
          if (ChkErr(rc,__LINE__,u_FILE_u)) return
>>>>>>> dabe086f
          if (gridToFieldMap == 1) then
             do n = 1,lsize
                array(n) = farray2d(n,ungridded_index)
             enddo
          else if (gridToFieldMap == 2) then
             do n = 1,lsize
                array(n) = farray2d(ungridded_index,n)
             enddo
          end if
       else
          call ESMF_FieldGet(lfield, farrayPtr=farray1d,  rc=rc)
<<<<<<< HEAD
          if (shr_nuopc_methods_ChkErr(rc,__LINE__,u_FILE_u)) return
=======
          if (ChkErr(rc,__LINE__,u_FILE_u)) return
>>>>>>> dabe086f
          do n = 1,lsize
             array(n) = farray1d(n)
          enddo
       end if
    end if

   end subroutine dshr_import

end module dshr_nuopc_mod<|MERGE_RESOLUTION|>--- conflicted
+++ resolved
@@ -3,18 +3,10 @@
   use NUOPC
   use NUOPC_Model
   use ESMF
-<<<<<<< HEAD
-  use shr_nuopc_methods_mod , only : shr_nuopc_methods_ChkErr
-  use shr_nuopc_time_mod    , only : shr_nuopc_time_alarmInit
-  use shr_kind_mod          , only : r8=>shr_kind_r8, cs=>shr_kind_cs, cxx=>shr_kind_cxx
-  use shr_string_mod        , only : shr_string_listGetIndex
-  use shr_sys_mod           , only : shr_sys_abort
-=======
   use dshr_methods_mod , only : alarmInit, chkerr
   use shr_kind_mod     , only : r8=>shr_kind_r8, cs=>shr_kind_cs, cxx=>shr_kind_cxx
   use shr_string_mod   , only : shr_string_listGetIndex
   use shr_sys_mod      , only : shr_sys_abort
->>>>>>> dabe086f
 
   implicit none
   public
@@ -279,11 +271,7 @@
                 field = ESMF_FieldCreate(mesh, ESMF_TYPEKIND_R8, name=stdname, meshloc=ESMF_MESHLOC_ELEMENT, &
                      ungriddedLbound=(/fldlist(n)%ungridded_lbound/), &
                      ungriddedUbound=(/fldlist(n)%ungridded_ubound/), gridToFieldMap=(/gridToFieldMap/), rc=rc)
-<<<<<<< HEAD
-                if (shr_nuopc_methods_ChkErr(rc,__LINE__,u_FILE_u)) return
-=======
                 if (ChkErr(rc,__LINE__,u_FILE_u)) return
->>>>>>> dabe086f
              else
                 field = ESMF_FieldCreate(mesh, ESMF_TYPEKIND_R8, name=stdname, meshloc=ESMF_MESHLOC_ELEMENT, rc=rc)
                 if (ESMF_LogFoundError(rcToCheck=rc, msg=ESMF_LOGERR_PASSTHRU, line=__LINE__, file=u_FILE_u)) return
@@ -413,11 +401,7 @@
     if (alarmCount == 0) then
 
        call ESMF_GridCompGet(gcomp, name=name, rc=rc)
-<<<<<<< HEAD
-       if (shr_nuopc_methods_ChkErr(rc,__LINE__,u_FILE_u)) return
-=======
        if (ChkErr(rc,__LINE__,u_FILE_u)) return
->>>>>>> dabe086f
        call ESMF_LogWrite(subname//'setting alarms for' // trim(name), ESMF_LOGMSG_INFO)
 
        call NUOPC_CompAttributeGet(gcomp, name="restart_option", value=restart_option, rc=rc)
@@ -539,21 +523,13 @@
     rc = ESMF_SUCCESS
 
     call ESMF_StateGet(state, itemName=trim(fldname), field=lfield, rc=rc)
-<<<<<<< HEAD
-    if (.not. shr_nuopc_methods_ChkErr(rc,__LINE__,u_FILE_u)) then
-=======
     if (.not. ChkErr(rc,__LINE__,u_FILE_u)) then
->>>>>>> dabe086f
        call ESMF_LogWrite(trim(subname)//": fldname = "//trim(fldname)//" copy", ESMF_LOGMSG_INFO)
 
        lsize = size(array)
        if (present(ungridded_index)) then
           call ESMF_FieldGet(lfield, farrayPtr=farray2d, rc=rc)
-<<<<<<< HEAD
-          if (shr_nuopc_methods_ChkErr(rc,__LINE__,u_FILE_u)) return
-=======
           if (ChkErr(rc,__LINE__,u_FILE_u)) return
->>>>>>> dabe086f
           if (gridToFieldMap == 1) then
              do n = 1,lsize
                 farray2d(n,ungridded_index) = array(n)
@@ -565,11 +541,7 @@
           end if
        else
           call ESMF_FieldGet(lfield, farrayPtr=farray1d, rc=rc)
-<<<<<<< HEAD
-          if (shr_nuopc_methods_ChkErr(rc,__LINE__,u_FILE_u)) return
-=======
           if (ChkErr(rc,__LINE__,u_FILE_u)) return
->>>>>>> dabe086f
           do n = 1,lsize
              farray1d(n) = array(n)
           enddo
@@ -604,21 +576,13 @@
     rc = ESMF_SUCCESS
 
     call ESMF_StateGet(state, itemName=trim(fldname), field=lfield, rc=rc)
-<<<<<<< HEAD
-    if (.not. shr_nuopc_methods_ChkErr(rc,__LINE__,u_FILE_u)) then
-=======
     if (.not. ChkErr(rc,__LINE__,u_FILE_u)) then
->>>>>>> dabe086f
        call ESMF_LogWrite(trim(subname)//": fldname = "//trim(fldname)//" copy", ESMF_LOGMSG_INFO)
 
        lsize = size(array)
        if (present(ungridded_index)) then
           call ESMF_FieldGet(lfield, farrayPtr=farray2d, rc=rc)
-<<<<<<< HEAD
-          if (shr_nuopc_methods_ChkErr(rc,__LINE__,u_FILE_u)) return
-=======
           if (ChkErr(rc,__LINE__,u_FILE_u)) return
->>>>>>> dabe086f
           if (gridToFieldMap == 1) then
              do n = 1,lsize
                 array(n) = farray2d(n,ungridded_index)
@@ -630,11 +594,7 @@
           end if
        else
           call ESMF_FieldGet(lfield, farrayPtr=farray1d,  rc=rc)
-<<<<<<< HEAD
-          if (shr_nuopc_methods_ChkErr(rc,__LINE__,u_FILE_u)) return
-=======
           if (ChkErr(rc,__LINE__,u_FILE_u)) return
->>>>>>> dabe086f
           do n = 1,lsize
              array(n) = farray1d(n)
           enddo
