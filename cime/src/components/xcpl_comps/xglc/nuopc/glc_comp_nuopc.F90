module glc_comp_nuopc

  !----------------------------------------------------------------------------
  ! This is the NUOPC cap for XGLC
  !----------------------------------------------------------------------------

  use ESMF
<<<<<<< HEAD
  use NUOPC                 , only : NUOPC_CompDerive, NUOPC_CompSetEntryPoint, NUOPC_CompSpecialize
  use NUOPC                 , only : NUOPC_CompAttributeGet, NUOPC_Advertise
  use NUOPC_Model           , only : model_routine_SS        => SetServices
  use NUOPC_Model           , only : model_label_Advance     => label_Advance
  use NUOPC_Model           , only : model_label_SetRunClock => label_SetRunClock
  use NUOPC_Model           , only : model_label_Finalize    => label_Finalize
  use NUOPC_Model           , only : NUOPC_ModelGet
  use med_constants_mod     , only : IN, R8, I8, CXX, CL, CS
  use med_constants_mod     , only : shr_log_Unit
  use med_constants_mod     , only : shr_file_getlogunit, shr_file_setlogunit
  use med_constants_mod     , only : shr_file_setIO, shr_file_getUnit
  use shr_nuopc_scalars_mod , only : flds_scalar_name
  use shr_nuopc_scalars_mod , only : flds_scalar_num
  use shr_nuopc_scalars_mod , only : flds_scalar_index_nx
  use shr_nuopc_scalars_mod , only : flds_scalar_index_ny
  use shr_nuopc_methods_mod , only : shr_nuopc_methods_Clock_TimePrint
  use shr_nuopc_methods_mod , only : shr_nuopc_methods_State_SetScalar
  use shr_nuopc_methods_mod , only : shr_nuopc_methods_State_Diagnose
  use shr_nuopc_methods_mod , only : shr_nuopc_methods_State_getFldPtr
  use shr_nuopc_methods_mod , only : chkerr => shr_nuopc_methods_ChkErr 
  use dead_nuopc_mod        , only : dead_grid_lat, dead_grid_lon, dead_grid_index
  use dead_nuopc_mod        , only : dead_init_nuopc, dead_final_nuopc, dead_meshinit
  use dead_nuopc_mod        , only : fld_list_add, fld_list_realize, fldsMax, fld_list_type
  use dead_nuopc_mod        , only : ModelInitPhase, ModelSetRunClock
  use med_constants_mod     , only : dbug => med_constants_dbug_flag
=======
  use NUOPC            , only : NUOPC_CompDerive, NUOPC_CompSetEntryPoint, NUOPC_CompSpecialize
  use NUOPC            , only : NUOPC_CompAttributeGet, NUOPC_Advertise
  use NUOPC_Model      , only : model_routine_SS        => SetServices
  use NUOPC_Model      , only : model_label_Advance     => label_Advance
  use NUOPC_Model      , only : model_label_SetRunClock => label_SetRunClock
  use NUOPC_Model      , only : model_label_Finalize    => label_Finalize
  use NUOPC_Model      , only : NUOPC_ModelGet
  use shr_sys_mod      , only : shr_sys_abort
  use shr_kind_mod     , only : r8=>shr_kind_r8, i8=>shr_kind_i8, cl=>shr_kind_cl, cs=>shr_kind_cs
  use shr_file_mod     , only : shr_file_getlogunit, shr_file_setlogunit
  use dead_methods_mod , only : chkerr, state_setscalar,  state_diagnose, alarmInit, memcheck
  use dead_methods_mod , only : set_component_logging, get_component_instance, log_clock_advance
  use dead_nuopc_mod   , only : dead_grid_lat, dead_grid_lon, dead_grid_index
  use dead_nuopc_mod   , only : dead_init_nuopc, dead_final_nuopc, dead_meshinit
  use dead_nuopc_mod   , only : fld_list_add, fld_list_realize, fldsMax, fld_list_type
  use dead_nuopc_mod   , only : ModelInitPhase, ModelSetRunClock
>>>>>>> dabe086f

  implicit none
  private ! except

  public :: SetServices

  !--------------------------------------------------------------------------
  ! Private module data
  !--------------------------------------------------------------------------

<<<<<<< HEAD
=======
  character(len=CL)      :: flds_scalar_name = ''
  integer                :: flds_scalar_num = 0
  integer                :: flds_scalar_index_nx = 0
  integer                :: flds_scalar_index_ny = 0

>>>>>>> dabe086f
  integer                :: fldsToGlc_num = 0
  integer                :: fldsFrGlc_num = 0
  type (fld_list_type)   :: fldsToGlc(fldsMax)
  type (fld_list_type)   :: fldsFrGlc(fldsMax)
  integer, parameter     :: gridTofieldMap = 2 ! ungridded dimension is innermost

  real(r8), pointer      :: gbuf(:,:)            ! model info
  real(r8), pointer      :: lat(:)
  real(r8), pointer      :: lon(:)
  integer , allocatable  :: gindex(:)
  integer                :: nxg                  ! global dim i-direction
  integer                :: nyg                  ! global dim j-direction
  integer                :: my_task              ! my task in mpi communicator mpicom
  integer                :: inst_index           ! number of current instance (ie. 1)
<<<<<<< HEAD
  character(len=16)      :: inst_name            ! fullname of current instance (ie. "glc_0001")
=======
>>>>>>> dabe086f
  character(len=16)      :: inst_suffix = ""     ! char string associated with instance (ie. "_0001" or "")
  integer                :: logunit              ! logging unit number
  integer    ,parameter  :: master_task=0        ! task number of master task
  logical                :: mastertask
<<<<<<< HEAD
=======
  integer                :: dbug = 1
>>>>>>> dabe086f
  character(*),parameter :: modName =  "(xglc_comp_nuopc)"
  character(*),parameter :: u_FILE_u = &
       __FILE__

!===============================================================================
contains
!===============================================================================

  subroutine SetServices(gcomp, rc)

    type(ESMF_GridComp)  :: gcomp
    integer, intent(out) :: rc
    character(len=*),parameter  :: subname=trim(modName)//':(SetServices) '

    rc = ESMF_SUCCESS
    call ESMF_LogWrite(subname//' called', ESMF_LOGMSG_INFO, rc=rc)
    if (chkerr(rc,__LINE__,u_FILE_u)) return

    ! the NUOPC gcomp component will register the generic methods
    call NUOPC_CompDerive(gcomp, model_routine_SS, rc=rc)
    if (chkerr(rc,__LINE__,u_FILE_u)) return

    ! switching to IPD versions
    call ESMF_GridCompSetEntryPoint(gcomp, ESMF_METHOD_INITIALIZE, &
         userRoutine=ModelInitPhase, phase=0, rc=rc)
    if (chkerr(rc,__LINE__,u_FILE_u)) return

    ! set entry point for methods that require specific implementation
    call NUOPC_CompSetEntryPoint(gcomp, ESMF_METHOD_INITIALIZE, phaseLabelList=(/"IPDv01p1"/), &
         userRoutine=InitializeAdvertise, rc=rc)
    if (chkerr(rc,__LINE__,u_FILE_u)) return

    call NUOPC_CompSetEntryPoint(gcomp, ESMF_METHOD_INITIALIZE, phaseLabelList=(/"IPDv01p3"/), &
         userRoutine=InitializeRealize, rc=rc)
    if (chkerr(rc,__LINE__,u_FILE_u)) return

    ! attach specializing method(s)
    call NUOPC_CompSpecialize(gcomp, specLabel=model_label_Advance, specRoutine=ModelAdvance, rc=rc)
    if (chkerr(rc,__LINE__,u_FILE_u)) return

    call ESMF_MethodRemove(gcomp, label=model_label_SetRunClock, rc=rc)
    if (chkerr(rc,__LINE__,u_FILE_u)) return
    call NUOPC_CompSpecialize(gcomp, specLabel=model_label_SetRunClock, specRoutine=ModelSetRunClock, rc=rc)
    if (chkerr(rc,__LINE__,u_FILE_u)) return

    call NUOPC_CompSpecialize(gcomp, specLabel=model_label_Finalize, specRoutine=ModelFinalize, rc=rc)
    if (chkerr(rc,__LINE__,u_FILE_u)) return

    call ESMF_LogWrite(subname//' done', ESMF_LOGMSG_INFO, rc=rc)
    if (chkerr(rc,__LINE__,u_FILE_u)) return

  end subroutine SetServices

  !===============================================================================

  subroutine InitializeAdvertise(gcomp, importState, exportState, clock, rc)
<<<<<<< HEAD

    use shr_nuopc_utils_mod, only : shr_nuopc_set_component_logging
    use shr_nuopc_utils_mod, only : shr_nuopc_get_component_instance
=======
>>>>>>> dabe086f

    ! input/output variables
    type(ESMF_GridComp)  :: gcomp
    type(ESMF_State)     :: importState, exportState
    type(ESMF_Clock)     :: clock
    integer, intent(out) :: rc

    ! local variables
<<<<<<< HEAD
    type(ESMF_VM)      :: vm
    character(CL)      :: cvalue
    character(CS)      :: stdname
    character(CS)      :: nec_str
    character(CS)      :: fldname
    integer            :: glc_nec
    integer            :: num
    integer            :: n
    integer            :: lsize       ! local array size
    integer            :: ierr        ! error code
    integer            :: shrlogunit  ! original log unit
    logical            :: isPresent
    character(len=512) :: diro
    character(len=512) :: logfile
=======
    type(ESMF_VM)     :: vm
    character(CS)     :: stdname
    integer           :: n
    integer           :: lsize       ! local array size
    integer           :: shrlogunit  ! original log unit
    character(CL)     :: cvalue
    character(len=CL) :: logmsg
    logical           :: isPresent, isSet
>>>>>>> dabe086f
    character(len=*),parameter :: subname=trim(modName)//':(InitializeAdvertise) '
    !-------------------------------------------------------------------------------

    rc = ESMF_SUCCESS
    if (dbug > 5) call ESMF_LogWrite(subname//' called', ESMF_LOGMSG_INFO, rc=rc)

    call ESMF_GridCompGet(gcomp, vm=vm, rc=rc)
    if (chkerr(rc,__LINE__,u_FILE_u)) return

    call ESMF_VMGet(vm, localpet=my_task, rc=rc)
    if (chkerr(rc,__LINE__,u_FILE_u)) return

    mastertask = my_task == master_task

    !----------------------------------------------------------------------------
    ! determine instance information
    !----------------------------------------------------------------------------

    call get_component_instance(gcomp, inst_suffix, inst_index, rc)
    if (chkerr(rc,__LINE__,u_FILE_u)) return

    !----------------------------------------------------------------------------
    ! set logunit and set shr logging to my log file
    !----------------------------------------------------------------------------

<<<<<<< HEAD
    call shr_nuopc_set_component_logging(gcomp, my_task==master_task, logunit, shrlogunit)
=======
    call set_component_logging(gcomp, my_task==master_task, logunit, shrlogunit, rc)
    if (chkerr(rc,__LINE__,u_FILE_u)) return
>>>>>>> dabe086f

    !----------------------------------------------------------------------------
    ! Initialize xglc
    !----------------------------------------------------------------------------

    call dead_init_nuopc('glc', inst_suffix, logunit, lsize, gbuf, nxg, nyg)

    allocate(gindex(lsize))
    allocate(lon(lsize))
    allocate(lat(lsize))

    gindex(:) = gbuf(:,dead_grid_index)
    lat(:)    = gbuf(:,dead_grid_lat)
    lon(:)    = gbuf(:,dead_grid_lon)

    !--------------------------------
    ! advertise import and export fields
    !--------------------------------

<<<<<<< HEAD
=======
    call NUOPC_CompAttributeGet(gcomp, name="ScalarFieldName", value=cvalue, isPresent=isPresent, isSet=isSet, rc=rc)
    if (ChkErr(rc,__LINE__,u_FILE_u)) return
    if (isPresent .and. isSet) then
       flds_scalar_name = trim(cvalue)
       call ESMF_LogWrite(trim(subname)//' flds_scalar_name = '//trim(flds_scalar_name), ESMF_LOGMSG_INFO)
       if (ChkErr(rc,__LINE__,u_FILE_u)) return
    else
       call shr_sys_abort(subname//'Need to set attribute ScalarFieldName')
    endif

    call NUOPC_CompAttributeGet(gcomp, name="ScalarFieldCount", value=cvalue, isPresent=isPresent, isSet=isSet, rc=rc)
    if (ChkErr(rc,__LINE__,u_FILE_u)) return
    if (isPresent .and. isSet) then
       read(cvalue, *) flds_scalar_num
       write(logmsg,*) flds_scalar_num
       call ESMF_LogWrite(trim(subname)//' flds_scalar_num = '//trim(logmsg), ESMF_LOGMSG_INFO)
       if (ChkErr(rc,__LINE__,u_FILE_u)) return
    else
       call shr_sys_abort(subname//'Need to set attribute ScalarFieldCount')
    endif

    call NUOPC_CompAttributeGet(gcomp, name="ScalarFieldIdxGridNX", value=cvalue, isPresent=isPresent, isSet=isSet, rc=rc)
    if (ChkErr(rc,__LINE__,u_FILE_u)) return
    if (isPresent .and. isSet) then
       read(cvalue,*) flds_scalar_index_nx
       write(logmsg,*) flds_scalar_index_nx
       call ESMF_LogWrite(trim(subname)//' : flds_scalar_index_nx = '//trim(logmsg), ESMF_LOGMSG_INFO)
       if (ChkErr(rc,__LINE__,u_FILE_u)) return
    else
       call shr_sys_abort(subname//'Need to set attribute ScalarFieldIdxGridNX')
    endif

    call NUOPC_CompAttributeGet(gcomp, name="ScalarFieldIdxGridNY", value=cvalue, isPresent=isPresent, isSet=isSet, rc=rc)
    if (ChkErr(rc,__LINE__,u_FILE_u)) return
    if (isPresent .and. isSet) then
       read(cvalue,*) flds_scalar_index_ny
       write(logmsg,*) flds_scalar_index_ny
       call ESMF_LogWrite(trim(subname)//' : flds_scalar_index_ny = '//trim(logmsg), ESMF_LOGMSG_INFO)
       if (ChkErr(rc,__LINE__,u_FILE_u)) return
    else
       call shr_sys_abort(subname//'Need to set attribute ScalarFieldIdxGridNY')
    endif

>>>>>>> dabe086f
    if (nxg /= 0 .and. nyg /= 0) then

       call fld_list_add(fldsFrGlc_num, fldsFrGlc, trim(flds_scalar_name))
       call fld_list_add(fldsFrGlc_num, fldsFrGlc, 'Sg_icemask'                )
       call fld_list_add(fldsFrGlc_num, fldsFrGlc, 'Sg_icemask_coupled_fluxes' )
       call fld_list_add(fldsFrGlc_num, fldsFrGlc, 'Sg_ice_covered'            )
       call fld_list_add(fldsFrGlc_num, fldsFrGlc, 'Sg_topo'                   )
       call fld_list_add(fldsFrGlc_num, fldsFrGlc, 'Flgg_hflx'                 )

       call fld_list_add(fldsToGlc_num, fldsToGlc, trim(flds_scalar_name))
       call fld_list_add(fldsToGlc_num, fldsToGlc, 'Sl_tsrf')
       call fld_list_add(fldsToGlc_num, fldsToGlc, 'Sl_topo')
       call fld_list_add(fldsToGlc_num, fldsToGlc, 'Flgg_hflx')

       do n = 1,fldsFrGlc_num
          if (mastertask) write(logunit,*)'Advertising From Xglc ',trim(fldsFrGlc(n)%stdname)
          call NUOPC_Advertise(exportState, standardName=fldsFrglc(n)%stdname, &
               TransferOfferGeomObject='will provide', rc=rc)
          if (chkerr(rc,__LINE__,u_FILE_u)) return
       enddo

       do n = 1,fldsToGlc_num
          if (mastertask) write(logunit,*)'Advertising To Xglc ',trim(fldsToGlc(n)%stdname)
          call NUOPC_Advertise(importState, standardName=fldsToglc(n)%stdname, &
               TransferOfferGeomObject='will provide', rc=rc)
          if (chkerr(rc,__LINE__,u_FILE_u)) return
       enddo
    end if

    if (dbug > 5) call ESMF_LogWrite(subname//' done', ESMF_LOGMSG_INFO, rc=rc)

    !----------------------------------------------------------------------------
    ! Reset shr logging to original values
    !----------------------------------------------------------------------------

    call shr_file_setLogUnit (shrlogunit)

  end subroutine InitializeAdvertise

  !===============================================================================

  subroutine InitializeRealize(gcomp, importState, exportState, clock, rc)

    ! input/output variables
    type(ESMF_GridComp)  :: gcomp
    type(ESMF_State)     :: importState, exportState
    type(ESMF_Clock)     :: clock
    integer, intent(out) :: rc

    ! local variables
    character(ESMF_MAXSTR) :: convCIM, purpComp
    type(ESMF_Mesh)        :: Emesh
    integer                :: shrlogunit                ! original log unit
    integer                :: n
    character(len=*),parameter :: subname=trim(modName)//':(InitializeRealize) '
    !-------------------------------------------------------------------------------

    rc = ESMF_SUCCESS
    if (dbug > 5) call ESMF_LogWrite(subname//' called', ESMF_LOGMSG_INFO, rc=rc)

    !----------------------------------------------------------------------------
    ! Reset shr logging to my log file
    !----------------------------------------------------------------------------

    call shr_file_getLogUnit (shrlogunit)
    call shr_file_setLogUnit (logunit)

    !--------------------------------
    ! generate the mesh
    ! grid_option specifies grid or mesh
    !--------------------------------

    call dead_meshinit(gcomp, nxg, nyg, gindex, lon, lat, Emesh, rc)
    if (chkerr(rc,__LINE__,u_FILE_u)) return

    !--------------------------------
    ! realize the actively coupled fields, now that a mesh is established
    ! NUOPC_Realize "realizes" a previously advertised field in the importState and exportState
    ! by replacing the advertised fields with the newly created fields of the same name.
    !--------------------------------

    call fld_list_realize( &
         state=ExportState, &
         fldList=fldsFrGlc, &
         numflds=fldsFrGlc_num, &
         flds_scalar_name=flds_scalar_name, &
         flds_scalar_num=flds_scalar_num, &
         tag=subname//':dglcExport',&
         mesh=Emesh, rc=rc)
    if (chkerr(rc,__LINE__,u_FILE_u)) return

    call fld_list_realize( &
         state=importState, &
         fldList=fldsToGlc, &
         numflds=fldsToGlc_num, &
         flds_scalar_name=flds_scalar_name, &
         flds_scalar_num=flds_scalar_num, &
         tag=subname//':dglcImport',&
         mesh=Emesh, rc=rc)
    if (chkerr(rc,__LINE__,u_FILE_u)) return

    !--------------------------------
    ! Pack export state
    ! Copy from d2x to exportState
    ! Set the coupling scalars
    !--------------------------------

    call state_setexport(exportState, rc=rc)
    if (chkerr(rc,__LINE__,u_FILE_u)) return

    call state_setscalar(dble(nxg),flds_scalar_index_nx, exportState, &
         flds_scalar_name, flds_scalar_num, rc)
    if (chkerr(rc,__LINE__,u_FILE_u)) return

    call state_setscalar(dble(nyg),flds_scalar_index_ny, exportState, &
         flds_scalar_name, flds_scalar_num, rc)
    if (chkerr(rc,__LINE__,u_FILE_u)) return

    !--------------------------------
    ! diagnostics
    !--------------------------------

    if (dbug > 1) then
<<<<<<< HEAD
       call shr_nuopc_methods_State_diagnose(exportState,subname//':ES',rc=rc)
=======
       call state_diagnose(exportState,subname//':ES',rc=rc)
>>>>>>> dabe086f
       if (chkerr(rc,__LINE__,u_FILE_u)) return
    endif

#ifdef USE_ESMF_METADATA
    convCIM  = "CIM"
    purpComp = "Model Component Simulation Description"
    call ESMF_AttributeAdd(comp,  convention=convCIM, purpose=purpComp, rc=rc)
    call ESMF_AttributeSet(comp, "ShortName", "XGLC", convention=convCIM, purpose=purpComp, rc=rc)
    call ESMF_AttributeSet(comp, "LongName", "Land-Ice Dead Model", convention=convCIM, purpose=purpComp, rc=rc)
    call ESMF_AttributeSet(comp, "Description", &
         "The dead models stand in as test model for active components." // &
         "Coupling data is artificially generated ", convention=convCIM, purpose=purpComp, rc=rc)
    call ESMF_AttributeSet(comp, "ReleaseDate", "2017", convention=convCIM, purpose=purpComp, rc=rc)
    call ESMF_AttributeSet(comp, "ModelType", "Land-Ice", convention=convCIM, purpose=purpComp, rc=rc)
#endif

    call shr_file_setLogUnit (shrlogunit)

    if (dbug > 5) call ESMF_LogWrite(subname//' done', ESMF_LOGMSG_INFO, rc=rc)

  end subroutine InitializeRealize

  !===============================================================================

  subroutine ModelAdvance(gcomp, rc)

<<<<<<< HEAD
    use shr_nuopc_utils_mod, only : shr_nuopc_memcheck, shr_nuopc_log_clock_advance

=======
>>>>>>> dabe086f
    ! input/output variables
    type(ESMF_GridComp)  :: gcomp
    integer, intent(out) :: rc

    ! local variables
    type(ESMF_Clock)  :: clock
    type(ESMF_State)  :: exportState
    integer           :: n
    integer           :: shrlogunit     ! original log unit
    real(r8), pointer :: dataptr(:)
    character(len=*),parameter  :: subname=trim(modName)//':(ModelAdvance) '
    !-------------------------------------------------------------------------------

    rc = ESMF_SUCCESS
    if (dbug > 5) call ESMF_LogWrite(subname//' called', ESMF_LOGMSG_INFO, rc=rc)
    call memcheck(subname, 3, mastertask)

    call shr_file_getLogUnit (shrlogunit)
    call shr_file_setLogUnit (logunit)

    !--------------------------------
    ! Pack export state
    !--------------------------------

    call NUOPC_ModelGet(gcomp, modelClock=clock, exportState=exportState, rc=rc)
    if (chkerr(rc,__LINE__,u_FILE_u)) return

    call state_setexport(exportState, rc=rc)
    if (chkerr(rc,__LINE__,u_FILE_u)) return

    !--------------------------------
    ! diagnostics
    !--------------------------------

    if (dbug > 1) then
<<<<<<< HEAD
       call shr_nuopc_methods_State_diagnose(exportState,subname//':ES',rc=rc)
       if (chkerr(rc,__LINE__,u_FILE_u)) return
       if (my_task == master_task) then
          call shr_nuopc_log_clock_advance(clock, 'GLC', logunit)
=======
       call state_diagnose(exportState,subname//':ES',rc=rc)
       if (chkerr(rc,__LINE__,u_FILE_u)) return
       if (my_task == master_task) then
          call log_clock_advance(clock, 'XGLC', logunit, rc)
          if (chkerr(rc,__LINE__,u_FILE_u)) return
>>>>>>> dabe086f
       endif
    endif

    call shr_file_setLogUnit (shrlogunit)

    if (dbug > 5) call ESMF_LogWrite(subname//' done', ESMF_LOGMSG_INFO, rc=rc)

  end subroutine ModelAdvance

  !===============================================================================

  subroutine state_setexport(exportState, rc)

    ! input/output variables
    type(ESMF_State)  , intent(inout) :: exportState
    integer, intent(out) :: rc

    ! local variables
    integer :: nf, nind
    !--------------------------------------------------
<<<<<<< HEAD

    rc = ESMF_SUCCESS

=======

    rc = ESMF_SUCCESS

>>>>>>> dabe086f
    ! Start from index 2 in order to skip the scalar field 
    do nf = 2,fldsFrGlc_num
       if (fldsFrGlc(nf)%ungridded_ubound == 0) then
          call field_setexport(exportState, trim(fldsFrGlc(nf)%stdname), lon, lat, nf=nf, rc=rc)
          if (chkerr(rc,__LINE__,u_FILE_u)) return
       else
          do nind = 1,fldsFrGlc(nf)%ungridded_ubound
             call field_setexport(exportState, trim(fldsFrGlc(nf)%stdname), lon, lat, nf=nf+nind-1, &
                  ungridded_index=nind, rc=rc)
             if (chkerr(rc,__LINE__,u_FILE_u)) return
          end do
       end if
    end do

  end subroutine state_setexport

  !===============================================================================

  subroutine field_setexport(exportState, fldname, lon, lat, nf, ungridded_index, rc)

    use shr_const_mod , only : pi=>shr_const_pi

    ! intput/otuput variables
    type(ESMF_State)  , intent(inout) :: exportState
    character(len=*)  , intent(in)    :: fldname
    real(r8)          , intent(in)    :: lon(:)
    real(r8)          , intent(in)    :: lat(:)
    integer           , intent(in)    :: nf
    integer, optional , intent(in)    :: ungridded_index
    integer           , intent(out)   :: rc

    ! local variables
    integer           :: i, ncomp
    type(ESMF_Field)  :: lfield
    real(r8), pointer :: data1d(:)
    real(r8), pointer :: data2d(:,:)
    !--------------------------------------------------

    rc = ESMF_SUCCESS

    call ESMF_StateGet(exportState, itemName=trim(fldname), field=lfield, rc=rc)
    if (chkerr(rc,__LINE__,u_FILE_u)) return

    ncomp = 5
    if (present(ungridded_index)) then
       call ESMF_FieldGet(lfield, farrayPtr=data2d, rc=rc)
       if (chkerr(rc,__LINE__,u_FILE_u)) return
       if (gridToFieldMap == 1) then
          do i = 1,size(data2d, dim=1)
             data2d(i,ungridded_index) = (nf*100) &
                  *  cos (pi*lat(i)/180.0_R8) *  cos (pi*lat(i)/180.0_R8) &
                  *  sin (pi*lon(i)/180.0_R8) *  sin (pi*lon(i)/180.0_R8) &
                  + (ncomp*10.0_R8)
          enddo
       else if (gridToFieldMap == 2) then
          do i = 1,size(data2d, dim=2)
             data2d(ungridded_index,i) = (nf*100) &
                  *  cos (pi*lat(i)/180.0_R8) *  cos (pi*lat(i)/180.0_R8) &
                  *  sin (pi*lon(i)/180.0_R8) *  sin (pi*lon(i)/180.0_R8) &
                  + (ncomp*10.0_R8)
          end do
       end if
    else
       call ESMF_FieldGet(lfield, farrayPtr=data1d, rc=rc)
       if (chkerr(rc,__LINE__,u_FILE_u)) return
<<<<<<< HEAD
       if (fldname == 'Sg_icemask' .or. 'fldname == Sg_icemask_coupled_fluxes' .or. fldname == 'Sg_ice_covered') then
=======
       if (fldname == 'Sg_icemask' .or.  fldname == 'Sg_icemask_coupled_fluxes' .or. fldname == 'Sg_ice_covered') then
>>>>>>> dabe086f
          data1d(:) = 1._r8
       else
          do i = 1,size(data1d)
             data1d(i) = (nf*100) &
                  *  cos (pi*lat(i)/180.0_R8) *  cos (pi*lat(i)/180.0_R8) &
                  *  sin (pi*lon(i)/180.0_R8) *  sin (pi*lon(i)/180.0_R8) &
                  + (ncomp*10.0_R8)
          end do
       end if
    end if

  end subroutine field_setexport

  !===============================================================================

  subroutine ModelFinalize(gcomp, rc)
    type(ESMF_GridComp)  :: gcomp
    integer, intent(out) :: rc

    ! local variables
    character(len=*),parameter  :: subname=trim(modName)//':(ModelFinalize) '
    !-------------------------------------------------------------------------------

    !--------------------------------
    ! Finalize routine
    !--------------------------------

    rc = ESMF_SUCCESS
    if (dbug > 5) call ESMF_LogWrite(subname//' called', ESMF_LOGMSG_INFO, rc=rc)

    call dead_final_nuopc('glc', logunit)

    if (dbug > 5) call ESMF_LogWrite(subname//' done', ESMF_LOGMSG_INFO, rc=rc)

  end subroutine ModelFinalize

  !===============================================================================

end module glc_comp_nuopc<|MERGE_RESOLUTION|>--- conflicted
+++ resolved
@@ -5,33 +5,6 @@
   !----------------------------------------------------------------------------
 
   use ESMF
-<<<<<<< HEAD
-  use NUOPC                 , only : NUOPC_CompDerive, NUOPC_CompSetEntryPoint, NUOPC_CompSpecialize
-  use NUOPC                 , only : NUOPC_CompAttributeGet, NUOPC_Advertise
-  use NUOPC_Model           , only : model_routine_SS        => SetServices
-  use NUOPC_Model           , only : model_label_Advance     => label_Advance
-  use NUOPC_Model           , only : model_label_SetRunClock => label_SetRunClock
-  use NUOPC_Model           , only : model_label_Finalize    => label_Finalize
-  use NUOPC_Model           , only : NUOPC_ModelGet
-  use med_constants_mod     , only : IN, R8, I8, CXX, CL, CS
-  use med_constants_mod     , only : shr_log_Unit
-  use med_constants_mod     , only : shr_file_getlogunit, shr_file_setlogunit
-  use med_constants_mod     , only : shr_file_setIO, shr_file_getUnit
-  use shr_nuopc_scalars_mod , only : flds_scalar_name
-  use shr_nuopc_scalars_mod , only : flds_scalar_num
-  use shr_nuopc_scalars_mod , only : flds_scalar_index_nx
-  use shr_nuopc_scalars_mod , only : flds_scalar_index_ny
-  use shr_nuopc_methods_mod , only : shr_nuopc_methods_Clock_TimePrint
-  use shr_nuopc_methods_mod , only : shr_nuopc_methods_State_SetScalar
-  use shr_nuopc_methods_mod , only : shr_nuopc_methods_State_Diagnose
-  use shr_nuopc_methods_mod , only : shr_nuopc_methods_State_getFldPtr
-  use shr_nuopc_methods_mod , only : chkerr => shr_nuopc_methods_ChkErr 
-  use dead_nuopc_mod        , only : dead_grid_lat, dead_grid_lon, dead_grid_index
-  use dead_nuopc_mod        , only : dead_init_nuopc, dead_final_nuopc, dead_meshinit
-  use dead_nuopc_mod        , only : fld_list_add, fld_list_realize, fldsMax, fld_list_type
-  use dead_nuopc_mod        , only : ModelInitPhase, ModelSetRunClock
-  use med_constants_mod     , only : dbug => med_constants_dbug_flag
-=======
   use NUOPC            , only : NUOPC_CompDerive, NUOPC_CompSetEntryPoint, NUOPC_CompSpecialize
   use NUOPC            , only : NUOPC_CompAttributeGet, NUOPC_Advertise
   use NUOPC_Model      , only : model_routine_SS        => SetServices
@@ -48,7 +21,6 @@
   use dead_nuopc_mod   , only : dead_init_nuopc, dead_final_nuopc, dead_meshinit
   use dead_nuopc_mod   , only : fld_list_add, fld_list_realize, fldsMax, fld_list_type
   use dead_nuopc_mod   , only : ModelInitPhase, ModelSetRunClock
->>>>>>> dabe086f
 
   implicit none
   private ! except
@@ -59,14 +31,11 @@
   ! Private module data
   !--------------------------------------------------------------------------
 
-<<<<<<< HEAD
-=======
   character(len=CL)      :: flds_scalar_name = ''
   integer                :: flds_scalar_num = 0
   integer                :: flds_scalar_index_nx = 0
   integer                :: flds_scalar_index_ny = 0
 
->>>>>>> dabe086f
   integer                :: fldsToGlc_num = 0
   integer                :: fldsFrGlc_num = 0
   type (fld_list_type)   :: fldsToGlc(fldsMax)
@@ -81,18 +50,11 @@
   integer                :: nyg                  ! global dim j-direction
   integer                :: my_task              ! my task in mpi communicator mpicom
   integer                :: inst_index           ! number of current instance (ie. 1)
-<<<<<<< HEAD
-  character(len=16)      :: inst_name            ! fullname of current instance (ie. "glc_0001")
-=======
->>>>>>> dabe086f
   character(len=16)      :: inst_suffix = ""     ! char string associated with instance (ie. "_0001" or "")
   integer                :: logunit              ! logging unit number
   integer    ,parameter  :: master_task=0        ! task number of master task
   logical                :: mastertask
-<<<<<<< HEAD
-=======
   integer                :: dbug = 1
->>>>>>> dabe086f
   character(*),parameter :: modName =  "(xglc_comp_nuopc)"
   character(*),parameter :: u_FILE_u = &
        __FILE__
@@ -149,12 +111,6 @@
   !===============================================================================
 
   subroutine InitializeAdvertise(gcomp, importState, exportState, clock, rc)
-<<<<<<< HEAD
-
-    use shr_nuopc_utils_mod, only : shr_nuopc_set_component_logging
-    use shr_nuopc_utils_mod, only : shr_nuopc_get_component_instance
-=======
->>>>>>> dabe086f
 
     ! input/output variables
     type(ESMF_GridComp)  :: gcomp
@@ -163,22 +119,6 @@
     integer, intent(out) :: rc
 
     ! local variables
-<<<<<<< HEAD
-    type(ESMF_VM)      :: vm
-    character(CL)      :: cvalue
-    character(CS)      :: stdname
-    character(CS)      :: nec_str
-    character(CS)      :: fldname
-    integer            :: glc_nec
-    integer            :: num
-    integer            :: n
-    integer            :: lsize       ! local array size
-    integer            :: ierr        ! error code
-    integer            :: shrlogunit  ! original log unit
-    logical            :: isPresent
-    character(len=512) :: diro
-    character(len=512) :: logfile
-=======
     type(ESMF_VM)     :: vm
     character(CS)     :: stdname
     integer           :: n
@@ -187,7 +127,6 @@
     character(CL)     :: cvalue
     character(len=CL) :: logmsg
     logical           :: isPresent, isSet
->>>>>>> dabe086f
     character(len=*),parameter :: subname=trim(modName)//':(InitializeAdvertise) '
     !-------------------------------------------------------------------------------
 
@@ -213,12 +152,8 @@
     ! set logunit and set shr logging to my log file
     !----------------------------------------------------------------------------
 
-<<<<<<< HEAD
-    call shr_nuopc_set_component_logging(gcomp, my_task==master_task, logunit, shrlogunit)
-=======
     call set_component_logging(gcomp, my_task==master_task, logunit, shrlogunit, rc)
     if (chkerr(rc,__LINE__,u_FILE_u)) return
->>>>>>> dabe086f
 
     !----------------------------------------------------------------------------
     ! Initialize xglc
@@ -238,8 +173,6 @@
     ! advertise import and export fields
     !--------------------------------
 
-<<<<<<< HEAD
-=======
     call NUOPC_CompAttributeGet(gcomp, name="ScalarFieldName", value=cvalue, isPresent=isPresent, isSet=isSet, rc=rc)
     if (ChkErr(rc,__LINE__,u_FILE_u)) return
     if (isPresent .and. isSet) then
@@ -283,7 +216,6 @@
        call shr_sys_abort(subname//'Need to set attribute ScalarFieldIdxGridNY')
     endif
 
->>>>>>> dabe086f
     if (nxg /= 0 .and. nyg /= 0) then
 
        call fld_list_add(fldsFrGlc_num, fldsFrGlc, trim(flds_scalar_name))
@@ -407,11 +339,7 @@
     !--------------------------------
 
     if (dbug > 1) then
-<<<<<<< HEAD
-       call shr_nuopc_methods_State_diagnose(exportState,subname//':ES',rc=rc)
-=======
        call state_diagnose(exportState,subname//':ES',rc=rc)
->>>>>>> dabe086f
        if (chkerr(rc,__LINE__,u_FILE_u)) return
     endif
 
@@ -438,11 +366,6 @@
 
   subroutine ModelAdvance(gcomp, rc)
 
-<<<<<<< HEAD
-    use shr_nuopc_utils_mod, only : shr_nuopc_memcheck, shr_nuopc_log_clock_advance
-
-=======
->>>>>>> dabe086f
     ! input/output variables
     type(ESMF_GridComp)  :: gcomp
     integer, intent(out) :: rc
@@ -478,18 +401,11 @@
     !--------------------------------
 
     if (dbug > 1) then
-<<<<<<< HEAD
-       call shr_nuopc_methods_State_diagnose(exportState,subname//':ES',rc=rc)
-       if (chkerr(rc,__LINE__,u_FILE_u)) return
-       if (my_task == master_task) then
-          call shr_nuopc_log_clock_advance(clock, 'GLC', logunit)
-=======
        call state_diagnose(exportState,subname//':ES',rc=rc)
        if (chkerr(rc,__LINE__,u_FILE_u)) return
        if (my_task == master_task) then
           call log_clock_advance(clock, 'XGLC', logunit, rc)
           if (chkerr(rc,__LINE__,u_FILE_u)) return
->>>>>>> dabe086f
        endif
     endif
 
@@ -510,15 +426,9 @@
     ! local variables
     integer :: nf, nind
     !--------------------------------------------------
-<<<<<<< HEAD
-
-    rc = ESMF_SUCCESS
-
-=======
-
-    rc = ESMF_SUCCESS
-
->>>>>>> dabe086f
+
+    rc = ESMF_SUCCESS
+
     ! Start from index 2 in order to skip the scalar field 
     do nf = 2,fldsFrGlc_num
        if (fldsFrGlc(nf)%ungridded_ubound == 0) then
@@ -584,11 +494,7 @@
     else
        call ESMF_FieldGet(lfield, farrayPtr=data1d, rc=rc)
        if (chkerr(rc,__LINE__,u_FILE_u)) return
-<<<<<<< HEAD
-       if (fldname == 'Sg_icemask' .or. 'fldname == Sg_icemask_coupled_fluxes' .or. fldname == 'Sg_ice_covered') then
-=======
        if (fldname == 'Sg_icemask' .or.  fldname == 'Sg_icemask_coupled_fluxes' .or. fldname == 'Sg_ice_covered') then
->>>>>>> dabe086f
           data1d(:) = 1._r8
        else
           do i = 1,size(data1d)
