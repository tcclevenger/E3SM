MODEL_FORMULATION =

ifneq "${MPAS_SHELL}" ""
        SHELL = ${MPAS_SHELL}
endif

dummy:
	( $(MAKE) error )

xlf:
	( $(MAKE) all \
	"FC_PARALLEL = mpifort" \
	"CC_PARALLEL = mpicc" \
	"CXX_PARALLEL = mpic++" \
	"FC_SERIAL = xlf2003_r" \
	"CC_SERIAL = xlc_r" \
	"CXX_SERIAL = xlc++_r" \
	"FFLAGS_PROMOTION = -qrealsize=8" \
	"FFLAGS_OPT = -O3 -qufmt=be -WF,-qnotrigraph" \
	"CFLAGS_OPT = -O3" \
	"CXXFLAGS_OPT = -O3" \
	"LDFLAGS_OPT = -O3" \
	"FFLAGS_DEBUG = -O0 -g -C -qufmt=be -WF,-qnotrigraph" \
	"CFLAGS_DEBUG = -O0 -g" \
	"CXXFLAGS_DEBUG = -O0 -g" \
	"LDFLAGS_DEBUG = -O0 -g" \
	"FFLAGS_OMP = -qsmp=omp" \
	"CFLAGS_OMP = -qsmp=omp" \
	"PICFLAG = -qpic" \
	"BUILD_TARGET = $(@)" \
	"CORE = $(CORE)" \
	"DEBUG = $(DEBUG)" \
	"USE_PAPI = $(USE_PAPI)" \
	"OPENMP = $(OPENMP)" \
	"CPPFLAGS = $(MODEL_FORMULATION) -D_MPI" )

xlf-summit-omp-offload:
	( $(MAKE) all \
	"FC_PARALLEL = mpif90" \
	"CC_PARALLEL = mpicc" \
	"CXX_PARALLEL = mpiCC" \
	"FC_SERIAL = xlf90_r" \
	"CC_SERIAL = xlc_r" \
	"CXX_SERIAL = xlc++_r" \
	"FFLAGS_PROMOTION = -qrealsize=8" \
	"FFLAGS_OPT = -g -qfullpath -qmaxmem=-1 -qphsinfo -qzerosize -qfree=f90 -qxlf2003=polymorphic -qspillsize=2500 -qextname=flush -O2 -qstrict -Q" \
	"CFLAGS_OPT = -g -qfullpath -qmaxmem=-1 -qphsinfo -O3" \
	"CXXFLAGS_OPT = -g -qfullpath -qmaxmem=-1 -qphsinfo -O3" \
	"LDFLAGS_OPT = -Wl,--relax -Wl,--allow-multiple-definition -qsmp -qoffload -lcudart -L$(CUDA_DIR)/lib64" \
	"FFLAGS_GPU = -qsmp -qoffload" \
	"LDFLAGS_GPU = -qsmp -qoffload -lcudart -L$(CUDA_DIR)/lib64" \
	"FFLAGS_DEBUG = -O0 -g -qinitauto=7FF7FFFF -qflttrap=ov:zero:inv:en" \
	"CFLAGS_DEBUG = -O0 -g" \
	"CXXFLAGS_DEBUG = -O0 -g" \
	"LDFLAGS_DEBUG = -O0 -g" \
	"FFLAGS_OMP = -qsmp=omp" \
	"CFLAGS_OMP = -qsmp=omp" \
	"PICFLAG = -qpic" \
	"BUILD_TARGET = $(@)" \
	"CORE = $(CORE)" \
	"DEBUG = $(DEBUG)" \
	"USE_PAPI = $(USE_PAPI)" \
	"OPENMP = $(OPENMP)" \
	"OPENMP_OFFLOAD = $(OPENMP_OFFLOAD)" \
	"CPPFLAGS = $(MODEL_FORMULATION) -D_MPI -DFORTRAN_SAME -DCPRIBM -DLINUX" )

ftn:
	( $(MAKE) all \
	"FC_PARALLEL = ftn" \
	"CC_PARALLEL = cc" \
	"CXX_PARALLEL = CC" \
	"FC_SERIAL = ftn" \
	"CC_SERIAL = cc" \
	"CXX_SERIAL = CC" \
	"FFLAGS_PROMOTION = -r8" \
	"FFLAGS_OPT = -i4 -gopt -O2 -Mvect=nosse -Kieee -convert big_endian" \
	"CFLAGS_OPT = -fast" \
	"CXXFLAGS_OPT = -fast" \
	"LDFLAGS_OPT = " \
	"FFLAGS_OMP = -mp" \
	"CFLAGS_OMP = -mp" \
	"BUILD_TARGET = $(@)" \
	"CORE = $(CORE)" \
	"DEBUG = $(DEBUG)" \
	"USE_PAPI = $(USE_PAPI)" \
	"OPENMP = $(OPENMP)" \
	"CPPFLAGS = $(MODEL_FORMULATION) -D_MPI" )

titan-cray:
	( $(MAKE) all \
	"FC_PARALLEL = ftn" \
	"CC_PARALLEL = cc" \
	"FC_SERIAL = ftn" \
	"CC_SERIAL = gcc" \
	"FFLAGS_PROMOTION = -default64" \
	"FFLAGS_OPT = -s integer32 -O3 -f free -N 255 -em -ef" \
	"CFLAGS_OPT = -O3" \
	"LDFLAGS_OPT = -O3" \
	"FFLAGS_OMP = " \
	"CFLAGS_OMP = " \
	"BUILD_TARGET = $(@)" \
	"CORE = $(CORE)" \
	"DEBUG = $(DEBUG)" \
	"USE_PAPI = $(USE_PAPI)" \
	"OPENMP = $(OPENMP)" \
	"CPPFLAGS = $(MODEL_FORMULATION) -D_MPI" )

pgi:
	( $(MAKE) all \
	"FC_PARALLEL = mpif90" \
	"CC_PARALLEL = mpicc" \
	"CXX_PARALLEL = mpicxx" \
	"FC_SERIAL = pgf90" \
	"CC_SERIAL = pgcc" \
	"CXX_SERIAL = pgc++" \
	"FFLAGS_PROMOTION = -r8" \
	"FFLAGS_OPT = -O3 -byteswapio -Mfree" \
	"CFLAGS_OPT = -O3" \
	"CXXFLAGS_OPT = -O3" \
	"LDFLAGS_OPT = -O3" \
	"FFLAGS_DEBUG = -O0 -g -Mbounds -Mchkptr -byteswapio -Mfree -Ktrap=divz,fp,inv,ovf -traceback" \
	"CFLAGS_DEBUG = -O0 -g -traceback" \
	"CXXFLAGS_DEBUG = -O0 -g -traceback" \
	"LDFLAGS_DEBUG = -O0 -g -Mbounds -Mchkptr -Ktrap=divz,fp,inv,ovf -traceback" \
	"FFLAGS_OMP = -mp" \
	"CFLAGS_OMP = -mp" \
	"PICFLAG = -fpic" \
	"BUILD_TARGET = $(@)" \
	"CORE = $(CORE)" \
	"DEBUG = $(DEBUG)" \
	"USE_PAPI = $(USE_PAPI)" \
	"OPENMP = $(OPENMP)" \
	"CPPFLAGS = $(MODEL_FORMULATION) -D_MPI -DCPRPGI" )

pgi-summit:
	( $(MAKE) all \
	"FC_PARALLEL = mpif90" \
	"CC_PARALLEL = mpicc" \
	"CXX_PARALLEL = mpicxx" \
	"FC_SERIAL = pgf90" \
	"CC_SERIAL = pgcc" \
	"CXX_SERIAL = pgc++" \
	"FFLAGS_PROMOTION = -r8" \
	"FFLAGS_OPT = -g -O3 -byteswapio -Mfree" \
	"CFLAGS_OPT = -O3 " \
	"CXXFLAGS_OPT = -O3 " \
	"LDFLAGS_OPT = -O3 " \
	"FFLAGS_ACC = -acc -Minfo=accel -ta=tesla:cc70,cc60,deepcopy,nollvm " \
	"CFLAGS_ACC = -acc -Minfo=accel -ta=tesla:cc70,cc60,deepcopy,nollvm "  \
	"FFLAGS_DEBUG = -O0 -g -Mbounds -Mchkptr -byteswapio -Mfree -Ktrap=divz,fp,inv,ovf -traceback" \
	"CFLAGS_DEBUG = -O0 -g -traceback" \
	"CXXFLAGS_DEBUG = -O0 -g -traceback" \
	"LDFLAGS_DEBUG = -O0 -g -Mbounds -Mchkptr -Ktrap=divz,fp,inv,ovf -traceback" \
	"FFLAGS_OMP = -mp" \
	"CFLAGS_OMP = -mp" \
	"PICFLAG = -fpic" \
	"BUILD_TARGET = $(@)" \
	"CORE = $(CORE)" \
	"DEBUG = $(DEBUG)" \
	"USE_PAPI = $(USE_PAPI)" \
	"OPENMP = $(OPENMP)" \
	"OPENACC = $(OPENACC)" \
	"CPPFLAGS = -DpgiFortran -D_MPI -DUNDERSCORE" )

pgi-nersc:
	( $(MAKE) all \
	"FC_PARALLEL = ftn" \
	"CC_PARALLEL = cc" \
	"CXX_PARALLEL = CC" \
	"FC_SERIAL = ftn" \
	"CC_SERIAL = cc" \
	"CXX_SERIAL = CC" \
	"FFLAGS_PROMOTION = -r8" \
	"FFLAGS_OPT = -O3 -byteswapio -Mfree" \
	"CFLAGS_OPT = -O3" \
	"CXXFLAGS_OPT = -O3" \
	"LDFLAGS_OPT = -O3" \
	"FFLAGS_OMP = -mp" \
	"CFLAGS_OMP = -mp" \
	"BUILD_TARGET = $(@)" \
	"CORE = $(CORE)" \
	"DEBUG = $(DEBUG)" \
	"USE_PAPI = $(USE_PAPI)" \
	"OPENMP = $(OPENMP)" \
	"CPPFLAGS = $(MODEL_FORMULATION) -D_MPI -DCPRPGI" )

pgi-llnl:
	( $(MAKE) all \
	"FC_PARALLEL = mpipgf90" \
	"CC_PARALLEL = pgcc" \
	"CXX_PARALLEL = mpipgcxx" \
	"FC_SERIAL = pgf90" \
	"CC_SERIAL = pgcc" \
	"CXX_SERIAL = pgc++" \
	"FFLAGS_PROMOTION = -r8" \
	"FFLAGS_OPT = -i4 -g -O2 -byteswapio" \
	"CFLAGS_OPT = -fast" \
	"CXXFLAGS_OPT = -fast" \
	"LDFLAGS_OPT = " \
	"FFLAGS_OMP = -mp" \
	"CFLAGS_OMP = -mp" \
	"BUILD_TARGET = $(@)" \
	"CORE = $(CORE)" \
	"DEBUG = $(DEBUG)" \
	"USE_PAPI = $(USE_PAPI)" \
	"OPENMP = $(OPENMP)" \
	"CPPFLAGS = $(MODEL_FORMULATION) -D_MPI -DCPRPGI" )

ifort:
	( $(MAKE) all \
	"FC_PARALLEL = mpif90" \
	"CC_PARALLEL = mpicc" \
	"CXX_PARALLEL = mpicxx" \
	"FC_SERIAL = ifort" \
	"CC_SERIAL = icc" \
	"CXX_SERIAL = icpc" \
	"FFLAGS_PROMOTION = -real-size 64" \
	"FFLAGS_OPT = -O3 -convert big_endian -free -align array64byte" \
	"CFLAGS_OPT = -O3" \
	"CXXFLAGS_OPT = -O3" \
	"LDFLAGS_OPT = -O3" \
	"FFLAGS_DEBUG = -g -convert big_endian -free -CU -CB -check all -fpe0 -traceback" \
	"CFLAGS_DEBUG = -g -traceback" \
	"CXXFLAGS_DEBUG = -g -traceback" \
	"LDFLAGS_DEBUG = -g -fpe0 -traceback" \
	"FFLAGS_OMP = -qopenmp" \
	"CFLAGS_OMP = -qopenmp" \
	"PICFLAG = -fpic" \
	"BUILD_TARGET = $(@)" \
	"CORE = $(CORE)" \
	"DEBUG = $(DEBUG)" \
	"USE_PAPI = $(USE_PAPI)" \
	"OPENMP = $(OPENMP)" \
	"CPPFLAGS = $(MODEL_FORMULATION) -D_MPI" )

ifort-scorep:
	( $(MAKE) all \
	"FC_PARALLEL = scorep --compiler mpif90" \
	"CC_PARALLEL = scorep --compiler mpicc" \
	"CXX_PARALLEL = scorep --compiler mpicxx" \
	"FC_SERIAL = ifort" \
	"CC_SERIAL = icc" \
	"CXX_SERIAL = icpc" \
	"FFLAGS_PROMOTION = -real-size 64" \
	"FFLAGS_OPT = -O3 -g -convert big_endian -free -align array64byte" \
	"CFLAGS_OPT = -O3 -g" \
	"CXXFLAGS_OPT = -O3 -g" \
	"LDFLAGS_OPT = -O3 -g" \
	"FFLAGS_DEBUG = -g -convert big_endian -free -CU -CB -check all -fpe0 -traceback" \
	"CFLAGS_DEBUG = -g -traceback" \
	"CXXFLAGS_DEBUG = -g -traceback" \
	"LDFLAGS_DEBUG = -g -fpe0 -traceback" \
	"FFLAGS_OMP = -qopenmp" \
	"CFLAGS_OMP = -qopenmp" \
	"BUILD_TARGET = $(@)" \
	"CORE = $(CORE)" \
	"DEBUG = $(DEBUG)" \
	"USE_PAPI = $(USE_PAPI)" \
	"OPENMP = $(OPENMP)" \
	"CPPFLAGS = $(MODEL_FORMULATION) -D_MPI" )

ifort-gcc:
	( $(MAKE) all \
	"FC_PARALLEL = mpif90" \
	"CC_PARALLEL = mpicc" \
	"CXX_PARALLEL = mpicxx" \
	"FC_SERIAL = ifort" \
	"CC_SERIAL = gcc" \
	"CXX_SERIAL = g++" \
	"FFLAGS_PROMOTION = -real-size 64" \
	"FFLAGS_OPT = -O3 -convert big_endian -free -align array64byte" \
	"CFLAGS_OPT = -O3" \
	"CXXFLAGS_OPT = -O3" \
	"LDFLAGS_OPT = -O3" \
	"FFLAGS_DEBUG = -g -convert big_endian -free -CU -CB -check all -fpe0 -traceback" \
	"CFLAGS_DEBUG = -g" \
	"CXXFLAGS_DEBUG = -g" \
	"LDFLAGS_DEBUG = -g -fpe0 -traceback" \
	"FFLAGS_OMP = -qopenmp" \
	"CFLAGS_OMP = -fopenmp" \
	"BUILD_TARGET = $(@)" \
	"CORE = $(CORE)" \
	"DEBUG = $(DEBUG)" \
	"USE_PAPI = $(USE_PAPI)" \
	"OPENMP = $(OPENMP)" \
	"CPPFLAGS = $(MODEL_FORMULATION) -D_MPI" )

gfortran:
	( $(MAKE) all \
	"FC_PARALLEL = mpif90" \
	"CC_PARALLEL = mpicc" \
	"CXX_PARALLEL = mpicxx" \
	"FC_SERIAL = gfortran" \
	"CC_SERIAL = gcc" \
	"CXX_SERIAL = g++" \
	"FFLAGS_PROMOTION = -fdefault-real-8 -fdefault-double-8" \
	"FFLAGS_OPT = -O3 -m64 -ffree-line-length-none -fconvert=big-endian -ffree-form" \
	"CFLAGS_OPT = -O3 -m64" \
	"CXXFLAGS_OPT = -O3 -m64" \
	"LDFLAGS_OPT = -O3 -m64" \
	"FFLAGS_DEBUG = -g -m64 -ffree-line-length-none -fconvert=big-endian -ffree-form -fbounds-check -fbacktrace -ffpe-trap=invalid,zero,overflow" \
	"CFLAGS_DEBUG = -g -m64" \
	"CXXFLAGS_DEBUG = -O3 -m64" \
	"LDFLAGS_DEBUG = -g -m64" \
	"FFLAGS_OMP = -fopenmp" \
	"CFLAGS_OMP = -fopenmp" \
	"PICFLAG = -fPIC" \
	"BUILD_TARGET = $(@)" \
	"CORE = $(CORE)" \
	"DEBUG = $(DEBUG)" \
	"USE_PAPI = $(USE_PAPI)" \
	"OPENMP = $(OPENMP)" \
	"CPPFLAGS = $(MODEL_FORMULATION) -D_MPI" )

gfortran-clang:
	( $(MAKE) all \
	"FC_PARALLEL = mpif90" \
	"CC_PARALLEL = mpicc -cc=clang" \
	"CXX_PARALLEL = mpicxx -cxx=clang++" \
	"FC_SERIAL = gfortran" \
	"CC_SERIAL = clang" \
	"CXX_SERIAL = clang++" \
	"FFLAGS_PROMOTION = -fdefault-real-8 -fdefault-double-8" \
	"FFLAGS_OPT = -O3 -m64 -ffree-line-length-none -fconvert=big-endian -ffree-form" \
	"CFLAGS_OPT = -O3 -m64" \
	"CXXFLAGS_OPT = -O3 -m64" \
	"LDFLAGS_OPT = -O3 -m64" \
	"FFLAGS_DEBUG = -g -m64 -ffree-line-length-none -fconvert=big-endian -ffree-form -fbounds-check -fbacktrace -ffpe-trap=invalid,zero,overflow" \
	"CFLAGS_DEBUG = -g -m64" \
	"CXXFLAGS_DEBUG = -O3 -m64" \
	"LDFLAGS_DEBUG = -g -m64" \
	"FFLAGS_OMP = -fopenmp" \
	"CFLAGS_OMP = -fopenmp" \
	"BUILD_TARGET = $(@)" \
	"CORE = $(CORE)" \
	"DEBUG = $(DEBUG)" \
	"USE_PAPI = $(USE_PAPI)" \
	"OPENMP = $(OPENMP)" \
	"CPPFLAGS = $(MODEL_FORMULATION) -D_MPI" )

g95:
	( $(MAKE) all \
	"FC_PARALLEL = mpif90" \
	"CC_PARALLEL = mpicc" \
	"CXX_PARALLEL = mpicxx" \
	"FC_SERIAL = g95" \
	"CC_SERIAL = gcc" \
	"CXX_SERIAL = g++" \
	"FFLAGS_PROMOTION = -r8" \
	"FFLAGS_OPT = -O3 -ffree-line-length-huge -fendian=big" \
	"CFLAGS_OPT = -O3" \
	"CXXFLAGS_OPT = -O3" \
	"LDFLAGS_OPT = -O3" \
	"FFLAGS_OMP = -fopenmp" \
	"CFLAGS_OMP = -fopenmp" \
	"BUILD_TARGET = $(@)" \
	"CORE = $(CORE)" \
	"DEBUG = $(DEBUG)" \
	"USE_PAPI = $(USE_PAPI)" \
	"OPENMP = $(OPENMP)" \
	"CPPFLAGS = $(MODEL_FORMULATION) -D_MPI" )

pathscale-nersc:
	( $(MAKE) all \
	"FC_PARALLEL = ftn" \
	"CC_PARALLEL = cc" \
	"CXX_PARALLEL = CC" \
	"FC_SERIAL = ftn" \
	"CC_SERIAL = cc" \
	"CXX_SERIAL = CC" \
	"FFLAGS_PROMOTION = -r8" \
	"FFLAGS_OPT = -O3 -freeform -extend-source" \
	"CFLAGS_OPT = -O3" \
	"CXXFLAGS_OPT = -O3" \
	"LDFLAGS_OPT = -O3" \
	"FFLAGS_OMP = -mp" \
	"CFLAGS_OMP = -mp" \
	"BUILD_TARGET = $(@)" \
	"CORE = $(CORE)" \
	"DEBUG = $(DEBUG)" \
	"USE_PAPI = $(USE_PAPI)" \
	"OPENMP = $(OPENMP)" \
	"CPPFLAGS = $(MODEL_FORMULATION) -D_MPI" )

cray-nersc:
	( $(MAKE) all \
	"FC_PARALLEL = ftn" \
	"CC_PARALLEL = cc" \
	"CXX_PARALLEL = CC" \
	"FC_SERIAL = ftn" \
	"CC_SERIAL = cc" \
	"CXX_SERIAL = CC" \
	"FFLAGS_PROMOTION = -default64" \
	"FFLAGS_OPT = -O3 -f free" \
	"CFLAGS_OPT = -O3" \
	"CXXFLAGS_OPT = -O3" \
	"LDFLAGS_OPT = -O3" \
	"FFLAGS_OMP = " \
	"CFLAGS_OMP = " \
	"BUILD_TARGET = $(@)" \
	"CORE = $(CORE)" \
	"DEBUG = $(DEBUG)" \
	"USE_PAPI = $(USE_PAPI)" \
	"OPENMP = $(OPENMP)" \
	"CPPFLAGS = $(MODEL_FORMULATION) -D_MPI" )

gnu-nersc:
	( $(MAKE) all \
	"FC_PARALLEL = ftn" \
	"CC_PARALLEL = cc" \
	"CXX_PARALLEL = CC" \
	"FC_SERIAL = ftn" \
	"CC_SERIAL = cc" \
	"CXX_SERIAL = CC" \
	"FFLAGS_PROMOTION = -fdefault-real-8 -fdefault-double-8" \
	"FFLAGS_OPT = -O3 -m64 -ffree-line-length-none -fconvert=big-endian -ffree-form" \
	"CFLAGS_OPT = -O3 -m64" \
	"CXXFLAGS_OPT = -O3 -m64" \
	"LDFLAGS_OPT = -O3 -m64" \
	"FFLAGS_DEBUG = -g -m64 -ffree-line-length-none -fconvert=big-endian -ffree-form" \
	"CFLAGS_DEBUG = -g -m64" \
	"CXXFLAGS_DEBUG = -g -m64" \
	"LDFLAGS_DEBUG = -g -m64" \
	"BUILD_TARGET = $(@)" \
	"CORE = $(CORE)" \
	"DEBUG = $(DEBUG)" \
	"SERIAL = $(SERIAL)" \
	"USE_PAPI = $(USE_PAPI)" \
	"CPPFLAGS = $(MODEL_FORMULATION) -D_MPI $(FILE_OFFSET) $(ZOLTAN_DEFINE)" )

intel-nersc:
	( $(MAKE) all \
	"FC_PARALLEL = ftn" \
	"CC_PARALLEL = cc" \
	"CXX_PARALLEL = CC" \
	"FC_SERIAL = ftn" \
	"CC_SERIAL = cc" \
	"CXX_SERIAL = CC" \
	"FFLAGS_PROMOTION = -real-size 64" \
	"FFLAGS_OPT = -O3 -convert big_endian -free -align array64byte" \
	"CFLAGS_OPT = -O3" \
	"CXXFLAGS_OPT = -O3" \
	"LDFLAGS_OPT = -O3" \
	"FFLAGS_OMP = -qopenmp" \
	"CFLAGS_OMP = -qopenmp" \
	"FFLAGS_DEBUG = -real-size 64 -g -convert big_endian -free -CU -CB -check all -gen-interfaces -warn interfaces -traceback" \
	"CFLAGS_DEBUG = -g -traceback" \
	"CXXFLAGS_DEBUG = -g -traceback" \
	"LDFLAGS_DEBUG = -g -traceback" \
	"BUILD_TARGET = $(@)" \
	"CORE = $(CORE)" \
	"DEBUG = $(DEBUG)" \
	"USE_PAPI = $(USE_PAPI)" \
	"OPENMP = $(OPENMP)" \
	"CPPFLAGS = $(MODEL_FORMULATION) -D_MPI" )

bluegene:
	( $(MAKE) all \
	"FC_PARALLEL = mpixlf95_r" \
	"CC_PARALLEL = mpixlc_r" \
	"CXX_PARALLEL = mpixlcxx_r" \
	"FC_SERIAL = bgxlf95_r" \
	"CC_SERIAL = bgxlc_r" \
	"CXX_SERIAL = bgxlc++_r" \
	"FFLAGS_PROMOTION = -qrealsize=8" \
	"FFLAGS_OPT = -O2 -g" \
	"CFLAGS_OPT = -O2 -g" \
	"CXXFLAGS_OPT = -O2 -g" \
	"LDFLAGS_OPT = -O2 -g" \
	"FFLAGS_DEBUG = -O0 -g -C -qinitalloc -qinitauto" \
	"CFLAGS_DEBUG = -O0 -g" \
	"CXXFLAGS_DEBUG = -O0 -g" \
	"LDFLAGS_DEBUG = -O0 -g" \
	"FFLAGS_OMP = -qsmp=omp" \
	"CFLAGS_OMP = -qsmp=omp" \
	"BUILD_TARGET = $(@)" \
	"CORE = $(CORE)" \
	"DEBUG = $(DEBUG)" \
	"USE_PAPI = $(USE_PAPI)" \
	"OPENMP = $(OPENMP)" \
	"CPPFLAGS = $(MODEL_FORMULATION) -D_MPI" )

llvm:
	( $(MAKE) all \
	"FC_PARALLEL = mpifort" \
	"CC_PARALLEL = mpicc" \
	"CXX_PARALLEL = mpic++" \
	"FC_SERIAL = flang" \
	"CC_SERIAL = clang" \
	"CXX_SERIAL = clang++" \
	"FFLAGS_PROMOTION = -r8" \
	"FFLAGS_OPT = -O3 -g -Mbyteswapio -Mfreeform" \
	"CFLAGS_OPT = -O3 -g" \
	"CXXFLAGS_OPT = -O3 -g" \
	"LDFLAGS_OPT = -O3 -g" \
	"FFLAGS_DEBUG = -O0 -g -Mbounds -Mchkptr -Mbyteswapio -Mfreeform -Mstandard" \
	"CFLAGS_DEBUG = -O0 -g -Weverything" \
	"CXXFLAGS_DEBUG = -O0 -g -Weverything" \
	"LDFLAGS_DEBUG = -O0 -g" \
	"FFLAGS_OMP = -mp" \
	"CFLAGS_OMP = -fopenmp" \
	"PICFLAG = -fpic" \
	"BUILD_TARGET = $(@)" \
	"CORE = $(CORE)" \
	"DEBUG = $(DEBUG)" \
	"USE_PAPI = $(USE_PAPI)" \
	"OPENMP = $(OPENMP)" \
	"CPPFLAGS = $(MODEL_FORMULATION) -D_MPI" )

nag:
	( $(MAKE) all \
	"FC_PARALLEL = mpifort" \
	"CC_PARALLEL = mpicc" \
	"CXX_PARALLEL = mpic++" \
	"FC_SERIAL = nagfor" \
	"CC_SERIAL = gcc" \
	"CXX_SERIAL = g++" \
	"FFLAGS_PROMOTION = -r8" \
	"FFLAGS_OPT = -free -mismatch -O3 -convert=big_ieee" \
	"CFLAGS_OPT = -O3" \
	"CXXFLAGS_OPT = -O3" \
	"LDFLAGS_OPT = -O3" \
	"FFLAGS_DEBUG = -free -mismatch -O0 -g -C -convert=big_ieee" \
	"CFLAGS_DEBUG = -O0 -g -Wall -pedantic" \
	"CXXFLAGS_DEBUG = -O0 -g -Wall -pedantic" \
	"LDFLAGS_DEBUG = -O0 -g -C" \
	"FFLAGS_OMP = -qsmp=omp" \
	"CFLAGS_OMP = -qsmp=omp" \
	"CORE = $(CORE)" \
	"DEBUG = $(DEBUG)" \
	"USE_PAPI = $(USE_PAPI)" \
	"OPENMP = $(OPENMP)" \
	"CPPFLAGS = $(MODEL_FORMULATION) -D_MPI -DUNDERSCORE -DNAG_COMPILER" )

CPPINCLUDES =
FCINCLUDES =
LIBS =

#
# If user has indicated a PIO2 library, define USE_PIO2 pre-processor macro
#
ifeq "$(USE_PIO2)" "true"
	override CPPFLAGS += -DUSE_PIO2
endif

#
# Regardless of PIO library version, look for a lib subdirectory of PIO path
# NB: PIO_LIB is used later, so we don't just set LIBS directly
#
ifneq ($(wildcard $(PIO)/lib), )
	PIO_LIB = $(PIO)/lib
else
	PIO_LIB = $(PIO)
endif
LIBS = -L$(PIO_LIB)

#
# Regardless of PIO library version, look for an include subdirectory of PIO path
#
ifneq ($(wildcard $(PIO)/include), )
	CPPINCLUDES += -I$(PIO)/include
	FCINCLUDES += -I$(PIO)/include
else
	CPPINCLUDES += -I$(PIO)
	FCINCLUDES += -I$(PIO)
endif

#
# Depending on PIO version, libraries may be libpio.a, or libpiof.a and libpioc.a
# Keep open the possibility of shared libraries in future with, e.g., .so suffix
#
# Check if libpio.* exists and link -lpio if so, but we make an exception for
# libpio.settings (a file added in PIO2), which is not a library to link
ifneq ($(wildcard $(PIO_LIB)/libpio\.*), )
	# Makefiles don't support "and" operators so we have nested "if" instead
	ifneq "$(wildcard $(PIO_LIB)/libpio\.*)" "$(PIO_LIB)/libpio.settings"
		LIBS += -lpio
	endif
endif

ifneq ($(wildcard $(PIO_LIB)/libpiof\.*), )
	LIBS += -lpiof
endif
ifneq ($(wildcard $(PIO_LIB)/libpioc\.*), )
	LIBS += -lpioc
endif
ifneq ($(wildcard $(PIO_LIB)/libgptl\.*), )
	LIBS += -lgptl
endif

ifneq "$(NETCDF)" ""
ifneq ($(wildcard $(NETCDF)/lib), )
	NETCDFLIBLOC = lib
endif
ifneq ($(wildcard $(NETCDF)/lib64), )
	NETCDFLIBLOC = lib64
endif
	CPPINCLUDES += -I$(NETCDF)/include
	FCINCLUDES += -I$(NETCDF)/include
	LIBS += -L$(NETCDF)/$(NETCDFLIBLOC)
	NCLIB = -lnetcdf
	NCLIBF = -lnetcdff
	ifneq ($(wildcard $(NETCDF)/$(NETCDFLIBLOC)/libnetcdff.*), ) # CHECK FOR NETCDF4
		LIBS += $(NCLIBF)
	endif # CHECK FOR NETCDF4
	ifneq "$(NETCDFF)" ""
		FCINCLUDES += -I$(NETCDFF)/include
		LIBS += -L$(NETCDFF)/$(NETCDFLIBLOC)
		LIBS += $(NCLIBF)
	endif
	LIBS += $(NCLIB)
endif


ifneq "$(PNETCDF)" ""
ifneq ($(wildcard $(PNETCDF)/lib), )
	PNETCDFLIBLOC = lib
endif
ifneq ($(wildcard $(PNETCDF)/lib64), )
	PNETCDFLIBLOC = lib64
endif
	CPPINCLUDES += -I$(PNETCDF)/include
	FCINCLUDES += -I$(PNETCDF)/include
	LIBS += -L$(PNETCDF)/$(PNETCDFLIBLOC) -lpnetcdf
endif

ifeq "$(USE_LAPACK)" "true"
ifndef LAPACK
$(error LAPACK is not set.  Please set LAPACK to the LAPACK install directory when USE_LAPACK=true)
endif
<<<<<<< HEAD

=======
>>>>>>> d2263976
ifneq (, $(shell ls $(LAPACK)/liblapack.*))
	LIBS += -L$(LAPACK)
else ifneq (, $(shell ls $(LAPACK)/lib/liblapack.*))
	LIBS += -L$(LAPACK)/lib
else
$(error liblapack.* does NOT exist in $(LAPACK) or $(LAPACK)/lib)
endif
	LIBS += -llapack
	LIBS += -lblas
	override CPPFLAGS += -DUSE_LAPACK
endif

RM = rm -f
CPP = cpp -P -traditional
RANLIB = ranlib

ifdef CORE

ifneq ($(wildcard src/core_$(CORE)), ) # CHECK FOR EXISTENCE OF CORE DIRECTORY

ifneq ($(wildcard src/core_$(CORE)/build_options.mk), ) # Check for build_options.mk
include src/core_$(CORE)/build_options.mk
else # ELSE Use Default Options
EXE_NAME=$(CORE)_model
NAMELIST_SUFFIX=$(CORE)
endif

override CPPFLAGS += -DMPAS_NAMELIST_SUFFIX=$(NAMELIST_SUFFIX)
override CPPFLAGS += -DMPAS_EXE_NAME=$(EXE_NAME)

else # ELSE CORE DIRECTORY CHECK

report_builds: all

endif # END CORE DIRECTORY CHECK

ifeq "$(DEBUG)" "true"

ifndef FFLAGS_DEBUG
	FFLAGS=$(FFLAGS_OPT)
	CFLAGS=$(CFLAGS_OPT)
	CXXFLAGS=$(CXXFLAGS_OPT)
	LDFLAGS=$(LDFLAGS_OPT)
	DEBUG_MESSAGE="Debug flags are not defined for this compile group. Defaulting to Optimized flags"
else # FFLAGS_DEBUG IF
	FFLAGS=$(FFLAGS_DEBUG)
	CFLAGS=$(CFLAGS_DEBUG)
	CXXFLAGS=$(CXXFLAGS_DEBUG)
	LDFLAGS=$(LDFLAGS_DEBUG)
	override CPPFLAGS += -DMPAS_DEBUG
	DEBUG_MESSAGE="Debugging is on."
endif # FFLAGS_DEBUG IF

else # DEBUG IF
	FFLAGS=$(FFLAGS_OPT)
	CFLAGS=$(CFLAGS_OPT)
	CXXFLAGS=$(CXXFLAGS_OPT)
	LDFLAGS=$(LDFLAGS_OPT)
	DEBUG_MESSAGE="Debugging is off."
endif # DEBUG IF

FC=$(FC_PARALLEL)
CC=$(CC_PARALLEL)
CXX=$(CXX_PARALLEL)
SFC=$(FC_SERIAL)
SCC=$(CC_SERIAL)
PARALLEL_MESSAGE="Parallel version is on."

ifeq "$(OPENMP)" "true"
	FFLAGS += $(FFLAGS_OMP)
	CFLAGS += $(CFLAGS_OMP)
	CXXFLAGS += $(CFLAGS_OMP)
	override CPPFLAGS += "-DMPAS_OPENMP"
	LDFLAGS += $(FFLAGS_OMP)
endif #OPENMP IF

ifeq "$(OPENACC)" "true"
        FFLAGS += $(FFLAGS_ACC)
        CFLAGS += $(CFLAGS_ACC)
        CXXFLAGS += $(CFLAGS_ACC)
        override CPPFLAGS += "-DMPAS_OPENACC"
        LDFLAGS += $(FFLAGS_ACC)
endif #OPENACC IF

ifeq "$(OPENMP_OFFLOAD)" "true"
	FFLAGS += $(FFLAGS_GPU)
	CFLAGS += $(FFLAGS_GPU)
	CXXFLAGS += $(FFLAGS_GPU)
	override CPPFLAGS += "-DMPAS_OPENMP_OFFLOAD"
	LDFLAGS += $(LDFLAGS_GPU)
endif #OPENMP_OFFLOAD IF

ifeq "$(PRECISION)" "single"
	CFLAGS += "-DSINGLE_PRECISION"
	CXXFLAGS += "-DSINGLE_PRECISION"
	override CPPFLAGS += "-DSINGLE_PRECISION"
	PRECISION_MESSAGE="MPAS was built with default single-precision reals."
else
	FFLAGS += $(FFLAGS_PROMOTION)
	PRECISION_MESSAGE="MPAS was built with default double-precision reals."
endif #PRECISION IF

ifeq "$(USE_PAPI)" "true"
	CPPINCLUDES += -I$(PAPI)/include -D_PAPI
	FCINCLUDES += -I$(PAPI)/include
	LIBS += -L$(PAPI)/lib -lpapi
	PAPI_MESSAGE="Papi libraries are on."
else # USE_PAPI IF
	PAPI_MESSAGE="Papi libraries are off."
endif # USE_PAPI IF

# Only if this Makefile was invoked from a compiler target should we check that PICFLAG is set
ifneq "$(FC_SERIAL)" ""
ifeq "$(SHAREDLIB)" "true"
ifneq "$(PICFLAG)" ""
	FFLAGS += $(PICFLAG)
	CFLAGS += $(PICFLAG)
	CXXFLAGS += $(PICFLAG)
	LDFLAGS += $(PICFLAG)
	SHAREDLIB_MESSAGE="Position-independent code was generated."
else
$(error Position-independent code was requested but PIC flags are not available. Please add PIC flags for the '$(BUILD_TARGET)' target)
endif
else
	SHAREDLIB_MESSAGE="Position-dependent code was generated."
endif
endif

ifeq "$(USE_PIO2)" "true"
	PIO_MESSAGE="Using the PIO 2 library."
else # USE_PIO2 IF
	PIO_MESSAGE="Using the PIO 1.x library."
endif # USE_PIO2 IF

ifdef TIMER_LIB
ifeq "$(TIMER_LIB)" "tau"
	override TAU=true
	TIMER_MESSAGE="TAU is being used for the timer interface"
endif

ifeq "$(TIMER_LIB)" "gptl"
	override CPPFLAGS += -DMPAS_GPTL_TIMERS
	override FCINCLUDES += -I${GPTL}/include
	override LIBS += -L${GPTL}/lib -lgptl
	TIMER_MESSAGE="GPTL is being used for the timer interface"
endif

ifeq "$(TIMER_LIB)" ""
	override CPPFLAGS += -DMPAS_NATIVE_TIMERS
	TIMER_MESSAGE="The native timer interface is being used"
endif

else # else ifdef $(TIMER_LIB)

	override CPPFLAGS += -DMPAS_NATIVE_TIMERS
	TIMER_MESSAGE="The native timer interface is being used"

endif # endif ifdef $(TIMER_LIB)

ifeq "$(TAU)" "true"
	LINKER=tau_f90.sh
	CPPINCLUDES += -DMPAS_TAU -DMPAS_TAU_TIMERS
	TAU_MESSAGE="TAU Hooks are on."
else
	LINKER=$(FC)
	TAU_MESSAGE="TAU Hooks are off."
endif

ifeq "$(GEN_F90)" "true"
	override CPPFLAGS += -Uvector
	GEN_F90_MESSAGE="MPAS generated and was built with intermediate .f90 files."
else
	override GEN_F90=false
	GEN_F90_MESSAGE="MPAS was built with .F files."
endif

ifeq "$(OPENMP)" "true"
	OPENMP_MESSAGE="MPAS was built with OpenMP enabled."
else
	OPENMP_MESSAGE="MPAS was built without OpenMP support."
endif

ifeq "$(OPENMP_OFFLOAD)" "true"
	OPENMP_OFFLOAD_MESSAGE="MPAS was built with OpenMP-offload GPU support enabled."
else
	OPENMP_OFFLOAD_MESSAGE="MPAS was built without OpenMP-offload GPU support."
endif

ifeq "$(OPENACC)" "true"
	OPENACC_MESSAGE="MPAS was built with OpenACC accelerator support enabled."
else
	OPENACC_MESSAGE="MPAS was built without OpenACC accelerator support."
endif

ifneq ($(wildcard .mpas_core_*), ) # CHECK FOR BUILT CORE

ifneq ($(wildcard .mpas_core_$(CORE)), ) # CHECK FOR SAME CORE AS ATTEMPTED BUILD.
	override AUTOCLEAN=false
	CONTINUE=true
else
	LAST_CORE=`cat .mpas_core_*`

ifeq "$(AUTOCLEAN)" "true" # CHECK FOR CLEAN PRIOR TO BUILD OF A NEW CORE.
	CONTINUE=true
	AUTOCLEAN_MESSAGE="Infrastructure was cleaned prior to building ."
else
	CONTINUE=false
endif # END OF AUTOCLEAN CHECK

endif # END OF CORE=LAST_CORE CHECK

else

	override AUTOCLEAN=false
	CONTINUE=true
endif # END IF BUILT CORE CHECK

ifneq ($(wildcard namelist.$(NAMELIST_SUFFIX)), ) # Check for generated namelist file.
	NAMELIST_MESSAGE="A default namelist file (namelist.$(NAMELIST_SUFFIX).defaults) has been generated, but namelist.$(NAMELIST_SUFFIX) has not been modified."
else
	NAMELIST_MESSAGE="A default namelist file (namelist.$(NAMELIST_SUFFIX).defaults) has been generated and copied to namelist.$(NAMELIST_SUFFIX)."
endif

ifneq ($(wildcard streams.$(NAMELIST_SUFFIX)), ) # Check for generated streams file.
	STREAM_MESSAGE="A default streams file (streams.$(NAMELIST_SUFFIX).defaults) has been generated, but streams.$(NAMELIST_SUFFIX) has not been modified."
else
	STREAM_MESSAGE="A default streams file (streams.$(NAMELIST_SUFFIX).defaults) has been generated and copied to streams.$(NAMELIST_SUFFIX)."
endif


ifeq "$(findstring clean, $(MAKECMDGOALS))" "clean" # CHECK FOR CLEAN TARGET
	override AUTOCLEAN=false
endif # END OF CLEAN TARGET CHECK

VER=$(shell git describe --dirty 2> /dev/null)
#override CPPFLAGS += -DMPAS_GIT_VERSION=$(VER)

ifeq "$(findstring v, $(VER))" "v"
	override CPPFLAGS += -DMPAS_GIT_VERSION=$(VER)
else
	override CPPFLAGS += -DMPAS_GIT_VERSION="unknown"
endif # END OF GIT DESCRIBE VERSION

####################################################
# Section for adding external libraries and includes
####################################################
ifdef MPAS_EXTERNAL_LIBS
	override LIBS += $(MPAS_EXTERNAL_LIBS)
endif
ifdef MPAS_EXTERNAL_INCLUDES
	override CPPINCLUDES += $(MPAS_EXTERNAL_INCLUDES)
	override FCINCLUDES += $(MPAS_EXTERNAL_INCLUDES)
endif
ifdef MPAS_EXTERNAL_CPPFLAGS
	override CPPFLAGS += $(MPAS_EXTERNAL_CPPFLAGS)
endif
####################################################

ifeq ($(wildcard src/core_$(CORE)), ) # CHECK FOR EXISTENCE OF CORE DIRECTORY

all: core_error

else

ifeq ($(wildcard src/core_$(CORE)/build_options.mk), ) # Check for build_options.mk
report_builds:
	@echo "CORE=$(CORE)"
endif

ifeq "$(CONTINUE)" "true"
all: mpas_main
else
all: clean_core
endif

endif


openmp_test:
ifeq "$(OPENMP)" "true"
	@echo "Testing compiler for OpenMP support"
	@echo "#include <omp.h>" > conftest.c; echo "int main() { int n = omp_get_num_threads(); return 0; }" >> conftest.c; $(SCC) $(CFLAGS) -o conftest.out conftest.c || \
		(echo "$(SCC) does not support OpenMP - see INSTALL in top-level directory for more information"; rm -fr conftest.*; exit 1)
	@echo "#include <omp.h>" > conftest.c; echo "int main() { int n = omp_get_num_threads(); return 0; }" >> conftest.c; $(CC) $(CFLAGS) -o conftest.out conftest.c || \
		(echo "$(CC) does not support OpenMP - see INSTALL in top-level directory for more information"; rm -fr conftest.*; exit 1)
	@echo "#include <omp.h>" > conftest.cpp; echo "int main() { int n = omp_get_num_threads(); return 0; }" >> conftest.cpp; $(CXX) $(CFLAGS) -o conftest.out conftest.cpp || \
		(echo "$(CXX) does not support OpenMP - see INSTALL in top-level directory for more information"; rm -fr conftest.*; exit 1)
	@echo "program test; use omp_lib; integer n; n = OMP_GET_NUM_THREADS(); stop 0; end program" > conftest.f90; $(SFC) $(FFLAGS) -o conftest.out conftest.f90 || \
		(echo "$(SFC) does not support OpenMP - see INSTALL in top-level directory for more information"; rm -fr conftest.*; exit 1)
	@echo "program test; use omp_lib; integer n; n = OMP_GET_NUM_THREADS(); stop 0; end program" > conftest.f90; $(FC) $(FFLAGS) -o conftest.out conftest.f90 || \
		(echo "$(FC) does not support OpenMP - see INSTALL in top-level directory for more information"; rm -fr conftest.*; exit 1)
	@rm -fr conftest.*
endif


pio_test:
	@#
	@# Create two test programs: one that should work with PIO1 and a second that should work with PIO2
	@#
	@echo "program pio1; use pio; use pionfatt_mod; integer, parameter :: MPAS_IO_OFFSET_KIND = PIO_OFFSET; integer, parameter :: MPAS_INT_FILLVAL = NF_FILL_INT; end program" > pio1.f90
	@echo "program pio2; use pio; integer, parameter :: MPAS_IO_OFFSET_KIND = PIO_OFFSET_KIND; integer, parameter :: MPAS_INT_FILLVAL = PIO_FILL_INT; end program" > pio2.f90

	@#
	@# See whether either of the test programs can be compiled
	@#
	@echo "Checking for a usable PIO library..."
	@($(FC) pio1.f90 $(FCINCLUDES) $(FFLAGS) $(LDFLAGS) $(LIBS) -o pio1.out &> /dev/null && echo "=> PIO 1 detected") || \
	 ($(FC) pio2.f90 $(FCINCLUDES) $(FFLAGS) $(LDFLAGS) $(LIBS) -o pio2.out &> /dev/null && echo "=> PIO 2 detected") || \
	 (echo "************ ERROR ************"; \
	  echo "Failed to compile a PIO test program"; \
	  echo "Please ensure the PIO environment variable is set to the PIO installation directory"; \
	  echo "************ ERROR ************"; \
	  rm -rf pio[12].f90 pio[12].out; exit 1)

	@rm -rf pio[12].out

	@#
	@# Check that what the user has specified agrees with the PIO library version that was detected
	@#
ifeq "$(USE_PIO2)" "true"
	@($(FC) pio2.f90 $(FCINCLUDES) $(FFLAGS) $(LDFLAGS) $(LIBS) -o pio2.out &> /dev/null) || \
	(echo "************ ERROR ************"; \
	 echo "PIO 1 was detected, but USE_PIO2=true was specified in the make command"; \
	 echo "************ ERROR ************"; \
	 rm -rf pio[12].f90 pio[12].out; exit 1)
else
	@($(FC) pio1.f90 $(FCINCLUDES) $(FFLAGS) $(LDFLAGS) $(LIBS) -o pio1.out &> /dev/null) || \
	(echo "************ ERROR ************"; \
	 echo "PIO 2 was detected. Please specify USE_PIO2=true in the make command"; \
	 echo "************ ERROR ************"; \
	 rm -rf pio[12].f90 pio[12].out; exit 1)
endif
	@rm -rf pio[12].f90 pio[12].out


mpas_main: openmp_test pio_test
ifeq "$(AUTOCLEAN)" "true"
	$(RM) .mpas_core_*
endif
	cd src; $(MAKE) FC="$(FC)" \
                 CC="$(CC)" \
                 CXX="$(CXX)" \
                 SFC="$(SFC)" \
                 SCC="$(SCC)" \
                 LINKER="$(LINKER)" \
                 CFLAGS="$(CFLAGS)" \
                 CXXFLAGS="$(CXXFLAGS)" \
                 FFLAGS="$(FFLAGS)" \
                 LDFLAGS="$(LDFLAGS)" \
                 RM="$(RM)" \
                 CPP="$(CPP)" \
                 CPPFLAGS="$(CPPFLAGS)" \
                 LIBS="$(LIBS)" \
                 CPPINCLUDES="$(CPPINCLUDES)" \
                 FCINCLUDES="$(FCINCLUDES)" \
                 CORE="$(CORE)"\
                 AUTOCLEAN="$(AUTOCLEAN)" \
                 GEN_F90="$(GEN_F90)" \
                 NAMELIST_SUFFIX="$(NAMELIST_SUFFIX)" \
                 EXE_NAME="$(EXE_NAME)"

	@echo "$(EXE_NAME)" > .mpas_core_$(CORE)
	if [ -e src/$(EXE_NAME) ]; then mv src/$(EXE_NAME) .; fi
	( cd src/core_$(CORE); $(MAKE) ROOT_DIR="$(PWD)" post_build )
	@echo "*******************************************************************************"
	@echo $(PRECISION_MESSAGE)
	@echo $(DEBUG_MESSAGE)
	@echo $(PARALLEL_MESSAGE)
	@echo $(PAPI_MESSAGE)
	@echo $(TAU_MESSAGE)
	@echo $(OPENMP_MESSAGE)
	@echo $(OPENMP_OFFLOAD_MESSAGE)
	@echo $(OPENACC_MESSAGE)
	@echo $(SHAREDLIB_MESSAGE)
ifeq "$(AUTOCLEAN)" "true"
	@echo $(AUTOCLEAN_MESSAGE)
endif
	@echo $(GEN_F90_MESSAGE)
	@echo $(TIMER_MESSAGE)
	@echo $(PIO_MESSAGE)
	@echo "*******************************************************************************"
clean:
	cd src; $(MAKE) clean RM="$(RM)" CORE="$(CORE)"
	$(RM) .mpas_core_*
	$(RM) $(EXE_NAME)
	$(RM) namelist.$(NAMELIST_SUFFIX).defaults
	$(RM) streams.$(NAMELIST_SUFFIX).defaults
core_error:
	@echo ""
	@echo "*******************************************************************************"
	@echo "     The directory src/core_$(CORE) does not exist."
	@echo "     $(CORE) is not a valid core choice."
	@echo "*******************************************************************************"
	@echo ""
	exit 1
error: errmsg

clean_core:
	@echo ""
	@echo "*******************************************************************************"
	@echo " The MPAS infrastructure is currently built for the $(LAST_CORE) core."
	@echo " Before building the $(CORE) core, please do one of the following."
	@echo ""
	@echo ""
	@echo " To remove the $(LAST_CORE)_model executable and clean the MPAS infrastructure, run:"
	@echo "      make clean CORE=$(LAST_CORE)"
	@echo ""
	@echo " To preserve all executables except $(CORE)_model and clean the MPAS infrastructure, run:"
	@echo "      make clean CORE=$(CORE)"
	@echo ""
	@echo " Alternatively, AUTOCLEAN=true can be appended to the make command to force a clean,"
	@echo " build a new $(CORE)_model executable, and preserve all other executables."
	@echo ""
	@echo "*******************************************************************************"
	@echo ""
	exit 1

else # CORE IF

all: error
clean: errmsg
	exit 1
error: errmsg
	@echo "************ ERROR ************"
	@echo "No CORE specified. Quitting."
	@echo "************ ERROR ************"
	@echo ""
	exit 1

endif # CORE IF

errmsg:
	@echo ""
	@echo "Usage: $(MAKE) target CORE=[core] [options]"
	@echo ""
	@echo "Example targets:"
	@echo "    ifort"
	@echo "    gfortran"
	@echo "    xlf"
	@echo "    pgi"
	@echo ""
	@echo "Availabe Cores:"
	@cd src; ls -d core_* | grep ".*" | sed "s/core_/    /g"
	@echo ""
	@echo "Available Options:"
	@echo "    DEBUG=true    - builds debug version. Default is optimized version."
	@echo "    USE_PAPI=true - builds version using PAPI for timers. Default is off."
	@echo "    TAU=true      - builds version using TAU hooks for profiling. Default is off."
	@echo "    AUTOCLEAN=true    - forces a clean of infrastructure prior to build new core."
	@echo "    GEN_F90=true  - Generates intermediate .f90 files through CPP, and builds with them."
	@echo "    TIMER_LIB=opt - Selects the timer library interface to be used for profiling the model. Options are:"
	@echo "                    TIMER_LIB=native - Uses native built-in timers in MPAS"
	@echo "                    TIMER_LIB=gptl - Uses gptl for the timer interface instead of the native interface"
	@echo "                    TIMER_LIB=tau - Uses TAU for the timer interface instead of the native interface"
	@echo "    OPENMP=true   - builds and links with OpenMP flags. Default is to not use OpenMP."
	@echo "    USE_PIO2=true - links with the PIO 2 library. Default is to use the PIO 1.x library."
	@echo "    PRECISION=single - builds with default single-precision real kind. Default is to use double-precision."
	@echo "    SHAREDLIB=true - generate position-independent code suitable for use in a shared library. Default is false."
	@echo "    USE_LAPACK=true - builds and links with LAPACK / BLAS libraries.  Default is to not use LAPACK."
	@echo ""
	@echo "Ensure that NETCDF, PNETCDF, PIO, LAPACK (if USE_LAPACK=true), and PAPI (if USE_PAPI=true) are environment variables"
	@echo "that point to the absolute paths for the libraries."
	@echo ""
ifdef CORE
	exit 1
endif
<|MERGE_RESOLUTION|>--- conflicted
+++ resolved
@@ -628,10 +628,6 @@
 ifndef LAPACK
 $(error LAPACK is not set.  Please set LAPACK to the LAPACK install directory when USE_LAPACK=true)
 endif
-<<<<<<< HEAD
-
-=======
->>>>>>> d2263976
 ifneq (, $(shell ls $(LAPACK)/liblapack.*))
 	LIBS += -L$(LAPACK)
 else ifneq (, $(shell ls $(LAPACK)/lib/liblapack.*))
