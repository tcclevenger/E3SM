--- conflicted
+++ resolved
@@ -75,10 +75,6 @@
   real(r8), allocatable :: swup   (:) ! short wave, upward
   real(r8), allocatable :: prec   (:) ! precip
   real(r8), allocatable :: prec_gust (:) ! atm precip for convective gustiness (kg/m^3)
-<<<<<<< HEAD
-
-=======
->>>>>>> 3419839a
 
   ! Diurnal cycle variables wrt flux
  
@@ -338,10 +334,6 @@
     allocate(prec_gust(nloc),stat=ier)
     if(ier/=0) call mct_die(subName,'allocate prec_gust',ier)
     prec_gust = 0.0_r8
-<<<<<<< HEAD
-
-=======
->>>>>>> 3419839a
     allocate(fswpen(nloc),stat=ier)
     if(ier/=0) call mct_die(subName,'allocate fswpen',ier)
     fswpen = 0.0_r8
@@ -948,8 +940,6 @@
          ocn_prognostic=ocn_prognostic, &
          flux_diurnal=flux_diurnal,     &
          gust_fac = gust_fac            )
-<<<<<<< HEAD
-=======
 
     cold_start = .false.   ! use restart data or data from last timestep
 
@@ -957,7 +947,6 @@
        if (.not.read_restart) cold_start = .true.
        first_call = .false. 
     endif
->>>>>>> 3419839a
 
     if (dead_comps) then
        do n = 1,nloc_a2o
@@ -1037,11 +1026,7 @@
                           cold_start=cold_start)
     else
        call shr_flux_atmocn (nloc_a2o , zbot , ubot, vbot, thbot, prec_gust, gust_fac, &
-<<<<<<< HEAD
-                          shum , dens , tbot, uocn, vocn , &
-=======
                           shum , shum_16O , shum_HDO, shum_18O, dens , tbot, uocn, vocn , &
->>>>>>> 3419839a
                           tocn , emask, sen , lat , lwup , &
                           roce_16O, roce_HDO, roce_18O,    & 
                           evap , evap_16O, evap_HDO, evap_18O, taux, tauy, tref, qref , &
@@ -1241,11 +1226,8 @@
          ocn_prognostic=ocn_prognostic, &
          flux_diurnal=flux_diurnal,     &
          gust_fac = gust_fac            )
-<<<<<<< HEAD
-=======
 
     cold_start = .false.   ! use restart data or data from last timestep
->>>>>>> 3419839a
 
     if (first_call) then
        if (.not.read_restart) cold_start = .true.
@@ -1354,11 +1336,7 @@
           uGust(n)=   0.0_r8
           lwdn(n) =   0.0_r8
           prec(n) =   0.0_r8
-<<<<<<< HEAD
-          prec_gust(n) =  0.0_r8 
-=======
           prec_gust(n) =  0.0_r8
->>>>>>> 3419839a
           fswpen(n)=  0.0_r8
           ocnsal(n)=  0.0_r8
 
@@ -1465,13 +1443,8 @@
                           !duu10n,ustar, re  , ssq, missval = 0.0_r8 )
                           cold_start=cold_start)
     else
-<<<<<<< HEAD
-       call shr_flux_atmocn (nloc , zbot , ubot, vbot, thbot, prec_gust, gust_fac, & 
-                          shum , dens , tbot, uocn, vocn , &
-=======
        call shr_flux_atmocn (nloc , zbot , ubot, vbot, thbot, prec_gust, gust_fac, &
                           shum , shum_16O , shum_HDO, shum_18O, dens , tbot, uocn, vocn , &
->>>>>>> 3419839a
                           tocn , emask, sen , lat , lwup , &
                           roce_16O, roce_HDO, roce_18O,    &
                           evap , evap_16O, evap_HDO, evap_18O, taux , tauy, tref, qref , &
