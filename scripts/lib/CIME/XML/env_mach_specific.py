--- conflicted
+++ resolved
@@ -116,13 +116,8 @@
         elif (module_system == "soft"):
             # Does soft really not provide this capability?
             return ""
-<<<<<<< HEAD
-        elif (module_system == "dotkit"):
+        elif (module_system == "generic"):
             return run_cmd_no_fail("{}use -lv".format(source_cmd))
-=======
-        elif (module_system == "generic"):
-            return run_cmd_no_fail("%suse -lv" % source_cmd)
->>>>>>> 711d92ee
         elif (module_system == "none"):
             return ""
         else:
