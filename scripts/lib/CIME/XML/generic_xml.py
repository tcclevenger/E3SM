--- conflicted
+++ resolved
@@ -69,21 +69,10 @@
         """
         Read and parse an xml file into the object
         """
-<<<<<<< HEAD
-        logger.debug("read: " + str(infile))
-
-        with open(infile, 'r') as fd:
-            self.read_fd(fd)
-=======
         logger.debug("read: " + infile)
         file_open = (lambda x: open(x, 'r', encoding='utf-8')) if six.PY3 else (lambda x: open(x, 'r'))
         with file_open(infile) as fd:
-            if self.tree:
-                self.root.append(ET.parse(fd).getroot())
-            else:
-                self.tree = ET.parse(fd)
-                self.root = self.tree.getroot()
->>>>>>> 05ba5c55
+            self.read_fd(fd)
 
         if schema is not None and self.get_version() > 1.0:
             self.validate_xml_file(infile, schema)
