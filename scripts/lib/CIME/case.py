"""
Wrapper around all env XML for a case.

All interaction with and between the module files in XML/ takes place
through the Case module.
"""
from copy import deepcopy
import glob, os, shutil, math
from CIME.XML.standard_module_setup import *
#pylint: disable=import-error,redefined-builtin
from six.moves import input
from CIME.utils                     import expect, get_cime_root, append_status
from CIME.utils                     import convert_to_type, get_model
from CIME.utils                     import get_project, get_charge_account, check_name
from CIME.utils                     import get_current_commit
from CIME.check_lockedfiles         import LOCKED_DIR, lock_file
from CIME.XML.machines              import Machines
from CIME.XML.pes                   import Pes
from CIME.XML.files                 import Files
from CIME.XML.testlist              import Testlist
from CIME.XML.component             import Component
from CIME.XML.compsets              import Compsets
from CIME.XML.grids                 import Grids
from CIME.XML.batch                 import Batch
from CIME.XML.pio                   import PIO
from CIME.XML.archive               import Archive
from CIME.XML.env_test              import EnvTest
from CIME.XML.env_mach_specific     import EnvMachSpecific
from CIME.XML.env_case              import EnvCase
from CIME.XML.env_mach_pes          import EnvMachPes
from CIME.XML.env_build             import EnvBuild
from CIME.XML.env_run               import EnvRun
from CIME.XML.env_archive           import EnvArchive
from CIME.XML.env_batch             import EnvBatch
from CIME.XML.generic_xml           import GenericXML
from CIME.user_mod_support          import apply_user_mods
from CIME.aprun import get_aprun_cmd_for_case
from CIME.case_clone import create_case_clone

logger = logging.getLogger(__name__)

class Case(object):
    """
    https://github.com/ESMCI/cime/wiki/Developers-Introduction
    The Case class is the heart of the CIME Case Control system.  All
    interactions with a Case take part through this class.  All of the
    variables used to create and manipulate a case are defined in xml
    files and for every xml file there is a python class to interact
    with that file.

    XML files which are part of the CIME distribution and are meant to
    be readonly with respect to a case are typically named
    config_something.xml and the corresponding python Class is
    Something and can be found in file CIME.XML.something.py.  I'll
    refer to these as the CIME config classes.

    XML files which are part of a case and thus are read/write to a
    case are typically named env_whatever.xml and the cooresponding
    python modules are CIME.XML.env_whatever.py and classes are
    EnvWhatever.  I'll refer to these as the Case env classes.

    The Case Class includes an array of the Case env classes, in the
    configure function and it's supporting functions defined below
    the case object creates and manipulates the Case env classes
    by reading and interpreting the CIME config classes.

    """
    def __init__(self, case_root=None, read_only=True):

        if case_root is None:
            case_root = os.getcwd()
        self._caseroot = case_root
        logger.debug("Initializing Case.")
        self._env_files_that_need_rewrite = set()
        self._read_only_mode = True
        self._force_read_only = read_only
        self._primary_component = None

        self._env_entryid_files = []
        self._env_generic_files = []
        self._files = []

        self.read_xml()

        # Hold arbitary values. In create_newcase we may set values
        # for xml files that haven't been created yet. We need a place
        # to store them until we are ready to create the file. At file
        # creation we get the values for those fields from this lookup
        # table and then remove the entry.
        self.lookups = {}
        self.set_lookup_value('CIMEROOT',os.path.abspath(get_cime_root()))
        self._cime_model = get_model()
        self.set_lookup_value('MODEL', self._cime_model)
        self._compsetname = None
        self._gridname = None
        self._compsetsfile = None
        self._pesfile = None
        self._gridfile = None
        self._components = []
        self._component_classes = []
        self._component_description = {}
        self._is_env_loaded = False
        # these are user_mods as defined in the compset
        # Command Line user_mods are handled seperately
        self.thread_count = None
        self.total_tasks = None
        self.tasks_per_node = None
        self.num_nodes = None
        self.spare_nodes = None
        self.tasks_per_numa = None
        self.cores_per_task = None
        # check if case has been configured and if so initialize derived
        if self.get_value("CASEROOT") is not None:
            self.initialize_derived_attributes()

    def check_if_comp_var(self, vid):
        for env_file in self._env_entryid_files:
            new_vid, new_comp, iscompvar = env_file.check_if_comp_var(vid)
            if iscompvar:
                return new_vid, new_comp, iscompvar

        return vid, None, False

    def initialize_derived_attributes(self):
        """
        These are derived variables which can be used in the config_* files
        for variable substitution using the {{ var }} syntax
        """
        env_mach_pes  = self.get_env("mach_pes")
        env_mach_spec = self.get_env('mach_specific')
        comp_classes  = self.get_values("COMP_CLASSES")
        max_mpitasks_per_node  = self.get_value("MAX_MPITASKS_PER_NODE")

        self.thread_count = env_mach_pes.get_max_thread_count(comp_classes)

        mpi_attribs = {
            "compiler" : self.get_value("COMPILER"),
            "mpilib"   : self.get_value("MPILIB"),
            "threaded" : self.get_build_threaded(),
            }

        os.environ["OMP_NUM_THREADS"] = str(self.thread_count)

        executable = env_mach_spec.get_mpirun(self, mpi_attribs, job="case.run", exe_only=True)[0]
        if executable is not None and "aprun" in executable:
            _, self.num_nodes, self.total_tasks, self.tasks_per_node, self.thread_count = get_aprun_cmd_for_case(self, "acme.exe")
            self.spare_nodes = env_mach_pes.get_spare_nodes(self.num_nodes)
            self.num_nodes += self.spare_nodes
        else:
            self.total_tasks = env_mach_pes.get_total_tasks(comp_classes)
            self.tasks_per_node = env_mach_pes.get_tasks_per_node(self.total_tasks, self.thread_count)

            self.num_nodes, self.spare_nodes = env_mach_pes.get_total_nodes(self.total_tasks, self.thread_count)
            self.num_nodes += self.spare_nodes

        logger.debug("total_tasks {} thread_count {}".format(self.total_tasks, self.thread_count))

        self.tasks_per_numa = int(math.ceil(self.tasks_per_node / 2.0))
        smt_factor = max(1,int(self.get_value("MAX_TASKS_PER_NODE") / max_mpitasks_per_node))

        threads_per_node = self.tasks_per_node * self.thread_count
        threads_per_core = 1 if (threads_per_node <= max_mpitasks_per_node) else smt_factor
        self.cores_per_task = self.thread_count / threads_per_core

        os.environ["OMP_NUM_THREADS"] = str(self.thread_count)

    # Define __enter__ and __exit__ so that we can use this as a context manager
    # and force a flush on exit.
    def __enter__(self):
        if not self._force_read_only:
            self._read_only_mode = False
        return self

    def __exit__(self, *_):
        self.flush()
        self._read_only_mode = True
        return False

    def schedule_rewrite(self, env_file):
        assert not self._read_only_mode, \
            "case.py scripts error: attempted to modify an env file while in " \
            "read-only mode"
        self._env_files_that_need_rewrite.add(env_file)

    def read_xml(self):
        if self._env_files_that_need_rewrite:
            expect(False, "Object(s) {} seem to have newer data than the corresponding case file".format(" ".join([env_file.filename for env_file in self._env_files_that_need_rewrite])))

        self._env_entryid_files = []
        self._env_entryid_files.append(EnvCase(self._caseroot, components=None))
        components = self._env_entryid_files[0].get_values("COMP_CLASSES")
        self._env_entryid_files.append(EnvRun(self._caseroot, components=components))
        self._env_entryid_files.append(EnvBuild(self._caseroot, components=components))
        self._env_entryid_files.append(EnvMachPes(self._caseroot, components=components))
        self._env_entryid_files.append(EnvBatch(self._caseroot))
        if os.path.isfile(os.path.join(self._caseroot,"env_test.xml")):
            self._env_entryid_files.append(EnvTest(self._caseroot, components=components))
        self._env_generic_files = []
        self._env_generic_files.append(EnvMachSpecific(self._caseroot))
        self._env_generic_files.append(EnvArchive(self._caseroot))
        self._files = self._env_entryid_files + self._env_generic_files

    def get_case_root(self):
        """Returns the root directory for this case."""
        return self._caseroot

    def get_env(self, short_name, allow_missing=False):
        full_name = "env_{}.xml".format(short_name)
        for env_file in self._files:
            if os.path.basename(env_file.filename) == full_name:
                return env_file
        if allow_missing:
            return None
        expect(False,"Could not find object for {} in case".format(full_name))

    def copy(self, newcasename, newcaseroot, newcimeroot=None, newsrcroot=None):
        newcase = deepcopy(self)
        for env_file in newcase._files: # pylint: disable=protected-access
            basename = os.path.basename(env_file.filename)
            env_file.filename = os.path.join(newcaseroot,basename)

        if newcimeroot is not None:
            newcase.set_value("CIMEROOT", newcimeroot)

        if newsrcroot is not None:
            newcase.set_value("SRCROOT", newsrcroot)

        newcase.set_value("CASE",newcasename)
        newcase.set_value("CASEROOT",newcaseroot)
        newcase.set_value("CONTINUE_RUN","FALSE")
        newcase.set_value("RESUBMIT",0)
        return newcase

    def flush(self, flushall=False):
        if not os.path.isdir(self._caseroot):
            # do not flush if caseroot wasnt created
            return
        if flushall:
            for env_file in self._files:
                self.schedule_rewrite(env_file)
        for env_file in self._env_files_that_need_rewrite:
            env_file.write()
        self._env_files_that_need_rewrite = set()

    def get_values(self, item, attribute=None, resolved=True, subgroup=None):
        results = []
        for env_file in self._env_entryid_files:
            # Wait and resolve in self rather than in env_file
            results = env_file.get_values(item, attribute, resolved=False, subgroup=subgroup)
            if len(results) > 0:
                new_results = []
                vtype = env_file.get_type_info(item)
                if resolved:
                    for result in results:
                        if type(result) is str:
                            result = self.get_resolved_value(result)
                            new_results.append(convert_to_type(result, vtype, item))
                        else:
                            new_results.append(result)
                else:
                    new_results = results
                return new_results

        for env_file in self._env_generic_files:
            results = env_file.get_values(item, attribute, resolved=False, subgroup=subgroup)
            if len(results) > 0:
                if resolved:
                    for result in results:
                        if type(result) is str:
                            new_results.append(self.get_resolved_value(result))
                        else:
                            new_results.append(result)
                else:
                    new_results = results
                return new_results
        # Return empty result
        return results

    def get_value(self, item, attribute=None, resolved=True, subgroup=None):
        result = None
        for env_file in self._env_entryid_files:
            # Wait and resolve in self rather than in env_file
            result = env_file.get_value(item, attribute, resolved=False, subgroup=subgroup)

            if result is not None:
                if resolved and type(result) is str:
                    result = self.get_resolved_value(result)
                    vtype = env_file.get_type_info(item)
                    if vtype is not None:
                        result = convert_to_type(result, vtype, item)
                return result

        for env_file in self._env_generic_files:

            result = env_file.get_value(item, attribute, resolved=False, subgroup=subgroup)

            if result is not None:
                if resolved and type(result) is str:
                    return self.get_resolved_value(result)
                return result

        # Return empty result
        return result

    def get_record_fields(self, variable, field):
        # Empty result
        result = []

        for env_file in self._env_entryid_files:
            # Wait and resolve in self rather than in env_file
            logger.debug("(get_record_field) Searching in {}".format(env_file.__class__.__name__))
            if field == "varid":
                roots = env_file.get_nodes("entry")
            else:
                roots = env_file.get_nodes_by_id(variable)
            for root in roots:
                if root is not None:
                    if field == "raw":
                        result.append(env_file.get_raw_record(root))
                    elif field == "desc":
                        result.append(env_file.get_description(root))
                    elif field == "varid":
                        result.append(root.get("id"))
                    elif field == "group":
                        result.extend(env_file.get_groups(root))
                    elif field == "valid_values":
                        # pylint: disable=protected-access
                        vv = env_file._get_valid_values(root)
                        if vv:
                            result.extend(vv)
                    elif field == "file":
                        result.append(env_file.filename)

        if not result:
            for env_file in self._env_generic_files:
                roots = env_file.get_nodes(variable)
                for root in roots:
                    if root is not None:
                        if field == "raw":
                            result.append(env_file.get_raw_record(root))
                        elif field == "group":
                            result.extend(env_file.get_groups(root))
                        elif field == "file":
                            result.append(env_file.filename)

        return list(set(result))

    def get_type_info(self, item):
        result = None
        for env_file in self._env_entryid_files:
            result = env_file.get_type_info(item)
            if result is not None:
                return result

        return result

    def get_resolved_value(self, item, recurse=0):
        num_unresolved = item.count("$") if item else 0
        recurse_limit = 10
        if (num_unresolved > 0 and recurse < recurse_limit ):
            for env_file in self._env_entryid_files:
                item = env_file.get_resolved_value(item)
            if ("$" not in item):
                return item
            else:
                item = self.get_resolved_value(item, recurse=recurse+1)

        return item

    def set_value(self, item, value, subgroup=None, ignore_type=False, allow_undefined=False):
        """
        If a file has been defined, and the variable is in the file,
        then that value will be set in the file object and the file
        name is returned
        """
        if item == "CASEROOT":
            self._caseroot = value
        result = None

        for env_file in self._env_entryid_files:
            result = env_file.set_value(item, value, subgroup, ignore_type)
            if (result is not None):
                logger.debug("Will rewrite file {} {}".format(env_file.filename, item))
                self._env_files_that_need_rewrite.add(env_file)
                return result

        for env_file in self._env_generic_files:
            result = env_file.set_value(item, value, subgroup, ignore_type)
            if (result is not None):
                logger.debug("Will rewrite file {} {}".format(env_file.filename, item))
                self._env_files_that_need_rewrite.add(env_file)
                return result

        expect(allow_undefined or result is not None,
               "No variable {} found in case".format(item))

    def set_valid_values(self, item, valid_values):
        """
        Update or create a valid_values entry for item and populate it
        """
        result = None
        for env_file in self._env_entryid_files:
            result = env_file.set_valid_values(item, valid_values)
            if (result is not None):
                logger.debug("Will rewrite file {} {}".format(env_file.filename, item))
                self._env_files_that_need_rewrite.add(env_file)
                return result

    def set_lookup_value(self, item, value):
        if item in self.lookups and self.lookups[item] is not None:
            logger.warning("Item {} already in lookups with value {}".format(item,self.lookups[item]))
        else:
            logger.debug("Setting in lookups: item {}, value {}".format(item,value))
            self.lookups[item] = value

    def clean_up_lookups(self, allow_undefined=False):
        # put anything in the lookups table into existing env objects
        for key,value in list(self.lookups.items()):
            logger.debug("lookup key {} value {}".format(key, value))
            result = self.set_value(key,value, allow_undefined=allow_undefined)
            if result is not None:
                del self.lookups[key]

    def _set_compset(self, compset_name, files):
        """
        Loop through all the compset files and find the compset
        specifation file that matches either the input 'compset_name'.
        Note that the input compset name (i.e. compset_name) can be
        either a longname or an alias. This will set various compset-related
        info.

        Returns a tuple: (compset_alias, science_support, component_defining_compset)
        (For a user-defined compset - i.e., a compset without an alias - these
        return values will be None, [], None.)
        """
        science_support = []
        compset_alias = None
        components = files.get_components("COMPSETS_SPEC_FILE")
        logger.debug(" Possible components for COMPSETS_SPEC_FILE are {}".format(components))

        # Loop through all of the files listed in COMPSETS_SPEC_FILE and find the file
        # that has a match for either the alias or the longname in that order
        for component in components:

            # Determine the compsets file for this component
            compsets_filename = files.get_value("COMPSETS_SPEC_FILE", {"component":component})

            # If the file exists, read it and see if there is a match for the compset alias or longname
            if (os.path.isfile(compsets_filename)):
                compsets = Compsets(compsets_filename)
                match, compset_alias, science_support = compsets.get_compset_match(name=compset_name)
                if match is not None:
                    self._compsetsfile = compsets_filename
                    self._compsetname = match
                    self.set_lookup_value("COMPSETS_SPEC_FILE" ,
                                   files.get_value("COMPSETS_SPEC_FILE", {"component":component}, resolved=False))
                    logger.info("Compset longname is {}".format(match))
                    logger.info("Compset specification file is {}".format(compsets_filename))
                    return compset_alias, science_support

        if compset_alias is None:
            logger.info("Did not find an alias or longname compset match for {} ".format(compset_name))
            self._compsetname = compset_name
            # if this is a valiid compset longname there will be at least 7 components.
            components = self.get_compset_components()
            expect(len(components) > 6, "No compset alias {} found and this does not appear to be a compset longname.".format(compset_name))

        return None, science_support

    def get_primary_component(self):
        if self._primary_component is None:
            self._primary_component = self._find_primary_component()
        return self._primary_component

    def _find_primary_component(self):
        """
        try to glean the primary component based on compset name
        """
        progcomps = {}
        spec = {}
        primary_component = None

        for comp in self._component_classes:

            if comp == "CPL":
                continue
            spec[comp] = self.get_value("COMP_{}".format(comp))
            notprogcomps = ("D{}".format(comp),"X{}".format(comp),"S{}".format(comp))
            if spec[comp].upper() in notprogcomps:
                progcomps[comp] = False
            else:
                progcomps[comp] = True
        expect("ATM" in progcomps and "LND" in progcomps and "OCN" in progcomps and \
               "ICE" in progcomps, " Not finding expected components in {}".format(self._component_classes))
        if progcomps["ATM"] and progcomps["LND"] and progcomps["OCN"] and \
           progcomps["ICE"]:
            primary_component = "allactive"
        elif progcomps["LND"] and progcomps["OCN"] and progcomps["ICE"]:
            # this is a "J" compset
            primary_component = "allactive"
        elif progcomps["ATM"]:
            if "DOCN%SOM" in self._compsetname:
                # This is an "E" compset
                primary_component = "allactive"
            else:
                # This is an "F" or "Q" compset
                primary_component = spec["ATM"]
        elif progcomps["LND"]:
            # This is an "I" compset
            primary_component = spec["LND"]
        elif progcomps["OCN"]:
            # This is a "C" or "G" compset
            primary_component = spec["OCN"]
        elif progcomps["ICE"]:
            # This is a "D" compset
            primary_component = spec["ICE"]
        elif "GLC" in progcomps and progcomps["GLC"]:
            # This is a "TG" compset
            primary_component = spec["GLC"]
        else:
            # This is "A", "X" or "S"
            primary_component = "drv"

        return primary_component


    def _set_info_from_primary_component(self, files, pesfile=None):
        """
        Sets file and directory paths that depend on the primary component of
        this compset.

        Assumes that self._primary_component has already been set.
        """

        component = self.get_primary_component()

        if pesfile is None:
            self._pesfile = files.get_value("PES_SPEC_FILE", {"component":component})
            pesfile_unresolved = files.get_value("PES_SPEC_FILE", {"component":component}, resolved=False)
            logger.info("Pes     specification file is {}".format(self._pesfile))
        else:
            self._pesfile = pesfile
            pesfile_unresolved = pesfile
        expect(self._pesfile is not None,"No pesfile found for component {}".format(component))

        self.set_lookup_value("PES_SPEC_FILE", pesfile_unresolved)

        tests_filename = files.get_value("TESTS_SPEC_FILE", {"component":component}, resolved=False)
        tests_mods_dir = files.get_value("TESTS_MODS_DIR" , {"component":component}, resolved=False)
        user_mods_dir  = files.get_value("USER_MODS_DIR"  , {"component":component}, resolved=False)
        self.set_lookup_value("TESTS_SPEC_FILE", tests_filename)
        self.set_lookup_value("TESTS_MODS_DIR" , tests_mods_dir)
        self.set_lookup_value("USER_MODS_DIR"  , user_mods_dir)


    def get_compset_components(self):
        #If are doing a create_clone then, self._compsetname is not set yet
        components = []
        compset = self.get_value("COMPSET")
        if compset is None:
            compset = self._compsetname
        expect(compset is not None,
               "compset is not set")
        # the first element is always the date operator - skip it
        elements = compset.split('_')[1:] # pylint: disable=maybe-no-member
        for element in elements:
            # ignore the possible BGC or TEST modifier
            if element.startswith("BGC%") or element.startswith("TEST"):
                continue
            else:
                element_component = element.split('%')[0].lower()
                if "ww" not in element_component:
                    element_component = re.sub(r'[0-9]*',"",element_component)
                components.append(element_component)
        return components


    def __iter__(self):
        for entryid_file in self._env_entryid_files:
            for key, val in entryid_file:
                if type(val) is str and '$' in val:
                    yield key, self.get_resolved_value(val)
                else:
                    yield key, val

    def set_comp_classes(self, comp_classes):
        self._component_classes = comp_classes
        for env_file in self._env_entryid_files:
            env_file.set_components(comp_classes)

    def _get_component_config_data(self, files):
        # attributes used for multi valued defaults
        # attlist is a dictionary used to determine the value element that has the most matches
        attlist = {"compset":self._compsetname, "grid":self._gridname, "cime_model":self._cime_model}

        # Determine list of component classes that this coupler/driver knows how
        # to deal with. This list follows the same order as compset longnames follow.

        # Add the group and elements for the config_files.xml
        for env_file in self._env_entryid_files:
            env_file.add_elements_by_group(files, attlist)

        drv_config_file = files.get_value("CONFIG_CPL_FILE")
        drv_comp = Component(drv_config_file, "CPL")
        for env_file in self._env_entryid_files:
            env_file.add_elements_by_group(drv_comp, attributes=attlist)

        drv_config_file_model_specific = files.get_value("CONFIG_CPL_FILE_MODEL_SPECIFIC")
        drv_comp_model_specific = Component(drv_config_file_model_specific, 'CPL')

        self._component_description["forcing"] = drv_comp_model_specific.get_forcing_description(self._compsetname)
        logger.info("Compset forcing is {}".format(self._component_description["forcing"]))
        self._component_description["CPL"] = drv_comp_model_specific.get_description(self._compsetname)
        if len(self._component_description["CPL"]) > 0:
            logger.info("Com forcing is {}".format(self._component_description["CPL"]))
        for env_file in self._env_entryid_files:
            env_file.add_elements_by_group(drv_comp_model_specific, attributes=attlist)

        self.clean_up_lookups(allow_undefined=True)
        # loop over all elements of both component_classes and components - and get config_component_file for
        # for each component
        self.set_comp_classes(drv_comp.get_valid_model_components())

        if len(self._component_classes) > len(self._components):
            self._components.append('sesp')

        for i in range(1,len(self._component_classes)):
            comp_class = self._component_classes[i]
            comp_name  = self._components[i-1]
            root_dir_node_name = 'COMP_ROOT_DIR_' + comp_class
            node_name = 'CONFIG_' + comp_class + '_FILE'
            comp_root_dir = files.get_value(root_dir_node_name, {"component":comp_name}, resolved=False)
            if comp_root_dir is not None:
                # the set_value in files is needed for the archiver setup below
                files.set_value(root_dir_node_name, comp_root_dir)
                self.set_value(root_dir_node_name, comp_root_dir)
                compatt = None
            else:
                compatt = {"component":comp_name}
            # Add the group and elements for the config_files.xml
            comp_config_file = files.get_value(node_name, compatt, resolved=False)
            expect(comp_config_file is not None,"No component {} found for class {}".format(comp_name, comp_class))
            self.set_value(node_name, comp_config_file)
            comp_config_file = self.get_resolved_value(comp_config_file)
            expect(comp_config_file is not None and os.path.isfile(comp_config_file),
                   "Config file {} for component {} not found.".format(comp_config_file, comp_name))
            compobj = Component(comp_config_file, comp_class)
            # For files following version 3 schema this also checks the compsetname validity
            self._component_description[comp_class] = compobj.get_description(self._compsetname)
            expect(self._component_description[comp_class] is not None,"No description found in file {} for component {} in comp_class {}".format(comp_config_file, comp_name, comp_class))
            logger.info("{} component is {}".format(comp_class, self._component_description[comp_class]))
            for env_file in self._env_entryid_files:
                env_file.add_elements_by_group(compobj, attributes=attlist)

        self.clean_up_lookups()

    def _setup_mach_pes(self, pecount, multi_driver, ninst, machine_name, mpilib):
        #--------------------------------------------
        # pe layout
        #--------------------------------------------
        mach_pes_obj = None
        # self._pesfile may already be env_mach_pes.xml if so we can just return
        gfile = GenericXML(infile=self._pesfile)
        ftype = gfile.get_id()
        expect(ftype == "env_mach_pes.xml" or ftype == "config_pes", " Do not recognize {} as a valid CIME pes file {}".format(self._pesfile, ftype))
        if ftype == "env_mach_pes.xml":
            new_mach_pes_obj = EnvMachPes(infile=self._pesfile, components=self._component_classes)
            self.update_env(new_mach_pes_obj, "mach_pes")
            return new_mach_pes_obj.get_value("TOTALPES")

        pesobj = Pes(self._pesfile)

        match1 = re.match('(.+)x([0-9]+)', "" if pecount is None else pecount)
        match2 = re.match('([0-9]+)', "" if pecount is None else pecount)

        pes_ntasks = {}
        pes_nthrds = {}
        pes_rootpe = {}
        other      = {}

        force_tasks = None
        force_thrds = None

        if match1:
            opti_tasks = match1.group(1)
            if opti_tasks.isdigit():
                force_tasks = int(opti_tasks)
            else:
                pes_ntasks = pesobj.find_pes_layout(self._gridname, self._compsetname, machine_name,
                                                    pesize_opts=opti_tasks, mpilib=mpilib)[0]
            force_thrds = int(match1.group(2))
        elif match2:
            force_tasks = int(match2.group(1))
            pes_nthrds = pesobj.find_pes_layout(self._gridname, self._compsetname, machine_name, mpilib=mpilib)[1]
        else:
            pes_ntasks, pes_nthrds, pes_rootpe, other = pesobj.find_pes_layout(self._gridname, self._compsetname,
                                                                               machine_name, pesize_opts=pecount, mpilib=mpilib)

        if match1 or match2:
            for component_class in self._component_classes:
                if force_tasks is not None:
                    string_ = "NTASKS_" + component_class
                    pes_ntasks[string_] = force_tasks

                if force_thrds is not None:
                    string_ = "NTHRDS_" + component_class
                    pes_nthrds[string_] = force_thrds

                # Always default to zero rootpe if user forced procs and or threads
                string_ = "ROOTPE_" + component_class
                pes_rootpe[string_] = 0

        mach_pes_obj = self.get_env("mach_pes")

        if other is not None:
            for key, value in other.items():
                self.set_value(key, value)

        totaltasks = []
        for comp_class in self._component_classes:
            ntasks_str = "NTASKS_{}".format(comp_class)
            nthrds_str = "NTHRDS_{}".format(comp_class)
            rootpe_str = "ROOTPE_{}".format(comp_class)

            ntasks = pes_ntasks[ntasks_str] if ntasks_str in pes_ntasks else 1
            nthrds = pes_nthrds[nthrds_str] if nthrds_str in pes_nthrds else 1
            rootpe = pes_rootpe[rootpe_str] if rootpe_str in pes_rootpe else 0

            totaltasks.append( (ntasks + rootpe) * nthrds )

            mach_pes_obj.set_value(ntasks_str, ntasks)
            mach_pes_obj.set_value(nthrds_str, nthrds)
            mach_pes_obj.set_value(rootpe_str, rootpe)

        pesize = 1
        max_mpitasks_per_node = self.get_value("MAX_MPITASKS_PER_NODE")
        for val in totaltasks:
            if val < 0:
                val = -1*val*max_mpitasks_per_node
            if val > pesize:
                pesize = val
        if multi_driver:
            pesize *= int(ninst)
            mach_pes_obj.set_value("MULTI_DRIVER", True)

        # Make sure that every component has been accounted for
        # set, nthrds and ntasks to 1 otherwise. Also set the ninst values here.
        for compclass in self._component_classes:
            key = "NINST_{}".format(compclass)
            if compclass == "CPL":
                continue
            mach_pes_obj.set_value(key, ninst)

            key = "NTASKS_{}".format(compclass)
            if key not in pes_ntasks:
                mach_pes_obj.set_value(key,1)
            key = "NTHRDS_{}".format(compclass)
            if compclass not in pes_nthrds:
                mach_pes_obj.set_value(compclass,1)

        return pesize

    def configure(self, compset_name, grid_name, machine_name=None,
                  project=None, pecount=None, compiler=None, mpilib=None,
                  pesfile=None,user_grid=False, gridfile=None,
                  multi_driver=False, ninst=1, test=False,
                  walltime=None, queue=None, output_root=None,
                  run_unsupported=False, answer=None,
                  input_dir=None):

        expect(check_name(compset_name, additional_chars='.'), "Invalid compset name {}".format(compset_name))
        #--------------------------------------------
        # compset, pesfile, and compset components
        #--------------------------------------------
        files = Files()
        compset_alias, science_support = self._set_compset(
            compset_name, files)

        self._components = self.get_compset_components()
        #--------------------------------------------
        # grid
        #--------------------------------------------
        if user_grid is True and gridfile is not None:
            self.set_value("GRIDS_SPEC_FILE", gridfile)
        grids = Grids(gridfile)

        gridinfo = grids.get_grid_info(name=grid_name, compset=self._compsetname)

        self._gridname = gridinfo["GRID"]
        for key,value in gridinfo.items():
            logger.debug("Set grid {} {}".format(key,value))
            self.set_lookup_value(key,value)

        #--------------------------------------------
        # component config data
        #--------------------------------------------
        self._get_component_config_data(files)

        # This needs to be called after self.set_comp_classes, which is called
        # from self._get_component_config_data
        self._primary_component = self.get_primary_component()

        self._set_info_from_primary_component(files, pesfile=pesfile)

        self.get_compset_var_settings()

        self.clean_up_lookups(allow_undefined=True)

        #--------------------------------------------
        # machine
        #--------------------------------------------
        # set machine values in env_xxx files
        machobj = Machines(machine=machine_name)
        probed_machine = machobj.probe_machine_name()
        machine_name = machobj.get_machine_name()
        self.set_value("MACH", machine_name)
        if probed_machine != machine_name and probed_machine is not None:
            logger.warning("WARNING: User-selected machine '{}' does not match probed machine '{}'".format(machine_name, probed_machine))
        else:
            logger.info("Machine is {}".format(machine_name))

        nodenames = machobj.get_node_names()
        nodenames =  [x for x in nodenames if
                      '_system' not in x and '_variables' not in x and 'mpirun' not in x and\
                      'COMPILER' not in x and 'MPILIB' not in x]

        for nodename in nodenames:
            value = machobj.get_value(nodename, resolved=False)
            type_str = self.get_type_info(nodename)
            if type_str is not None:
                logger.debug("machine nodname {} value {}".format(nodename, value))
                self.set_value(nodename, convert_to_type(value, type_str, nodename))

        if compiler is None:
            compiler = machobj.get_default_compiler()
        else:
            expect(machobj.is_valid_compiler(compiler),
                   "compiler {} is not supported on machine {}".format(compiler, machine_name))

        self.set_value("COMPILER",compiler)

        if mpilib is None:
            mpilib = machobj.get_default_MPIlib({"compiler":compiler})
        else:
            expect(machobj.is_valid_MPIlib(mpilib, {"compiler":compiler}),
                   "MPIlib {} is not supported on machine {}".format(mpilib, machine_name))
        self.set_value("MPILIB",mpilib)

        machdir = machobj.get_machines_dir()
        self.set_value("MACHDIR", machdir)

        # Create env_mach_specific settings from machine info.
        env_mach_specific_obj = self.get_env("mach_specific")
        env_mach_specific_obj.populate(machobj)
        self.schedule_rewrite(env_mach_specific_obj)

        self._setup_mach_pes(pecount, multi_driver, ninst, machine_name, mpilib)

        if multi_driver and ninst>1:
            logger.info(" Driver/Coupler has %s instances" % ninst)

        #--------------------------------------------
        # archiving system
        #--------------------------------------------
        env_archive = self.get_env("archive")
        infile_node = files.get_node("entry", {"id":"ARCHIVE_SPEC_FILE"})
        infile = files.get_default_value(infile_node)
        infile = self.get_resolved_value(infile)
        logger.debug("archive defaults located in {}".format(infile))
        archive = Archive(infile=infile, files=files)
        archive.setup(env_archive, self._components, files=files)
        self.schedule_rewrite(env_archive)

        self.set_value("COMPSET",self._compsetname)

        self._set_pio_xml()
        logger.info(" Compset is: {} ".format(self._compsetname))
        logger.info(" Grid is: {} ".format(self._gridname ))
        logger.info(" Components in compset are: {} ".format(self._components))

        if not test and not run_unsupported and self._cime_model == "cesm":
            if grid_name in science_support:
                logger.info("\nThis is a CESM scientifically supported compset at this resolution.\n")
            else:
                self._check_testlists(compset_alias, grid_name, files)

        # Set project id
        if project is None:
            project = get_project(machobj)
        if project is not None:
            self.set_value("PROJECT", project)
        elif machobj.get_value("PROJECT_REQUIRED"):
            expect(project is not None, "PROJECT_REQUIRED is true but no project found")
        # Get charge_account id if it exists
        charge_account = get_charge_account(machobj)
        if charge_account is not None:
            self.set_value("CHARGE_ACCOUNT", charge_account)
<<<<<<< HEAD
            
=======

>>>>>>> e959bdc0

        # Resolve the CIME_OUTPUT_ROOT variable, other than this
        # we don't want to resolve variables until we need them
        if output_root is None:
            output_root = self.get_value("CIME_OUTPUT_ROOT")
        self.set_value("CIME_OUTPUT_ROOT", output_root)

        # Overwriting an existing exeroot or rundir can cause problems
        exeroot = self.get_value("EXEROOT")
        rundir = self.get_value("RUNDIR")
        for wdir in (exeroot, rundir):
            logging.debug("wdir is {}".format(wdir))
            if os.path.exists(wdir):
                expect(not test, "Directory {} already exists, aborting test".format(wdir))
                if answer is None:
                    response = input("\nDirectory {} already exists, (r)eplace, (a)bort, or (u)se existing?".format(wdir))
                else:
                    response = answer

                if response.startswith("r"):
                    shutil.rmtree(wdir)
                else:
                    expect(response.startswith("u"), "Aborting by user request")

        # miscellaneous settings
        if self.get_value("RUN_TYPE") == 'hybrid':
            self.set_value("GET_REFCASE", True)

        # Turn on short term archiving as cesm default setting
        model = get_model()
        self.set_model_version(model)
        if model == "cesm" and not test:
            self.set_value("DOUT_S",True)
            self.set_value("TIMER_LEVEL", 4)

        if test:
            self.set_value("TEST",True)

        self.initialize_derived_attributes()

        #--------------------------------------------
        # batch system (must come after initialize_derived_attributes)
        #--------------------------------------------
        if walltime:
            self.set_value("USER_REQUESTED_WALLTIME", walltime)
        if queue:
            self.set_value("USER_REQUESTED_QUEUE", queue)

        env_batch = self.get_env("batch")

        batch_system_type = machobj.get_value("BATCH_SYSTEM")
        batch = Batch(batch_system=batch_system_type, machine=machine_name)
        bjobs = batch.get_batch_jobs()

        env_batch.set_batch_system(batch, batch_system_type=batch_system_type)
        env_batch.create_job_groups(bjobs)
        env_batch.set_job_defaults(bjobs, self)
        self.schedule_rewrite(env_batch)

        # Make sure that parallel IO is not specified if total_tasks==1
        if self.total_tasks == 1:
            for compclass in self._component_classes:
                key = "PIO_TYPENAME_{}".format(compclass)
                pio_typename = self.get_value(key)
                if pio_typename in ("pnetcdf", "netcdf4p"):
                    self.set_value(key, "netcdf")

        if input_dir is not None:
            self.set_value("DIN_LOC_ROOT", os.path.abspath(input_dir))

    def get_compset_var_settings(self):
        compset_obj = Compsets(infile=self.get_value("COMPSETS_SPEC_FILE"))
        matches = compset_obj.get_compset_var_settings(self._compsetname, self._gridname)
        for name, value in matches:
            if len(value) > 0:
                logger.debug("Compset specific settings: name is {} and value is {}".format(name, value))
                self.set_lookup_value(name, value)

    def set_initial_test_values(self):
        testobj = self.get_env("test")
        testobj.set_initial_values(self)

    def get_batch_jobs(self):
        batchobj = self.get_env("batch")
        return batchobj.get_jobs()

    def _set_pio_xml(self):
        pioobj = PIO()
        grid = self.get_value("GRID")
        compiler = self.get_value("COMPILER")
        mach = self.get_value("MACH")
        compset = self.get_value("COMPSET")
        mpilib = self.get_value("MPILIB")
        defaults = pioobj.get_defaults(grid=grid,compset=compset,mach=mach,compiler=compiler, mpilib=mpilib)

        for vid, value in defaults.items():
            self.set_value(vid,value)

    def _create_caseroot_tools(self):
        machines_dir = os.path.abspath(self.get_value("MACHDIR"))
        machine = self.get_value("MACH")
        toolsdir = os.path.join(self.get_value("CIMEROOT"),"scripts","Tools")
        casetools = os.path.join(self._caseroot, "Tools")
        # setup executable files in caseroot/
        exefiles = (os.path.join(toolsdir, "case.setup"),
                    os.path.join(toolsdir, "case.build"),
                    os.path.join(toolsdir, "case.submit"),
                    os.path.join(toolsdir, "case.qstatus"),
                    os.path.join(toolsdir, "case.cmpgen_namelists"),
                    os.path.join(toolsdir, "preview_namelists"),
                    os.path.join(toolsdir, "preview_run"),
                    os.path.join(toolsdir, "check_input_data"),
                    os.path.join(toolsdir, "check_case"),
                    os.path.join(toolsdir, "xmlchange"),
                    os.path.join(toolsdir, "xmlquery"),
                    os.path.join(toolsdir, "pelayout"))
        try:
            for exefile in exefiles:
                destfile = os.path.join(self._caseroot,os.path.basename(exefile))
                os.symlink(exefile, destfile)
        except Exception as e:
            logger.warning("FAILED to set up exefiles: {}".format(str(e)))

        # set up utility files in caseroot/Tools/
        toolfiles = [os.path.join(toolsdir, "check_lockedfiles"),
                     os.path.join(toolsdir, "getTiming"),
                     os.path.join(toolsdir, "save_provenance"),
                     os.path.join(machines_dir,"Makefile"),
                     os.path.join(machines_dir,"mkSrcfiles"),
                     os.path.join(machines_dir,"mkDepends")]

        # used on Titan
        if os.path.isfile( os.path.join(toolsdir,"mdiag_reduce.csh") ):
            toolfiles.append( os.path.join(toolsdir,"mdiag_reduce.csh") )
            toolfiles.append( os.path.join(toolsdir,"mdiag_reduce.pl") )

        for toolfile in toolfiles:
            destfile = os.path.join(casetools, os.path.basename(toolfile))
            expect(os.path.isfile(toolfile)," File {} does not exist".format(toolfile))
            try:
                os.symlink(toolfile, destfile)
            except Exception as e:
                logger.warning("FAILED to set up toolfiles: {} {} {}".format(str(e), toolfile, destfile))

        if get_model() == "acme":
            if os.path.exists(os.path.join(machines_dir, "syslog.{}".format(machine))):
                shutil.copy(os.path.join(machines_dir, "syslog.{}".format(machine)), os.path.join(casetools, "mach_syslog"))
            else:
                shutil.copy(os.path.join(machines_dir, "syslog.noop"), os.path.join(casetools, "mach_syslog"))

    def _create_caseroot_sourcemods(self):
        components = self.get_compset_components()
        for component in components:
            directory = os.path.join(self._caseroot,"SourceMods","src.{}".format(component))
            if not os.path.exists(directory):
                os.makedirs(directory)

        directory = os.path.join(self._caseroot, "SourceMods", "src.share")
        if not os.path.exists(directory):
            os.makedirs(directory)

        directory = os.path.join(self._caseroot,"SourceMods","src.drv")
        if not os.path.exists(directory):
            os.makedirs(directory)

        if get_model() == "cesm":
        # Note: this is CESM specific, given that we are referencing cism explitly
            if "cism" in components:
                directory = os.path.join(self._caseroot, "SourceMods", "src.cism", "glimmer-cism")
                if not os.path.exists(directory):
                    os.makedirs(directory)
                readme_file = os.path.join(directory, "README")

                str_to_write = """
                Put source mods for the glimmer-cism library in the glimmer-cism subdirectory
                This includes any files that are in the glimmer-cism subdirectory of $cimeroot/../components/cism
                Anything else (e.g., mods to source_glc or drivers) goes in this directory, NOT in glimmer-cism/"""

                with open(readme_file, "w") as fd:
                    fd.write(str_to_write)

    def create_caseroot(self, clone=False):
        if not os.path.exists(self._caseroot):
            # Make the case directory
            logger.info(" Creating Case directory {}".format(self._caseroot))
            os.makedirs(self._caseroot)
        os.chdir(self._caseroot)

        # Create relevant directories in $self._caseroot
        if clone:
            newdirs = (LOCKED_DIR, "Tools")
        else:
            newdirs = ("SourceMods", LOCKED_DIR, "Buildconf", "Tools")
        for newdir in newdirs:
            os.makedirs(newdir)

        # Open a new README.case file in $self._caseroot
        append_status(" ".join(sys.argv), "README.case", caseroot=self._caseroot)
        compset_info = "Compset longname is {}".format(self.get_value("COMPSET"))
        append_status(compset_info,
                      "README.case", caseroot=self._caseroot)
        append_status("Compset specification file is {}".format(self.get_value("COMPSETS_SPEC_FILE")),
                      "README.case", caseroot=self._caseroot)
        append_status("Pes     specification file is {}".format(self.get_value("PES_SPEC_FILE")),
                      "README.case", caseroot=self._caseroot)
        if "forcing" in self._component_description:
            append_status("Forcing is {}".format(self._component_description["forcing"])
                      ,"README.case", caseroot=self._caseroot)
        for component_class in self._component_classes:
            if component_class in self._component_description and \
               len(self._component_description[component_class])>0:
                append_status("Component {} is {}".format(component_class, self._component_description[component_class]),"README.case", caseroot=self._caseroot)
            if component_class == "CPL":
                append_status("Using %s coupler instances" %
                              (self.get_value("NINST_CPL")),
                              "README.case", caseroot=self._caseroot)
                continue
            comp_grid = "{}_GRID".format(component_class)

            append_status("{} is {}".format(comp_grid,self.get_value(comp_grid)),
                          "README.case", caseroot=self._caseroot)
            comp = str(self.get_value("COMP_{}".format(component_class)))
            user_mods = self._get_comp_user_mods(comp)
            if user_mods is not None:
                note = "This component includes user_mods {}".format(user_mods)
                append_status(note, "README.case", caseroot=self._caseroot)
                logger.info(note)
        if not clone:
            self._create_caseroot_sourcemods()
        self._create_caseroot_tools()

    def apply_user_mods(self, user_mods_dir=None):
        """
        User mods can be specified on the create_newcase command line (usually when called from create test)
        or they can be in the compset definition, or both.
        """
        all_user_mods = []
        for comp in self._component_classes:
            component = str(self.get_value("COMP_{}".format(comp)))
            if component == self._primary_component:
                continue
            comp_user_mods = self._get_comp_user_mods(component)
            if comp_user_mods is not None:
                all_user_mods.append(comp_user_mods)
        # get the primary last so that it takes precidence over other components
        comp_user_mods = self._get_comp_user_mods(self._primary_component)
        if comp_user_mods is not None:
            all_user_mods.append(comp_user_mods)
        if user_mods_dir is not None:
            all_user_mods.append(user_mods_dir)

        # This looping order will lead to the specified user_mods_dir taking
        # precedence over self._user_mods, if there are any conflicts.
        for user_mods in all_user_mods:
            if os.path.isabs(user_mods):
                user_mods_path = user_mods
            else:
                user_mods_path = self.get_value('USER_MODS_DIR')
                user_mods_path = os.path.join(user_mods_path, user_mods)
            apply_user_mods(self._caseroot, user_mods_path)

    def _get_comp_user_mods(self, component):
        """
        For a component 'foo', gets the value of FOO_USER_MODS.

        Returns None if no value was found, or if the value is an empty string.
        """
        comp_user_mods = self.get_value("{}_USER_MODS".format(component.upper()))
        #pylint: disable=no-member
        if comp_user_mods is None or comp_user_mods == "" or comp_user_mods.isspace():
            return None
        else:
            return comp_user_mods

    def submit_jobs(self, no_batch=False, job=None, prereq=None, skip_pnl=False,
                    mail_user=None, mail_type='never', batch_args=None,
                    dry_run=False):
        env_batch = self.get_env('batch')
        return env_batch.submit_jobs(self, no_batch=no_batch, job=job, user_prereq=prereq,
                                     skip_pnl=skip_pnl, mail_user=mail_user,
                                     mail_type=mail_type, batch_args=batch_args,
                                     dry_run=dry_run)

    def get_job_info(self):
        """
        Get information on batch jobs associated with this case
        """
        xml_job_ids = self.get_value("JOB_IDS")
        if not xml_job_ids:
            return {}
        else:
            result = {}
            job_infos = xml_job_ids.split(", ") # pylint: disable=no-member
            for job_info in job_infos:
                jobname, jobid = job_info.split(":")
                result[jobname] = jobid

            return result

    def report_job_status(self):
        jobmap = self.get_job_info()
        if not jobmap:
            logger.info("No job ids associated with this case. Either case.submit was not run or was run with no-batch")
        else:
            for jobname, jobid in jobmap.items():
                status = self.get_env("batch").get_status(jobid)
                if status:
                    logger.info("{}: {}".format(jobname, status))
                else:
                    logger.info("{}: Unable to get status. Job may be complete already.".format(jobname))

    def cancel_batch_jobs(self, jobids):
        env_batch = self.get_env('batch')
        for jobid in jobids:
            success = env_batch.cancel_job(jobid)
            if not success:
                logger.warning("Failed to kill {}".format(jobid))

    def get_mpirun_cmd(self, job="case.run"):
        env_mach_specific = self.get_env('mach_specific')
        run_exe = env_mach_specific.get_value("run_exe")
        run_misc_suffix = env_mach_specific.get_value("run_misc_suffix")
        run_misc_suffix = "" if run_misc_suffix is None else run_misc_suffix
        run_suffix = run_exe + run_misc_suffix

        mpirun_cmd_override = self.get_value("MPI_RUN_COMMAND")
        if mpirun_cmd_override not in ["", None, "UNSET"]:
            return mpirun_cmd_override + " " + run_exe + " " + run_misc_suffix

        # Things that will have to be matched against mpirun element attributes
        mpi_attribs = {
            "compiler" : self.get_value("COMPILER"),
            "mpilib"   : self.get_value("MPILIB"),
            "threaded" : self.get_build_threaded(),
            "unit_testing" : False
            }

        executable, mpi_arg_list = env_mach_specific.get_mpirun(self, mpi_attribs, job=job)

        # special case for aprun
        if executable is not None and "aprun" in executable and "titan" in self.get_value("MACH"):
<<<<<<< HEAD
            aprun_args, num_nodes = get_aprun_cmd_for_case(self, run_exe)
=======
            aprun_args, num_nodes = get_aprun_cmd_for_case(self, run_exe)[0:2]
>>>>>>> e959bdc0
            expect( (num_nodes + self.spare_nodes) == self.num_nodes, "Not using optimized num nodes")
            return executable + aprun_args + " " + run_misc_suffix

        else:
            mpi_arg_string = " ".join(mpi_arg_list)

        if self.get_value("BATCH_SYSTEM") == "cobalt":
            mpi_arg_string += " : "

        return "{} {} {}".format(executable if executable is not None else "", mpi_arg_string, run_suffix)

    def set_model_version(self, model):
        version = "unknown"
        srcroot = self.get_value("SRCROOT")
        if model == "cesm":
            changelog = os.path.join(srcroot,"ChangeLog")
            if os.path.isfile(changelog):
                for line in open(changelog, "r"):
                    m = re.search("Tag name: (cesm.*)$", line)
                    if m is not None:
                        version = m.group(1)
                        break
        elif model == "acme":
            version = get_current_commit(True, srcroot)
        self.set_value("MODEL_VERSION", version)

        if version != "unknown":
            logger.info("{} model version found: {}".format(model, version))
        else:
            logger.warning("WARNING: No {} Model version found.".format(model))

    def load_env(self, reset=False):
        if not self._is_env_loaded or reset:
            os.environ["OMP_NUM_THREADS"] = str(self.thread_count)
            env_module = self.get_env("mach_specific")
            env_module.load_env(self)
            self._is_env_loaded = True

    def get_build_threaded(self):
        """
        Returns True if current settings require a threaded build/run.
        """
        force_threaded = self.get_value("BUILD_THREADED")
        smp_present = bool(force_threaded) or self.thread_count > 1
        return smp_present

    def _check_testlists(self, compset_alias, grid_name, files):
        """
        CESM only: check the testlist file for tests of this compset grid combination

        compset_alias should be None for a user-defined compset (i.e., a compset
        without an alias)
        """
        if "TESTS_SPEC_FILE" in self.lookups:
            tests_spec_file = self.get_resolved_value(self.lookups["TESTS_SPEC_FILE"])
        else:
            tests_spec_file = self.get_value("TESTS_SPEC_FILE")

        testcnt = 0
        if compset_alias is not None:
            # It's important that we not try to find matching tests if
            # compset_alias is None, since compset=None tells get_tests to find
            # tests of all compsets!
            tests = Testlist(tests_spec_file, files)
            testlist = tests.get_tests(compset=compset_alias, grid=grid_name)
            for test in testlist:
                if test["category"] == "prealpha" or test["category"] == "prebeta" or "aux_" in test["category"]:
                    testcnt += 1
        if testcnt > 0:
            logger.warning("\n*********************************************************************************************************************************")
            logger.warning("This compset and grid combination is not scientifically supported, however it is used in {:d} tests.".format(testcnt))
            logger.warning("*********************************************************************************************************************************\n")
        else:
            expect(False, "\nThis compset and grid combination is untested in CESM.  "
                   "Override this warning with the --run-unsupported option to create_newcase.",
                   error_prefix="STOP: ")

    def set_file(self, xmlfile):
        """
        force the case object to consider only xmlfile
        """
        expect(os.path.isfile(xmlfile), "Could not find file {}".format(xmlfile))

        if not self._read_only_mode:
            self.flush(flushall=True)

        gfile = GenericXML(infile=xmlfile)
        ftype = gfile.get_id()

        self.flush(flushall=True)

<<<<<<< HEAD
        logger.warn("setting case file to {}".format(xmlfile))
=======
        logger.warning("setting case file to {}".format(xmlfile))
>>>>>>> e959bdc0
        components = self.get_value("COMP_CLASSES")
        new_env_file = None
        for env_file in self._env_entryid_files:
            if os.path.basename(env_file.filename) == ftype:
                if ftype == "env_run.xml":
                    new_env_file = EnvRun(infile=xmlfile, components=components)
                elif ftype == "env_build.xml":
                    new_env_file = EnvBuild(infile=xmlfile, components=components)
                elif ftype == "env_case.xml":
                    new_env_file = EnvCase(infile=xmlfile, components=components)
                elif ftype == "env_mach_pes.xml":
                    new_env_file = EnvMachPes(infile=xmlfile, components=components)
                elif ftype == "env_batch.xml":
                    new_env_file = EnvBatch(infile=xmlfile)
                elif ftype == "env_test.xml":
                    new_env_file = EnvTest(infile=xmlfile)
            if new_env_file is not None:
                self._env_entryid_files = []
                self._env_generic_files = []
                self._env_entryid_files.append(new_env_file)
                break
        if new_env_file is None:
            for env_file in self._env_generic_files:
                if os.path.basename(env_file.filename) == ftype:
                    if ftype == "env_archive.xml":
                        new_env_file = EnvArchive(infile=xmlfile)
                    elif ftype == "env_mach_specific.xml":
                        new_env_file = EnvMachSpecific(infile=xmlfile)
                    else:
                        expect(False, "No match found for file type {}".format(ftype))
                if new_env_file is not None:
                    self._env_entryid_files = []
                    self._env_generic_files = []
                    self._env_generic_files.append(new_env_file)
                    break

        self._files = self._env_entryid_files + self._env_generic_files

    def update_env(self, new_object, env_file):
        """
        Replace a case env object file
        """
        old_object = self.get_env(env_file)
        new_object.filename = old_object.filename
        if old_object in self._env_entryid_files:
            self._env_entryid_files.remove(old_object)
            self._env_entryid_files.append(new_object)
        elif old_object in self._env_generic_files:
            self._env_generic_files.remove(old_object)
            self._env_generic_files.append(new_object)
        if old_object in self._env_files_that_need_rewrite:
            self._env_files_that_need_rewrite.remove(old_object)
        self._files.remove(old_object)
        self._files.append(new_object)
        self.schedule_rewrite(new_object)

    def get_latest_cpl_log(self, coupler_log_path=None):
        """
        find and return the latest cpl log file in the
        coupler_log_path directory
        """
        if coupler_log_path is None:
            coupler_log_path = self.get_value("RUNDIR")
        cpllog = None
        cpllogs = glob.glob(os.path.join(coupler_log_path, 'cpl.log.*'))
        if cpllogs:
            cpllog = max(cpllogs, key=os.path.getctime)
            return cpllog
        else:
            return None

    def create(self, casename, srcroot, compset_name, grid_name,
               user_mods_dir=None, machine_name=None,
               project=None, pecount=None, compiler=None, mpilib=None,
               pesfile=None,user_grid=False, gridfile=None,
               multi_driver=False, ninst=1, test=False,
               walltime=None, queue=None, output_root=None,
               run_unsupported=False, answer=None,
               input_dir=None):
        try:
            # Set values for env_case.xml
            self.set_lookup_value("CASE", os.path.basename(casename))
            self.set_lookup_value("CASEROOT", self._caseroot)
            self.set_lookup_value("SRCROOT", srcroot)

            # Configure the Case
            self.configure(compset_name, grid_name, machine_name=machine_name,
                           project=project,
                           pecount=pecount, compiler=compiler, mpilib=mpilib,
                           pesfile=pesfile,user_grid=user_grid, gridfile=gridfile,
                           multi_driver=multi_driver, ninst=ninst, test=test,
                           walltime=walltime, queue=queue,
                           output_root=output_root,
                           run_unsupported=run_unsupported, answer=answer,
                           input_dir=input_dir)

            self.create_caseroot()

            # Write out the case files
            self.flush(flushall=True)
            self.apply_user_mods(user_mods_dir)

            # Lock env_case.xml
            lock_file("env_case.xml", self._caseroot)
        except:
            if os.path.exists(self._caseroot):
                if not logger.isEnabledFor(logging.DEBUG) and not test:
                    logger.warning("Failed to setup case, removing {}\nUse --debug to force me to keep caseroot".format(self._caseroot))
                    shutil.rmtree(self._caseroot)
                else:
                    logger.warning("Leaving broken case dir {}".format(self._caseroot))

            raise

    def create_clone(self, newcase, keepexe=False, mach_dir=None, project=None,
                     cime_output_root=None, exeroot=None, rundir=None,
                     user_mods_dir=None):
        """ moved to case_clone """
        return create_case_clone(self, newcase, keepexe=keepexe, mach_dir=mach_dir,
                                 project=project, cime_output_root=cime_output_root,
                                 exeroot=exeroot, rundir=rundir,
                                 user_mods_dir=user_mods_dir)<|MERGE_RESOLUTION|>--- conflicted
+++ resolved
@@ -895,11 +895,6 @@
         charge_account = get_charge_account(machobj)
         if charge_account is not None:
             self.set_value("CHARGE_ACCOUNT", charge_account)
-<<<<<<< HEAD
-            
-=======
-
->>>>>>> e959bdc0
 
         # Resolve the CIME_OUTPUT_ROOT variable, other than this
         # we don't want to resolve variables until we need them
@@ -1241,11 +1236,7 @@
 
         # special case for aprun
         if executable is not None and "aprun" in executable and "titan" in self.get_value("MACH"):
-<<<<<<< HEAD
-            aprun_args, num_nodes = get_aprun_cmd_for_case(self, run_exe)
-=======
             aprun_args, num_nodes = get_aprun_cmd_for_case(self, run_exe)[0:2]
->>>>>>> e959bdc0
             expect( (num_nodes + self.spare_nodes) == self.num_nodes, "Not using optimized num nodes")
             return executable + aprun_args + " " + run_misc_suffix
 
@@ -1337,11 +1328,7 @@
 
         self.flush(flushall=True)
 
-<<<<<<< HEAD
-        logger.warn("setting case file to {}".format(xmlfile))
-=======
         logger.warning("setting case file to {}".format(xmlfile))
->>>>>>> e959bdc0
         components = self.get_value("COMP_CLASSES")
         new_env_file = None
         for env_file in self._env_entryid_files:
