#!/usr/bin/env python

"""
Library for saving build/run provenance.
"""

from CIME.XML.standard_module_setup import *
from CIME.utils import touch, gzip_existing_file, SharedArea, copy_umask

import tarfile, getpass, signal, glob, shutil

logger = logging.getLogger(__name__)

def _get_batch_job_id_for_syslog(case):
    """
    mach_syslog only works on certain machines
    """
    mach = case.get_value("MACH")
    try:
        if mach in ['anvil', 'titan']:
            return os.environ["PBS_JOBID"]
        elif mach in ['edison', 'cori-haswell', 'cori-knl']:
            return os.environ["SLURM_JOB_ID"]
        elif mach in ['mira', 'theta']:
            return os.environ["COBALT_JOBID"]
    except:
        pass

    return None

def _save_build_provenance_acme(case, lid):
    cimeroot = case.get_value("CIMEROOT")
    exeroot = case.get_value("EXEROOT")
    caseroot = case.get_value("CASEROOT")

    # Save git describe
    describe_prov = os.path.join(exeroot, "GIT_DESCRIBE.{}".format(lid))
    if os.path.exists(describe_prov):
        os.remove(describe_prov)
    run_cmd_no_fail("git describe", arg_stdout=describe_prov, from_dir=cimeroot)

    # Save HEAD
    headfile = os.path.join(cimeroot, ".git", "logs", "HEAD")
    headfile_prov = os.path.join(exeroot, "GIT_LOGS_HEAD.{}".format(lid))
    if os.path.exists(headfile_prov):
        os.remove(headfile_prov)
    if os.path.exists(headfile):
        copy_umask(headfile, headfile_prov)

    # Save SourceMods
    sourcemods = os.path.join(caseroot, "SourceMods")
    sourcemods_prov = os.path.join(exeroot, "SourceMods.{}.tar.gz".format(lid))
    if os.path.exists(sourcemods_prov):
        os.remove(sourcemods_prov)
    if os.path.isdir(sourcemods):
        with tarfile.open(sourcemods_prov, "w:gz") as tfd:
            tfd.add(sourcemods, arcname="SourceMods")

    # Save build env
    env_prov = os.path.join(exeroot, "build_environment.{}.txt".format(lid))
    if os.path.exists(env_prov):
        os.remove(env_prov)
    env_module = case.get_env("mach_specific")
    env_module.save_all_env_info(env_prov)

    # For all the just-created post-build provenance files, symlink a generic name
    # to them to indicate that these are the most recent or active.
    for item in ["GIT_DESCRIBE", "GIT_LOGS_HEAD", "SourceMods", "build_environment"]:
        globstr = "{}/{}.{}*".format(exeroot, item, lid)
        matches = glob.glob(globstr)
        expect(len(matches) < 2, "Multiple matches for glob {} should not have happened".format(globstr))
        if matches:
            the_match = matches[0]
            generic_name = the_match.replace(".{}".format(lid), "")
            if os.path.exists(generic_name):
                os.remove(generic_name)
            os.symlink(the_match, generic_name)

def _save_build_provenance_cesm(case, lid): # pylint: disable=unused-argument
    version = case.get_value("MODEL_VERSION")
    # version has already been recorded
    caseroot = case.get_value("CASEROOT")
    with open(os.path.join(caseroot, "README.case"), "a") as fd:
        fd.write("CESM version is {}\n".format(version))

def save_build_provenance(case, lid=None):
    with SharedArea():
        model = case.get_value("MODEL")
        lid = os.environ["LID"] if lid is None else lid

        if model == "acme":
            _save_build_provenance_acme(case, lid)
        elif model == "cesm":
            _save_build_provenance_cesm(case, lid)

def _save_prerun_timing_acme(case, lid):
    project = case.get_value("PROJECT", subgroup="case.run")
    if not case.is_save_timing_dir_project(project):
        return

    timing_dir = case.get_value("SAVE_TIMING_DIR")
    if timing_dir is None or not os.path.isdir(timing_dir):
        logger.warning("SAVE_TIMING_DIR {} is not valid. E3SM requires a valid SAVE_TIMING_DIR to archive timing data.".format(timing_dir))
        return

    logger.info("Archiving timing data and associated provenance in {}.".format(timing_dir))
    rundir = case.get_value("RUNDIR")
    blddir = case.get_value("EXEROOT")
    caseroot = case.get_value("CASEROOT")
    cimeroot = case.get_value("CIMEROOT")
    base_case = case.get_value("CASE")
    full_timing_dir = os.path.join(timing_dir, "performance_archive", getpass.getuser(), base_case, lid)
    if os.path.exists(full_timing_dir):
        logger.warning("{} already exists. Skipping archive of timing data and associated provenance.".format(full_timing_dir))
        return

    try:
        os.makedirs(full_timing_dir)
    except OSError:
        logger.warning("{} cannot be created. Skipping archive of timing data and associated provenance.".format(full_timing_dir))
        return

    mach = case.get_value("MACH")
    compiler = case.get_value("COMPILER")

    # For some batch machines save queue info
    job_id = _get_batch_job_id_for_syslog(case)
    if job_id is not None:
        if mach == "mira":
            for cmd, filename in [("qstat -f", "qstatf"), ("qstat -lf %s" % job_id, "qstatf_jobid")]:
                filename = "%s.%s" % (filename, lid)
                run_cmd_no_fail(cmd, arg_stdout=filename, from_dir=full_timing_dir)
                gzip_existing_file(os.path.join(full_timing_dir, filename))
        elif mach == "theta":
            for cmd, filename in [("qstat -l --header JobID:JobName:User:Project:WallTime:QueuedTime:Score:RunTime:TimeRemaining:Nodes:State:Location:Mode:Command:Args:Procs:Queue:StartTime:attrs:Geometry", "qstatf"), 
                                  ("qstat -lf %s" % job_id, "qstatf_jobid"),
                                  ("xtnodestat", "xtnodestat"),
                                  ("xtprocadmin", "xtprocadmin")]:
                filename = "%s.%s" % (filename, lid)
                run_cmd_no_fail(cmd, arg_stdout=filename, from_dir=full_timing_dir)
                gzip_existing_file(os.path.join(full_timing_dir, filename))
        elif mach in ["edison", "cori-haswell", "cori-knl"]:
            for cmd, filename in [("sinfo -a -l", "sinfol"), ("sqs -f %s" % job_id, "sqsf_jobid"),
                                  # ("sqs -f", "sqsf"),
                                  ("squeue -o '%.10i %.15P %.20j %.10u %.7a %.2t %.6D %.8C %.10M %.10l %.20S %.20V'", "squeuef"),
                                  ("squeue -t R -o '%.10i %R'", "squeues")]:
                filename = "%s.%s" % (filename, lid)
                run_cmd_no_fail(cmd, arg_stdout=filename, from_dir=full_timing_dir)
                gzip_existing_file(os.path.join(full_timing_dir, filename))
        elif mach == "titan":
            for cmd, filename in [("qstat -f %s >" % job_id, "qstatf_jobid"),
                                  ("xtnodestat >", "xtnodestat"),
                                  # ("qstat -f >", "qstatf"),
                                  # ("xtdb2proc -f", "xtdb2proc"),
                                  ("showq >", "showq")]:
                full_cmd = cmd + " " + filename
                run_cmd_no_fail(full_cmd + "." + lid, from_dir=full_timing_dir)
                gzip_existing_file(os.path.join(full_timing_dir, filename + "." + lid))

            # mdiag_reduce = os.path.join(full_timing_dir, "mdiag_reduce." + lid)
            # run_cmd_no_fail("./mdiag_reduce.csh", arg_stdout=mdiag_reduce, from_dir=os.path.join(caseroot, "Tools"))
            # gzip_existing_file(mdiag_reduce)
        elif mach == "anvil":
            for cmd, filename in [("qstat -f -1 acme >", "qstatf"),
                                  ("qstat -f %s >" % job_id, "qstatf_jobid"),
                                  ("qstat -r acme >", "qstatr")]:
                full_cmd = cmd + " " + filename
                run_cmd_no_fail(full_cmd + "." + lid, from_dir=full_timing_dir)
                gzip_existing_file(os.path.join(full_timing_dir, filename + "." + lid))

    # copy/tar SourceModes
    source_mods_dir = os.path.join(caseroot, "SourceMods")
    if os.path.isdir(source_mods_dir):
        with tarfile.open(os.path.join(full_timing_dir, "SourceMods.{}.tar.gz".format(lid)), "w:gz") as tfd:
            tfd.add(source_mods_dir, arcname="SourceMods")

    # Save various case configuration items
    case_docs = os.path.join(full_timing_dir, "CaseDocs.{}".format(lid))
    os.mkdir(case_docs)
    globs_to_copy = [
        "CaseDocs/*",
        "*.run",
        "*.xml",
        "user_nl_*",
        "*env_mach_specific*",
        "Macros*",
        "README.case",
        "Depends.{}".format(mach),
        "Depends.{}".format(compiler),
        "Depends.{}.{}".format(mach, compiler),
        "software_environment.txt"
        ]
    for glob_to_copy in globs_to_copy:
        for item in glob.glob(os.path.join(caseroot, glob_to_copy)):
            copy_umask(item, os.path.join(case_docs, os.path.basename(item) + "." + lid))

    # Copy some items from build provenance
    blddir_globs_to_copy = [
        "GIT_LOGS_HEAD",
        "build_environment.txt"
        ]
    for blddir_glob_to_copy in blddir_globs_to_copy:
        for item in glob.glob(os.path.join(blddir, blddir_glob_to_copy)):
            copy_umask(item, os.path.join(full_timing_dir, os.path.basename(item) + "." + lid))

    # Save state of repo
    if os.path.exists(os.path.join(cimeroot, ".git")):
        run_cmd_no_fail("git describe", arg_stdout=os.path.join(full_timing_dir, "GIT_DESCRIBE.{}".format(lid)), from_dir=cimeroot)
    else:
        run_cmd_no_fail("git describe", arg_stdout=os.path.join(full_timing_dir, "GIT_DESCRIBE.{}".format(lid)), from_dir=os.path.dirname(cimeroot))

    # What this block does is mysterious to me (JGF)
    if job_id is not None:

        # Kill mach_syslog from previous run if one exists
        syslog_jobid_path = os.path.join(rundir, "syslog_jobid.{}".format(job_id))
        if os.path.exists(syslog_jobid_path):
            try:
                with open(syslog_jobid_path, "r") as fd:
                    syslog_jobid = int(fd.read().strip())
                os.kill(syslog_jobid, signal.SIGTERM)
            except (ValueError, OSError) as e:
                logger.warning("Failed to kill syslog: {}".format(e))
            finally:
                os.remove(syslog_jobid_path)

        # If requested, spawn a mach_syslog process to monitor job progress
        sample_interval = case.get_value("SYSLOG_N")
        if sample_interval > 0:
            archive_checkpoints = os.path.join(full_timing_dir, "checkpoints.{}".format(lid))
            os.mkdir(archive_checkpoints)
            touch("{}/acme.log.{}".format(rundir, lid))
            syslog_jobid = run_cmd_no_fail("./mach_syslog {:d} {} {} {} {}/timing/checkpoints {} >& /dev/null & echo $!".format(sample_interval, job_id, lid, rundir, rundir, archive_checkpoints),
                                           from_dir=os.path.join(caseroot, "Tools"))
            with open(os.path.join(rundir, "syslog_jobid.{}".format(job_id)), "w") as fd:
                fd.write("{}\n".format(syslog_jobid))

def _save_prerun_provenance_acme(case, lid):
    if case.get_value("SAVE_TIMING"):
        _save_prerun_timing_acme(case, lid)

def _save_prerun_provenance_cesm(case, lid): # pylint: disable=unused-argument
    pass

def save_prerun_provenance(case, lid=None):
    with SharedArea():
        # Always save env
        lid = os.environ["LID"] if lid is None else lid
        env_module = case.get_env("mach_specific")
        logdir = os.path.join(case.get_value("CASEROOT"), "logs")
        if not os.path.isdir(logdir):
            os.makedirs(logdir)
        env_module.save_all_env_info(os.path.join(logdir, "run_environment.txt.{}".format(lid)))

        model = case.get_value("MODEL")
        if model == "acme":
            _save_prerun_provenance_acme(case, lid)
        elif model == "cesm":
            _save_prerun_provenance_cesm(case, lid)

def _save_postrun_provenance_cesm(case, lid):
    save_timing = case.get_value("SAVE_TIMING")
    if save_timing:
        rundir = case.get_value("RUNDIR")
<<<<<<< HEAD
        timing_dir = os.path.join(timing_dir, case.get_value("CASE"))
=======
        timing_dir = os.path.join("timing", case.get_value("CASE"))
>>>>>>> e3cf1f3f
        shutil.move(os.path.join(rundir,"timing"),
                    os.path.join(timing_dir,"timing."+lid))

def _save_postrun_timing_acme(case, lid):
    caseroot = case.get_value("CASEROOT")
    rundir = case.get_value("RUNDIR")

    # tar timings
    rundir_timing_dir = os.path.join(rundir, "timing." + lid)
    shutil.move(os.path.join(rundir, "timing"), rundir_timing_dir)
    with tarfile.open("%s.tar.gz" % rundir_timing_dir, "w:gz") as tfd:
        tfd.add(rundir_timing_dir, arcname=os.path.basename(rundir_timing_dir))

    shutil.rmtree(rundir_timing_dir)

    gzip_existing_file(os.path.join(caseroot, "timing", "acme_timing_stats.%s" % lid))

    # JGF: not sure why we do this
    timing_saved_file = "timing.%s.saved" % lid
    touch(os.path.join(caseroot, "timing", timing_saved_file))

    project = case.get_value("PROJECT", subgroup="case.run")
    if not case.is_save_timing_dir_project(project):
        return

    timing_dir = case.get_value("SAVE_TIMING_DIR")
    if timing_dir is None or not os.path.isdir(timing_dir):
        return

    mach = case.get_value("MACH")
    base_case = case.get_value("CASE")
    full_timing_dir = os.path.join(timing_dir, "performance_archive", getpass.getuser(), base_case, lid)

    if not os.path.isdir(full_timing_dir):
        return

    # Kill mach_syslog
    job_id = _get_batch_job_id_for_syslog(case)
    if job_id is not None:
        syslog_jobid_path = os.path.join(rundir, "syslog_jobid.{}".format(job_id))
        if os.path.exists(syslog_jobid_path):
            try:
                with open(syslog_jobid_path, "r") as fd:
                    syslog_jobid = int(fd.read().strip())
                os.kill(syslog_jobid, signal.SIGTERM)
            except (ValueError, OSError) as e:
                logger.warning("Failed to kill syslog: {}".format(e))
            finally:
                os.remove(syslog_jobid_path)

    # copy timings
    copy_umask("%s.tar.gz" % rundir_timing_dir, full_timing_dir)

    #
    # save output files and logs
    #
    globs_to_copy = []
    if job_id is not None:
        if mach == "titan":
            globs_to_copy.append("%s*OU" % job_id)
        elif mach == "anvil":
            globs_to_copy.append("/home/%s/%s*OU" % (getpass.getuser(), job_id))
        elif mach in ["mira", "theta"]:
            globs_to_copy.append("%s*error" % job_id)
            globs_to_copy.append("%s*output" % job_id)
            globs_to_copy.append("%s*cobaltlog" % job_id)
        elif mach in ["edison", "cori-haswell", "cori-knl"]:
            globs_to_copy.append("%s*run*%s" % (case.get_value("CASE"), job_id))

    globs_to_copy.append("logs/run_environment.txt.{}".format(lid))
    globs_to_copy.append("logs/acme.log.{}.gz".format(lid))
    globs_to_copy.append("logs/cpl.log.{}.gz".format(lid))
    globs_to_copy.append("timing/*.{}*".format(lid))
    globs_to_copy.append("CaseStatus")

    for glob_to_copy in globs_to_copy:
        for item in glob.glob(os.path.join(caseroot, glob_to_copy)):
            basename = os.path.basename(item)
            if basename != timing_saved_file:
                if lid not in basename and not basename.endswith(".gz"):
                    copy_umask(item, os.path.join(full_timing_dir, "{}.{}".format(basename, lid)))
                else:
                    copy_umask(item, full_timing_dir)

    # zip everything
    for root, _, files in os.walk(full_timing_dir):
        for filename in files:
            if not filename.endswith(".gz"):
                gzip_existing_file(os.path.join(root, filename))

def _save_postrun_provenance_acme(case, lid):
    if case.get_value("SAVE_TIMING"):
        _save_postrun_timing_acme(case, lid)

def save_postrun_provenance(case, lid=None):
    with SharedArea():
        model = case.get_value("MODEL")
        lid = os.environ["LID"] if lid is None else lid

        if model == "acme":
            _save_postrun_provenance_acme(case, lid)
        elif model == "cesm":
            _save_postrun_provenance_cesm(case, lid)<|MERGE_RESOLUTION|>--- conflicted
+++ resolved
@@ -262,11 +262,7 @@
     save_timing = case.get_value("SAVE_TIMING")
     if save_timing:
         rundir = case.get_value("RUNDIR")
-<<<<<<< HEAD
-        timing_dir = os.path.join(timing_dir, case.get_value("CASE"))
-=======
         timing_dir = os.path.join("timing", case.get_value("CASE"))
->>>>>>> e3cf1f3f
         shutil.move(os.path.join(rundir,"timing"),
                     os.path.join(timing_dir,"timing."+lid))
 
