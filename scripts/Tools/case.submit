#!/usr/bin/env python2

"""
case.submit - Submit a cesm workflow to the queueing system or run it if there is no queueing system.   A cesm workflow may include multiple jobs.
"""

from standard_script_setup import *
from CIME.case_submit import submit
###############################################################################
def parse_command_line(args, description):
###############################################################################
    parser = argparse.ArgumentParser(
        usage="""\n%s [<casedir>] [--verbose]
OR
%s --help
OR
%s --test

<<<<<<< HEAD
require Log::Log4perl;
require Config::SetupTools;
require Batch::BatchUtils;
require Module::ModuleLoader;
my $logger;
my %config;
# Get options, if any..
sub opts()
{
    GetOptions( "resubmit"	=> \$opts{'resubmit'},
                "scriptname=s"  => \$opts{'scriptname'},
                "j|jobid=i"     => \$opts{'jobid'},
	        "loglevel=s"    => \$opts{loglevel});
}
=======
\033[1mEXAMPLES:\033[0m
    \033[1;32m# Setup case \033[0m
    > %s
""" % ((os.path.basename(args[0]), ) * 4),
        description=description,
        formatter_class=argparse.ArgumentDefaultsHelpFormatter
    )
>>>>>>> 1af70615

    CIME.utils.setup_standard_logging_options(parser)

    parser.add_argument("caseroot", nargs="?", default=os.getcwd(),
                        help="Case directory to setup")

    parser.add_argument("--job", "-j",
                        help="Name of the job to be submitted, default is case.run"
                        " can be any of the jobs listed in env_batch.xml")

    parser.add_argument("--no-batch", action="store_true",
                        help="Do not submit jobs to batch system, run locally.")

    parser.add_argument("--prereq",
                        help="Specify a prerequiset job id, this job will not start until the "
                        "job with this id is completed (batch mode only)")

    args = parser.parse_args(args[1:])

    CIME.utils.handle_standard_logging_options(args)

    return args.caseroot, args.job, args.no_batch, args.prereq

###############################################################################
def _main_func(description):
###############################################################################
    if "--test" in sys.argv:
        test_results = doctest.testmod(verbose=True)
        sys.exit(1 if test_results.failed > 0 else 0)

    caseroot, job, no_batch, prereq = parse_command_line(sys.argv, description)

    submit(caseroot, job=job, no_batch=no_batch, prereq_jobid=prereq)

<<<<<<< HEAD
    if(defined $opts{'resubmit'})
    {
	if( $batchutils->{batchtype} eq 'none'){
	    exit;
	}

        if(! defined $opts{'scriptname'})
        {
            $logger->logdie ("$config{'CASE'}.submit: resubmit option given without scriptname provided, aborting!");
        }
	`./xmlchange --noecho RUN_WITH_SUBMIT=TRUE`;
	$config{RUN_WITH_SUBMIT}='TRUE';
	$batchutils->doResubmit($opts{'scriptname'});
    }
    else
    {
        $batchutils->dependencyCheck();
	my $loopcnt=1;
	if($batchutils->{batchtype} eq 'none'){
	    $loopcnt = $config{RESUBMIT}+1;
	}
	for(my $resub=0; $resub < $loopcnt; $resub++){
	    check_DA_settings();
	    `./xmlchange --noecho  RUN_WITH_SUBMIT=TRUE`;
	    $config{RUN_WITH_SUBMIT}='TRUE';
            if (defined $opts{'jobid'}) {
                $batchutils->submitJobs(undef, $opts{'jobid'});
            }
            else {
                $batchutils->submitJobs();
            }
	    if($batchutils->{batchtype} eq 'none'){
		$batchutils->_decrementResubmitCounter(\%config);
	    }
	}
    }

}

sub check_DA_settings
{
    if($config{DATA_ASSIMILATION} eq "TRUE"){
	my $script = $config{DATA_ASSIMILATION_SCRIPT};
	$logger->info( "DATA_ASSIMILATION enabled");
	$logger->info ("   using script $script");
	$logger->info ("   DATA_ASSIMILATION_CYCLES = $config{DATA_ASSIMILATION_CYCLES}");
    }
}

sub doResubmit()
{
    my $scriptname = shift;
    my $job;
# This gets the extension (everything after the last . ) in $scriptname
    $scriptname =~ /\.([^\.]+)$/;
    $job = $1;
    my $batchutils = Batch::BatchUtilsFactory::getBatchUtils( case => $config{'CASE'},
                                                              caseconfig => \%config,
                                                              cimeroot => $config{'CIMEROOT'},
                                                              compiler => $config{'COMPILER'},
                                                              machine =>  $config{'MACH'},
                                                              machroot => $config{'MACHDIR'},
                                                              mpilib   => $config{'MPILIB'},
	                                                      job => $job);

    $batchutils->doResubmit($scriptname);
}

main(@ARGV) ;
=======
if __name__ == "__main__":
    _main_func(__doc__)
>>>>>>> 1af70615
<|MERGE_RESOLUTION|>--- conflicted
+++ resolved
@@ -6,6 +6,7 @@
 
 from standard_script_setup import *
 from CIME.case_submit import submit
+
 ###############################################################################
 def parse_command_line(args, description):
 ###############################################################################
@@ -16,22 +17,6 @@
 OR
 %s --test
 
-<<<<<<< HEAD
-require Log::Log4perl;
-require Config::SetupTools;
-require Batch::BatchUtils;
-require Module::ModuleLoader;
-my $logger;
-my %config;
-# Get options, if any..
-sub opts()
-{
-    GetOptions( "resubmit"	=> \$opts{'resubmit'},
-                "scriptname=s"  => \$opts{'scriptname'},
-                "j|jobid=i"     => \$opts{'jobid'},
-	        "loglevel=s"    => \$opts{loglevel});
-}
-=======
 \033[1mEXAMPLES:\033[0m
     \033[1;32m# Setup case \033[0m
     > %s
@@ -39,7 +24,6 @@
         description=description,
         formatter_class=argparse.ArgumentDefaultsHelpFormatter
     )
->>>>>>> 1af70615
 
     CIME.utils.setup_standard_logging_options(parser)
 
@@ -74,77 +58,5 @@
 
     submit(caseroot, job=job, no_batch=no_batch, prereq_jobid=prereq)
 
-<<<<<<< HEAD
-    if(defined $opts{'resubmit'})
-    {
-	if( $batchutils->{batchtype} eq 'none'){
-	    exit;
-	}
-
-        if(! defined $opts{'scriptname'})
-        {
-            $logger->logdie ("$config{'CASE'}.submit: resubmit option given without scriptname provided, aborting!");
-        }
-	`./xmlchange --noecho RUN_WITH_SUBMIT=TRUE`;
-	$config{RUN_WITH_SUBMIT}='TRUE';
-	$batchutils->doResubmit($opts{'scriptname'});
-    }
-    else
-    {
-        $batchutils->dependencyCheck();
-	my $loopcnt=1;
-	if($batchutils->{batchtype} eq 'none'){
-	    $loopcnt = $config{RESUBMIT}+1;
-	}
-	for(my $resub=0; $resub < $loopcnt; $resub++){
-	    check_DA_settings();
-	    `./xmlchange --noecho  RUN_WITH_SUBMIT=TRUE`;
-	    $config{RUN_WITH_SUBMIT}='TRUE';
-            if (defined $opts{'jobid'}) {
-                $batchutils->submitJobs(undef, $opts{'jobid'});
-            }
-            else {
-                $batchutils->submitJobs();
-            }
-	    if($batchutils->{batchtype} eq 'none'){
-		$batchutils->_decrementResubmitCounter(\%config);
-	    }
-	}
-    }
-
-}
-
-sub check_DA_settings
-{
-    if($config{DATA_ASSIMILATION} eq "TRUE"){
-	my $script = $config{DATA_ASSIMILATION_SCRIPT};
-	$logger->info( "DATA_ASSIMILATION enabled");
-	$logger->info ("   using script $script");
-	$logger->info ("   DATA_ASSIMILATION_CYCLES = $config{DATA_ASSIMILATION_CYCLES}");
-    }
-}
-
-sub doResubmit()
-{
-    my $scriptname = shift;
-    my $job;
-# This gets the extension (everything after the last . ) in $scriptname
-    $scriptname =~ /\.([^\.]+)$/;
-    $job = $1;
-    my $batchutils = Batch::BatchUtilsFactory::getBatchUtils( case => $config{'CASE'},
-                                                              caseconfig => \%config,
-                                                              cimeroot => $config{'CIMEROOT'},
-                                                              compiler => $config{'COMPILER'},
-                                                              machine =>  $config{'MACH'},
-                                                              machroot => $config{'MACHDIR'},
-                                                              mpilib   => $config{'MPILIB'},
-	                                                      job => $job);
-
-    $batchutils->doResubmit($scriptname);
-}
-
-main(@ARGV) ;
-=======
 if __name__ == "__main__":
-    _main_func(__doc__)
->>>>>>> 1af70615
+    _main_func(__doc__)