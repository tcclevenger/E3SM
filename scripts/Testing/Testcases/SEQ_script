--- conflicted
+++ resolved
@@ -70,7 +70,6 @@
 
 echo "doing a second a ${STOP_N} ${STOP_OPTION} with all rootpes set to 0" >>& $TESTSTATUS_LOG
 
-<<<<<<< HEAD
 ./xmlchange --file env_mach_pes.xml --id ROOTPE_ATM --val 0
 ./xmlchange --file env_mach_pes.xml --id ROOTPE_LND --val 0
 ./xmlchange --file env_mach_pes.xml --id ROOTPE_ROF --val 0
@@ -79,17 +78,8 @@
 ./xmlchange --file env_mach_pes.xml --id ROOTPE_OCN --val 0
 ./xmlchange --file env_mach_pes.xml --id ROOTPE_ICE --val 0
 ./xmlchange --file env_mach_pes.xml --id ROOTPE_CPL --val 0
-=======
-./xmlchange -file env_mach_pes.xml -id ROOTPE_ATM -val 0
-./xmlchange -file env_mach_pes.xml -id ROOTPE_LND -val 0
-./xmlchange -file env_mach_pes.xml -id ROOTPE_ROF -val 0
-./xmlchange -file env_mach_pes.xml -id ROOTPE_WAV -val 0
-./xmlchange -file env_mach_pes.xml -id ROOTPE_GLC -val 0
-./xmlchange -file env_mach_pes.xml -id ROOTPE_OCN -val 0
-./xmlchange -file env_mach_pes.xml -id ROOTPE_ICE -val 0
 ./xmlchange -file env_mach_pes.xml -id ROOTPE_ESP -val 0
-./xmlchange -file env_mach_pes.xml -id ROOTPE_CPL -val 0
->>>>>>> a25ad558
+
 
 cp -f env_mach_pes.xml LockedFiles/env_mach_pes.xml
 
