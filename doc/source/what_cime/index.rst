.. _what-cime:

.. on documentation master file, created by
   sphinx-quickstart on Tue Jan 31 19:46:36 2017.
   You can adapt this file completely to your liking, but it should at least
   contain the root `toctree` directive.

#####################################
 What is CIME?  
#####################################

.. toctree::
   :maxdepth: 3
   :numbered:
      
<<<<<<< HEAD
CIME, pronounced "SEAM", contains the support scripts (configure,
=======
CIME, pronounced "SEEM", contains the support scripts (configure,
>>>>>>> 75d6b105
build, run, test), data models, essential utility libraries, a “main”
and other tools that are needed to build a single-executable coupled
Earth System Model.  CIME is available in a stand-alone package that
can be compiled and tested without active prognostic components but is
typically included in the source of a climate model. CIME does not
contain: any active components, any intra-component coupling
capability (such as atmosphere physics-dynamics coupling).

*********
Overview
*********

CIME is comprised of:

1. A default coupled model architecture:

    i. A programmer interface and libraries to implement a hub-and-spoke inter-component coupling architecture.
    ii. An implementation of a “hub” that needs 7 components (atm, ocn, lnd, sea-ice, land-ice, river, wave). a.k.a. “the driver”.
    iii. The ability to allow active and data components to be mixed in any combination as long as each component implements the coupling programmer interface.

2. Non-active Data and Stub components:

    i. “Data-only” versions of 6 of the 7 components that can replace active components at build-time.
    ii. “Stub” versions of all 7 components for building a complete system.

3. Additional libraries useful in scientific applications in general and climate models in particular.
    i.  Parallel I/O library.
    ii. The Model Coupling Toolkit.
    iii. Timing library.

4. A system of scripts (python) to support case configuration, executable compilation, workflow, system testing and unit testing infrastructure:

    i. Scripts to enable simple generation of model executables and associated input files for different scientific cases, component resolutions and combinations of full, data and stub components with a handful of commands.
    ii. Testing utilities to run defined system tests and report results for different configurations of the coupled system.

5. Additional stand-alone tools:

    i. Parallel regridding weight generation program
    ii. Scripts to automate off-line load-balancing.
    iii. Scripts to conduct ensemble-based statistical consistency tests.
    iv. Netcdf file comparison program (for bit-for-bit).

*************************
Where is CIME developed?
*************************

CIME is an open-source, public repository hosted under the Earth
System Model Computational Infrastructure (ESMCI) organization on
Github at http://github.com/ESMCI/cime.
<<<<<<< HEAD

=======
>>>>>>> 75d6b105


<|MERGE_RESOLUTION|>--- conflicted
+++ resolved
@@ -13,11 +13,8 @@
    :maxdepth: 3
    :numbered:
       
-<<<<<<< HEAD
+
 CIME, pronounced "SEAM", contains the support scripts (configure,
-=======
-CIME, pronounced "SEEM", contains the support scripts (configure,
->>>>>>> 75d6b105
 build, run, test), data models, essential utility libraries, a “main”
 and other tools that are needed to build a single-executable coupled
 Earth System Model.  CIME is available in a stand-alone package that
@@ -67,9 +64,5 @@
 CIME is an open-source, public repository hosted under the Earth
 System Model Computational Infrastructure (ESMCI) organization on
 Github at http://github.com/ESMCI/cime.
-<<<<<<< HEAD
-
-=======
->>>>>>> 75d6b105
 
 
