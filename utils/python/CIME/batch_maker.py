--- conflicted
+++ resolved
@@ -114,12 +114,6 @@
             return
 
         # Make sure to check default queue first.
-<<<<<<< HEAD
-        queue_node = self.config_machines_parser.select_best_queue(self.fullsum)
-        if queue_node is not None:
-            self.queue = queue_node.text
-            self.wall_time_max = queue_node.get("walltimemax")
-=======
         all_queues = []
         all_queues.append( self.config_machines_parser.get_default_queue())
         all_queues = all_queues + self.config_machines_parser.get_all_queues()
@@ -132,7 +126,6 @@
                     self.queue = queue.text
                     self.wall_time_max = queue.get("walltimemax")
                     break
->>>>>>> a97ca7ca
 
         if self.queue:
             self.case.set_value("JOB_QUEUE", self.queue, subgroup=self.job)
