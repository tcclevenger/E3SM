"""
Interface to the config_machines.xml file.  This class inherits from GenericXML.py
"""
from CIME.XML.standard_module_setup import *
from CIME.XML.generic_xml import GenericXML
from CIME.XML.files import Files
from CIME.utils import expect

import socket, re

logger = logging.getLogger(__name__)

class Machines(GenericXML):

    def __init__(self, infile=None, files=None, machine=None):
        """
        initialize an object
        if a filename is provided it will be used,
        otherwise if a files object is provided it will be used
        otherwise create a files object from default values
        """
        self.machine_node = None
        self.machine      = None

        if infile is None:
            if files is None:
                files = Files()
            infile = files.get_value("MACHINES_SPEC_FILE")

        GenericXML.__init__(self, infile)

        if machine is None:
            machine = self.probe_machine_name()

        self.set_machine(machine)

    def get_machine_name(self):
        """
        Return the name of the machine
        """
        return self.machine

    def list_available_machines(self):
        """
        Return a list of machines defined for a given CIME_MODEL
        """
        machines = []
        nodes  = self.get_nodes("machine")
        for node in nodes:
            mach = node.get("MACH")
            machines.append(mach)
        return machines

    def probe_machine_name(self):
        """
        Find a matching regular expression for hostname
        in the NODENAME_REGEX field in the file.   First match wins.
        """
        machine = None
        nametomatch = socket.gethostname().split(".")[0]
        nodes = self.get_nodes("machine")

        for node in nodes:
            machtocheck = node.get("MACH")
            logger.debug("machine is " + machtocheck)
            regex_str_node = self.get_optional_node("NODENAME_REGEX", root=node)
            regex_str = machtocheck if regex_str_node is None else regex_str_node.text

            if regex_str is not None:
                logger.debug("machine regex string is " + regex_str)
                regex = re.compile(regex_str)
                if regex.match(nametomatch):
                    logger.info("Found machine: %s matches %s" % (machtocheck, nametomatch))
                    machine = machtocheck
                    break

        if machine is None:
            logger.warning("Could not probe machine for hostname '%s'" % nametomatch)

        return machine

    def set_machine(self, machine):
        """
        Sets the machine block in the Machines object

        >>> machobj = Machines(machine="melvin")
        >>> machobj.get_machine_name()
        'melvin'
        >>> machobj.set_machine("trump")
        Traceback (most recent call last):
        ...
        SystemExit: ERROR: No machine trump found
        """
        if self.machine != machine:
            self.machine_node = self.get_optional_node("machine", {"MACH" : machine})
            expect(self.machine_node is not None, "No machine %s found" % machine)
            self.machine = machine

        return machine

    def get_value(self, name, resolved=True):
        """
        Get Value of fields in the config_machines.xml file
        """
        expect(self.machine_node is not None, "Machine object has no machine defined")
        value = None

        # COMPILER and MPILIB are special, if called without arguments they get the default value from the
        # COMPILERS and MPILIBS lists in the file.
        if name == "COMPILER":
            value = self.get_default_compiler()
        elif name == "MPILIB":
            value = self.get_default_MPIlib()
        else:
            node = self.get_optional_node(name, root=self.machine_node)
            if node is not None:
                value = node.text

        if value is None:
            # if all else fails
            value = GenericXML.get_value(self, name)

        if resolved:
            if value is not None:
                value = self.get_resolved_value(value)
            elif name in os.environ:
                value = os.environ[name]

        return value

    def get_field_from_list(self, listname, reqval=None):
        """
        Some of the fields have lists of valid values in the xml, parse these
        lists and return the first value if reqval is not provided and reqval
        if it is a valid setting for the machine
        """
        expect(self.machine_node is not None, "Machine object has no machine defined")
        supported_values = self.get_value(listname)
        expect(supported_values is not None,
               "No list found for " + listname + " on machine " + self.machine)
        supported_values = supported_values.split(",")

        if reqval is None or reqval == "UNSET":
            return supported_values[0]
        for val in supported_values:
            if val == reqval:
                return reqval

        expect(False, "%s value %s not supported for machine %s" %
               (listname, reqval, self.machine))

    def get_default_compiler(self):
        """
        Get the compiler to use from the list of COMPILERS
        """
        return self.get_field_from_list("COMPILERS")

    def get_default_MPIlib(self):
        """
        Get the MPILIB to use from the list of MPILIBS
        """
        return self.get_field_from_list("MPILIBS")

    def is_valid_compiler(self,compiler):
        """
        Check the compiler is valid for the current machine

        >>> machobj = Machines(machine="edison")
        >>> machobj.get_default_compiler()
        'intel'
        >>> machobj.is_valid_compiler("cray")
        True
        >>> machobj.is_valid_compiler("nag")
        Traceback (most recent call last):
        ...
        SystemExit: ERROR: COMPILERS value nag not supported for machine edison
        """
        if self.get_field_from_list("COMPILERS", compiler) is not None:
            return True
        return False

    def is_valid_MPIlib(self, mpilib):
        """
        Check the MPILIB is valid for the current machine

        >>> machobj = Machines(machine="edison")
        >>> machobj.is_valid_MPIlib("mpi-serial")
        True
        """
        if self.get_field_from_list("MPILIBS", mpilib) is not None:
            return True
        return False

    def has_batch_system(self):
        """
        Return if this machine has a batch system

        >>> machobj = Machines(machine="edison")
        >>> machobj.has_batch_system()
        True
        >>> machobj.set_machine("melvin")
        'melvin'
        >>> machobj.has_batch_system()
        False
        """
        result = False
        batch_system = self.get_optional_node("batch_system", root=self.machine_node)
        if batch_system is not None:
            result = (batch_system.get("type") != "none")
        logger.debug("Machine %s has batch: %s" % (self.machine, result))
        return result

    def get_batch_system_type(self):
        """
        Return the batch system used on this machine

        >>> machobj = Machines(machine="edison")
        >>> machobj.get_batch_system_type()
        'slurm'
        """
        batch_system = self.get_node("batch_system", root=self.machine_node)
        return batch_system.get("type")

    def get_module_system_type(self):
        """
        Return the module system used on this machine

        >>> machobj = Machines()
        >>> name = machobj.set_machine("edison")
        >>> machobj.get_module_system_type()
        'module'
        """
        module_system = self.get_node("module_system", root=self.machine_node)
        return module_system.get("type")

    def get_module_system_init_path(self, lang):
        init_nodes = self.get_node("init_path", attributes={"lang":lang}, root=self.machine_node)
        return init_nodes.text

    def get_module_system_cmd_path(self, lang):
<<<<<<< HEAD
        cmd_nodes = self.get_node("cmd_path", attributes={"lang":lang}, root=self.machine_node)
        return cmd_nodes.text

    def get_default_queue(self):
        node = self.get_optional_node("queue", attributes={"default" : "true"}, root=self.machine_node)
        if node is not None:
            return node.text
        else:
            return None

    def get_all_queues(self):
        nodes = self.get_nodes("queue", root=self.machine_node)
        results = []
        for node in nodes:
            results.append(node.text)

        return results

    def get_queue_attribute(self, queue, attrib):
        nodes = self.get_nodes("queue", root=self.machine_node)
        for node in nodes:
            if node.text == queue and attrib in node.attrib:
                return node.attrib[attrib]

        return None

    def get_walltimes(self):
        nodes = self.get_nodes("walltime", root=self.machine_node)
        results = []
        for node in nodes:
            results.append(node.text)

        return results

    def get_default_walltime(self):
        node = self.get_optional_node("walltime", attributes={"default" : "true"}, root=self.machine_node)
        if node is not None:
            return node.text
        else:
            return None

    def get_walltime_estcost(self, walltime):
        nodes = self.get_nodes("walltime", root=self.machine_node)
        for node in nodes:
            if node.text == walltime and "ccsm_estcost" in node.attrib:
                return int(node.attrib["ccsm_estcost"])

        return None

    def get_suffix(self, suffix_type):
        node = self.get_optional_node("default_run_suffix")
        if node is not None:
            suffix_node = self.get_optional_node(suffix_type, root=node)
            if suffix_node is not None:
                return suffix_node.text

        return None

    def get_mpirun(self, attribs, batch_maker):
        """
        Find best match, return (executable, {arg_name : text})
        """
        mpirun_nodes = self.get_nodes("mpirun", root=self.machine_node)
        best_match = None
        best_num_matched = -1
        default_match = None
        best_num_matched_default = -1
        for mpirun_node in mpirun_nodes:
            xml_attribs = mpirun_node.attrib
            all_match = True
            matches = 0
            is_default = False
            for key, value in attribs.iteritems():
                if key in xml_attribs:
                    if xml_attribs[key].lower() == "false":
                        xml_attrib = False
                    elif xml_attribs[key].lower() == "true":
                        xml_attrib = True
                    else:
                        xml_attrib = xml_attribs[key]

                    if xml_attrib == value:
                        matches += 1
                    elif key == "mpilib" and xml_attrib == "default":
                        is_default = True
                    else:
                        all_match = False
                        break

            for key in xml_attribs:
                expect(key in attribs, "Unhandled MPI property '%s'" % key)

            if all_match:
                if is_default:
                    if matches > best_num_matched_default:
                        default_match = mpirun_node
                        best_num_matched_default = matches
                else:
                    if matches > best_num_matched:
                        best_match = mpirun_node
                        best_num_matched = matches

        expect(best_match is not None or default_match is not None,
               "Could not find a matching MPI for attributes: %s" % attribs)

        the_match = best_match if best_match is not None else default_match

        args = {}
        arg_node = self.get_optional_node("arguments", root=the_match)
        if arg_node is not None:
            arg_nodes = self.get_nodes("arg", root=arg_node)
            for arg_node in arg_nodes:
                arg_value = self.get_resolved_value(arg_node.text)
                if "default" in arg_node.attrib:
                    arg_value = batch_maker.transform_vars(arg_value, {arg_node.attrib["name"] : arg_node.attrib["default"]})
                else:
                    arg_value = batch_maker.transform_vars(arg_value)

                args[arg_node.attrib["name"]] = arg_value

        executable = self.get_node("executable", root=the_match)

        return executable.text, args
=======
        cmd_nodes = self.get_node("cmd_path", attributes={"lang":lang})
        return cmd_nodes.text

    def print_values(self, verbose=None):
        # write out machines
        machines = self.get_nodes(nodename="machine")
        print  "Machines"
        for machine in machines:
            name = machine.attrib["MACH"]
            desc = machine.find("DESC")
            os   = machine.find("OS")
            compilers = machine.find("COMPILERS")
            max_tasks_per_node = machine.find("MAX_TASKS_PER_NODE")
            pes_per_node = machine.find("PES_PER_NODE")
            support = machine.find("SUPPORTED_BY")

            print  "  %s : %s "% (name , desc.text)
            print  "      os             ",os.text 
            print  "      compilers      ",compilers.text 
            if pes_per_node is not None:
                print  "      pes/node       ",pes_per_node.text 
            if max_tasks_per_node is not None:
                print  "      max_tasks/node ",max_tasks_per_node.text 
>>>>>>> 6fa63779
<|MERGE_RESOLUTION|>--- conflicted
+++ resolved
@@ -238,7 +238,6 @@
         return init_nodes.text
 
     def get_module_system_cmd_path(self, lang):
-<<<<<<< HEAD
         cmd_nodes = self.get_node("cmd_path", attributes={"lang":lang}, root=self.machine_node)
         return cmd_nodes.text
 
@@ -362,9 +361,6 @@
         executable = self.get_node("executable", root=the_match)
 
         return executable.text, args
-=======
-        cmd_nodes = self.get_node("cmd_path", attributes={"lang":lang})
-        return cmd_nodes.text
 
     def print_values(self, verbose=None):
         # write out machines
@@ -380,10 +376,9 @@
             support = machine.find("SUPPORTED_BY")
 
             print  "  %s : %s "% (name , desc.text)
-            print  "      os             ",os.text 
-            print  "      compilers      ",compilers.text 
+            print  "      os             ",os.text
+            print  "      compilers      ",compilers.text
             if pes_per_node is not None:
-                print  "      pes/node       ",pes_per_node.text 
+                print  "      pes/node       ",pes_per_node.text
             if max_tasks_per_node is not None:
-                print  "      max_tasks/node ",max_tasks_per_node.text 
->>>>>>> 6fa63779
+                print  "      max_tasks/node ",max_tasks_per_node.text