--- conflicted
+++ resolved
@@ -6,19 +6,11 @@
 environment.  First, install Miniconda3 (if miniconda is not already
 installed), then create a new conda environment as follows:
 ``` bash
-<<<<<<< HEAD
-conda create -n compass_0.1.3 -c conda-forge -c e3sm python=3.7 compass=0.1.3
-```
-Each time you want to work with COMPASS, you will need to run:
-```
-conda activate compass_0.1.3
-=======
 conda create -n compass_0.1.5 -c conda-forge -c e3sm python=3.7 compass=0.1.5
 ```
 Each time you want to work with COMPASS, you will need to run:
 ```
 conda activate compass_0.1.5
->>>>>>> 9b19e527
 ```
 
 An appropriate conda environment is already available on Los Alamos National
