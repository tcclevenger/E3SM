--- conflicted
+++ resolved
@@ -22,21 +22,12 @@
 options, args = parser.parse_args()
 
 if not options.filename:
-<<<<<<< HEAD
-	print("No filename provided. Using output.nc.")
-        options.filename = "output.nc"
-
-if not options.time:
-	print("No time provided. Using time -1.")
-        time_slice = -1
-=======
    print("No filename provided. Using output.nc.")
    options.filename = "output.nc"
 
 if not options.time:
    print("No time provided. Using time -1.")
    time_slice = -1
->>>>>>> 7c7dbb5b
 else:
    time_slice = int(options.time)
 
@@ -59,14 +50,8 @@
 sliding = f.variables['basalSpeed'][time_slice,:]
 days = f.variables['daysSinceStart'][:]
 
-<<<<<<< HEAD
-print("Total number of time levels={}".format(len(days))
-print("Using time slice {}, which is year {}".format(time_slice, days[time_slice]/365.0))
-print("xtime=" + ''.join(xtime[time_slice,:]))
-=======
 print("Total number of time levels={}".format(len(days)))
 print("Using time slice {}, which is year {}".format(time_slice, days[time_slice]/365.0))
->>>>>>> 7c7dbb5b
 
 print("Attempting to read thickness field from landice_grid.nc.")
 fin = netCDF4.Dataset("landice_grid.nc",'r')
