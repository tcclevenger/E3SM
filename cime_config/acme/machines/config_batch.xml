--- conflicted
+++ resolved
@@ -128,11 +128,7 @@
      <directives>
        <directive> --job-name={{ job_id }}</directive>
        <directive> --nodes={{ num_nodes }}</directive>
-<<<<<<< HEAD
-       <directive> --output={{ output_error_path }}   </directive>
-=======
        <directive> --output={{ output_error_path }}.%j </directive>
->>>>>>> 1472b8d5
        <directive> --exclusive                        </directive>
        <directive> --time={{ job_wallclock_time }}</directive>
        <directive> --partition={{ job_queue }}</directive>
@@ -168,13 +164,8 @@
     <!-- edison is SLURM as of Jan-4-2016 -->
     <batch_system MACH="edison" type="slurm" version="x.y">
       <queues>
-<<<<<<< HEAD
-        <queue walltimemax="01:30:00" jobmin="1" jobmax="100" default="true">regular</queue>
-	<queue walltimemax="00:30:00" jobmin="1" jobmax="100">debug</queue>
-=======
         <queue walltimemax="01:30:00" jobmin="1" jobmax="150000" default="true">regular</queue>
 	<queue walltimemax="00:30:00" jobmin="1" jobmax="12288">debug</queue>
->>>>>>> 1472b8d5
       </queues>
     </batch_system>
 
@@ -196,24 +187,6 @@
 
     <batch_system MACH="cori-haswell" type="slurm" version="x.y">
       <directives>
-<<<<<<< HEAD
-        <directive>--constraint=haswell</directive>
-      </directives>
-      <queues>
-        <queue walltimemax="01:00:00" jobmin="1" jobmax="100" default="true">regular</queue>
-	<queue walltimemax="00:30:00" jobmin="1" jobmax="100">debug</queue>
-      </queues>
-    </batch_system>
-
-    <batch_system MACH="cori-knl" type="slurm" version="x.y">
-      <directives>
-        <directive>--constraint=knl</directive>
-      </directives>
-      <queues>
-        <queue walltimemax="01:00:00" jobmin="1" jobmax="100" default="true">regular</queue>
-	<queue walltimemax="00:30:00" jobmin="1" jobmax="100">debug</queue>
-      </queues>
-=======
         <directive> --constraint=haswell</directive>
       </directives>
       <queues>
@@ -230,7 +203,6 @@
         <queue walltimemax="01:00:00" jobmin="1" jobmax="3000000" default="true">regular</queue>
 	<queue walltimemax="00:30:00" jobmin="1" jobmax="100000">debug</queue>
       </queues>
->>>>>>> 1472b8d5
     </batch_system>
 
     <batch_system MACH="mira" type="cobalt">
@@ -253,10 +225,7 @@
 
    <batch_system MACH="constance" type="slurm" version="x.y">
     <directives>
-<<<<<<< HEAD
-=======
        <directive>-A  climate</directive>
->>>>>>> 1472b8d5
        <directive>--ntasks-per-node={{ tasks_per_node }}</directive>
        <directive>--mail-type=END</directive>
        <directive>--mail-user=email@pnnl.gov</directive>
