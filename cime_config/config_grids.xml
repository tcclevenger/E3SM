--- conflicted
+++ resolved
@@ -5142,15 +5142,14 @@
       <map name="ROF2OCN_LIQ_RMAPNAME">cpl/cpl6/map_r05_to_IcoswISC30E3r5_cstmnn.r150e300.20231121.nc</map>
     </gridmap>
 
-<<<<<<< HEAD
     <gridmap ocn_grid="IcosXISC30E3r7" rof_grid="r05">
       <map name="ROF2OCN_ICE_RMAPNAME">cpl/cpl6/map_r05_to_IcosXISC30E3r7_cstmnn.r150e300.20240326.nc</map>
       <map name="ROF2OCN_LIQ_RMAPNAME">cpl/cpl6/map_r05_to_IcosXISC30E3r7_cstmnn.r150e300.20240326.nc</map>
-=======
+    </gridmap>
+
     <gridmap ocn_grid="IcoswISC30E3r5" rof_grid="r025">
       <map name="ROF2OCN_ICE_RMAPNAME">cpl/cpl6/map_r025_to_IcoswISC30E3r5_cstmnn.r150e300.20240401.nc</map>
       <map name="ROF2OCN_LIQ_RMAPNAME">cpl/cpl6/map_r025_to_IcoswISC30E3r5_cstmnn.r150e300.20240401.nc</map>
->>>>>>> 867cfa2f
     </gridmap>
 
     <gridmap ocn_grid="WC14to60E2r3" rof_grid="r0125">
