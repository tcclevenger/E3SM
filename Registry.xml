<?xml version="1.0"?>
<registry model="mpas" core="ocean" version="2.1">

	<dims>
		<dim name="nCells" units="unitless"
			 description="The number of polygons in the primary grid."
		/>
		<dim name="nEdges" units="unitless"
			 description="The number of edge midpoints in either the primary or dual grid."
		/>
		<dim name="maxEdges" units="unitless"
			 description="The largest number of edges any polygon within the grid has."
		/>
		<dim name="maxEdges2" units="unitless"
			 description="Two times the largest number of edges any polygon within the grid has."
		/>
		<dim name="nAdvectionCells" definition="maxEdges2+0" units="unitless"
			 description="The largest number of advection cells for any edge."
		/>
		<dim name="nVertices" units="unitless"
			 description="The total number of cells in the dual grid. Also the number of corners in the primary grid."
		/>
		<dim name="TWO" definition="2" units="unitless"
			 description="The number two as a dimension."
		/>
		<dim name="R3" definition="3" units="unitless"
			 description="The number three as a dimension."
		/>
		<dim name="SIX" definition="6" units="unitless"
			 description="The number six as a dimension."
		/>
		<dim name="FIFTEEN" definition="15" units="unitless"
			 description="The number 15 as a dimension."
		/>
		<dim name="TWENTYONE" definition="21" units="unitless"
			 description="The number 21 as a dimension."
		/>
		<dim name="vertexDegree" units="unitless"
			 description="The number of cells or edges touching each vertex."
		/>
		<dim name="nVertLevels" units="unitless"
			 description="The number of levels in the vertical direction. All vertical levels share the same horizontal locations."
		/>
		<dim name="nVertLevelsP1" definition="nVertLevels+1" units="unitless"
			 description="The number of interfaces in the vertical direction."
		/>
	</dims>
	<nml_record name="time_management" in_defaults="true">
		<nml_option name="config_do_restart" type="logical" default_value=".false." units="unitless"
					description="Determines if the initial conditions should be read from a restart file, or an input file."
					possible_values=".true. or .false."
		/>
		<nml_option name="config_start_time" type="character" default_value="0000-01-01_00:00:00" units="unitless"
					description="Timestamp describing the initial time of the simulation. If it is set to 'file', the initial time is read from restart_timestamp."
					possible_values="'YYYY-MM-DD_HH:MM:SS' or 'file'"
		/>
		<nml_option name="config_stop_time" type="character" default_value="none" units="unitless"
					description="Timestamp descriping the final time of the simulation. If it is set to 'none' the final time is determined from config_start_time and config_run_duration."
					possible_values="'YYYY-MM-DD_HH:MM:SS' or 'none'"
		/>
		<nml_option name="config_run_duration" type="character" default_value="0001_00:00:00" units="unitless"
					description="Timestamp describing the length of the simulation. If it is set to 'none' the duration is determined from config_start_time and config_stop_time. config_run_duration overrides inconsistent values of config_stop_time."
					possible_values="'DDDD_HH:MM:SS' or 'none'"
		/>
		<nml_option name="config_calendar_type" type="character" default_value="360day" units="unitless"
					description="Selection of the type of calendar that should be used in the simulation."
					possible_values="'gregorian', 'gregorian_noleap', or '360day'"
		/>
	</nml_record>
	<nml_record name="io" in_defaults="true">
		<nml_option name="config_input_name" type="character" default_value="grid.nc" units="unitless"
					description="The path to the input file for the simulation."
					possible_values="path/to/grid.nc"
		/>
		<nml_option name="config_output_name" type="character" default_value="output.nc" units="unitless"
					description="The template path and name to the output file from the simulation. A time stamp is prepended to the extension of the file (.nc)."
					possible_values="path/to/output.nc"
		/>
		<nml_option name="config_restart_name" type="character" default_value="restart.nc" units="unitless"
					description="The template path and name to the restart file for the simulation. A time stamp is prepended to the extension of the file (.nc) both for input and output."
					possible_values="path/to/restart.nc"
		/>
		<nml_option name="config_restart_timestamp_name" type="character" default_value="restart_timestamp" units="unitless"
					description="The name of the file timestamps for latest restart files are written to. This file is also read when config_start_time is set to 'file' and config_do_restart is set to .true."
					possible_values="path/to/restart_timestamp"
		/>
		<nml_option name="config_restart_interval" type="character" default_value="0001_00:00:00" units="unitless"
					description="Timestamp determining how often a restart file should be written."
					possible_values="'DDDD_HH:MM:SS'"
		/>
		<nml_option name="config_output_interval" type="character" default_value="0001_00:00:00" units="unitless"
					description="Timestamp determining how often an output file should be written."
					possible_values="'DDDD_HH:MM:SS'"
		/>
		<nml_option name="config_stats_interval" type="character" default_value="0000_01:00:00" units="unitless"
					description="Timestamp determining how often a global statistics files should be written."
					possible_values="'DDDD_HH:MM:SS'"
		/>
		<nml_option name="config_write_stats_on_startup" type="logical" default_value=".true." units="unitless"
					description="Logical flag determining if statistics files should be written prior to the first time step."
					possible_values=".true. or .false."
		/>
		<nml_option name="config_write_output_on_startup" type="logical" default_value=".true." units="unitless"
					description="Logical flag determining if an output file should be written prior to the first time step."
					possible_values=".true. or .false."
		/>
		<nml_option name="config_frames_per_outfile" type="integer" default_value="1000" units="unitless"
					description="Integer specifying how many time frames should be included in an output file. Once the maximum is reached, a new output file is created."
					possible_values="Any positive integer value greater than 0"
		/>
		<nml_option name="config_pio_num_iotasks" type="integer" default_value="0" units="unitless"
					description="Integer specifying how many IO tasks should be used within the PIO library. A value of 0 causes all MPI tasks to also be IO tasks. IO tasks are requried to write contiguous blocks of data to a file."
					possible_values="Any positive integer value greater than or equal to 0."
		/>
		<nml_option name="config_pio_stride" type="integer" default_value="1" units="unitless"
					description="Integer specifying the stride of each IO task."
					possible_values="Any positive integer value greater than 0."
		/>
	</nml_record>
	<nml_record name="time_integration" in_defaults="true">
		<nml_option name="config_dt" type="real" default_value="300.0" units="s"
					description="Length of model time-step."
					possible_values="Any positive real value, but limited by CFL condition."
		/>
		<nml_option name="config_time_integrator" type="character" default_value="split_explicit" units="unitless"
					description="Time integration method."
					possible_values="'split_explicit', 'RK4', 'unsplit_explicit'"
		/>
	</nml_record>
	<nml_record name="ALE_vertical_grid" in_defaults="true">
		<nml_option name="config_vert_coord_movement" type="character" default_value="uniform_stretching" units="unitless"
					description="Determines the vertical coordinate movement type. 'uniform_stretching' distributes SSH perturbations through all vertical levels (z-star vertical coordinate); 'fixed' places them all in the top level (z-level vertical coordinate); 'user_specified' allows the input file to determine the distribution using the variable vertCoordMovementWeights (weighted z-star vertical coordinate); and 'impermeable_interfaces' makes the vertical transport between layers zero, i.e. $w^t=0$ (idealized isopycnal)."
					possible_values="'uniform_stretching', 'fixed', 'user_specified', 'impermeable_interfaces'"
		/>
		<nml_option name="config_use_min_max_thickness" type="logical" default_value=".false." units="unitless"
					description="If true, a minimum and maximum thicknesses are enforced to prevent massless and very thick layers."
					possible_values=".true. or .false."
		/>
		<nml_option name="config_min_thickness" type="real" default_value="1.0" units="m"
					description="Minimum thickness allowed."
					possible_values="any positive real value, but typically 0.1 to 1 m."
		/>
		<nml_option name="config_max_thickness_factor" type="real" default_value="6.0" units="unitless"
					description="Maximum thickness allowed. This is a factor times the resting thickness, i.e., maximum thickness = config_max_thickness_factor*$h^{rest}$."
					possible_values="any positive real value, but typically 2-4."
		/>
		<nml_option name="config_set_restingThickness_to_IC" type="logical" default_value=".true." units="unitless"
					description="If true, set restingThickness to be the same as layerThickness upon start-up. This only occurs when config_do_restart is false, i.e. on an initial run."
					possible_values=".true. or .false."
		/>
		<nml_option name="config_dzdk_positive" type="logical" default_value=".false." units="unitless"
					description="Determines if the positive Z axis is aligned with the positive K index direction."
					possible_values=".true. or .false."
		/>
	</nml_record>
	<nml_record name="ALE_frequency_filtered_thickness" in_defaults="true">
		<nml_option name="config_use_freq_filtered_thickness" type="logical" default_value=".false." units="unitless"
					description="If true, $h^{hf}$ is included in the desired ALE thickness, and the prognostic equations for $D^{lf}$ and $h^{hf}$ are integrated in the code."
					possible_values=".true. or .false."
		/>
		<nml_option name="config_thickness_filter_timescale" type="real" default_value="5.0" units="days"
					description="Filter time scale for the low-frequency baroclinic divergence, $\tau_{Dlf}$."
					possible_values="any positive real value, but typically 5 days."
		/>
		<nml_option name="config_use_highFreqThick_restore" type="logical" default_value=".false." units="unitless"
					description="If true, the high frequency thickness prognostic equation ($h^{hf}$) includes term 2 on the RHS, the restoring term.  The high frequency thickness is restored to zero with time scale $\tau_{hhf}$."
					possible_values=".true. or .false."
		/>
		<nml_option name="config_highFreqThick_restore_time" type="real" default_value="30.0" units="days"
					description="Restoring time scale for high-frequency thickness, $\tau_{hhf}$."
					possible_values="any positive real value, but typically 5-30 days."
		/>
		<nml_option name="config_use_highFreqThick_del2" type="logical" default_value=".false." units="unitless"
					description="If true, high frequency thickness prognostic equation ($h^{hf}$) includes term 3 on the RHS, the diffusion term."
					possible_values=".true. or .false."
		/>
		<nml_option name="config_highFreqThick_del2" type="real" default_value="100.0" units="m^2 s^{-1}"
					description="Horizonal high frequency thickness diffusion, $\kappa_{hhf}$."
					possible_values="any positive real"
		/>
	</nml_record>
	<nml_record name="partial_bottom_cells" in_defaults="true">
		<nml_option name="config_alter_ICs_for_pbcs" type="logical" default_value=".false." units="unitless"
					description="If true, initial conditions are altered according to the config_pbc_alteration_type flag. The alteration of layer thickness only occurs when config_do_restart is false, i.e. on an initial run."
					possible_values=".true. or .false."
		/>
		<nml_option name="config_pbc_alteration_type" type="character" default_value="full_cell" units="unitless"
					description="Determines the method of initial condition alteration for partial bottom cells. 'partial_cell' alters layerThickness, interpolates all tracers in the bottom cell based on the bottomDepth variable, and alters bottomDepth to enforce the minimum pbc fraction. 'full_cell' alters bottomDepth to have full cells everywhere, based on the refBottomDepth variable."
					possible_values="'full_cell' or 'partial_cell'"
		/>
		<nml_option name="config_min_pbc_fraction" type="real" default_value="0.10" units="unitless"
					description="Determines the minimum fraction of a cell altering the initial conditions can create. The alteration of layer thickness only occurs when config_do_restart is false, i.e. on an initial run."
					possible_values="Any real between 0 and 1."
		/>
		<nml_option name="config_check_ssh_consistency" type="logical" default_value=".true." units="unitless"
					description="Enables a check to determine if the SSH is within 2m of the surface.  See equation for $\zeta_i$."
					possible_values=".true. or .false."
		/>
	</nml_record>
	<nml_record name="decomposition" in_defaults="true">
		<nml_option name="config_num_halos" type="integer" default_value="3" units="unitless"
					description="Determines the number of halo cells extending from a blocks owned cells (Called the 0-Halo). The default of 3 is the minimum that can be used with monotonic advection."
					possible_values="Any positive integer value."
		/>
		<nml_option name="config_block_decomp_file_prefix" type="character" default_value="graph.info.part." units="unitless"
					description="Defines the prefix for the block decomposition file. Can include a path. The number of blocks is appended to the end of the prefix at run-time."
					possible_values="Any path/prefix to a block decomposition file."
		/>
		<nml_option name="config_number_of_blocks" type="integer" default_value="0" units="unitless"
					description="Determines the number of blocks a simulation should be run with. If it is set to 0, the number of blocks is the same as the number of MPI tasks at run-time."
					possible_values="Any integer $>=$ 0."
		/>
		<nml_option name="config_explicit_proc_decomp" type="logical" default_value=".false." units="unitless"
					description="Determines if an explicit processor decomposition should be used. This is only useful if multiple blocks per processor are used."
					possible_values=".true. or .false."
		/>
		<nml_option name="config_proc_decomp_file_prefix" type="character" default_value="graph.info.part." units="unitless"
					description="Defines the prefix for the processor decomposition file. This file is only read if config_explicit_proc_decomp is .true. The number of processors is appended to the end of the prefix at run-time."
					possible_values="Any path/prefix to a processor decomposition file."
		/>
	</nml_record>
	<nml_record name="hmix" in_defaults="true">
		<nml_option name="config_hmix_scaleWithMesh" type="logical" default_value=".false." units="unitless"
					description="If false, del2 and del4 coefficients are constant throughout the mesh (equivalent to setting $\rho_m=1$ throughout the mesh).  If true, these coefficients scale as mesh density to the -3/4 power."
					possible_values=".true. or .false."
		/>
		<nml_option name="config_maxMeshDensity" type="real" default_value="-1.0" units="unitless"
					description="Global maximum of the mesh density"
					possible_values="Any positive real number. If set any negative real number, config_maxMeshDensity is computed during the initialization of each simulation."
		/>
		<nml_option name="config_apvm_scale_factor" type="real" default_value="0.0" units="unitless"
					description="Anticipated potential vorticity (APV) method scale factor, $c_{apv}$. When zero, APV is off."
					possible_values="Any non-negative number, typically between zero and one."
		/>
	</nml_record>
	<nml_record name="hmix_del2" in_defaults="true">
		<nml_option name="config_use_mom_del2" type="logical" default_value=".true." units="unitless"
					description="If true, Laplacian horizontal mixing is used on the momentum equation."
					possible_values=".true. or .false."
		/>
		<nml_option name="config_use_tracer_del2" type="logical" default_value=".false." units="unitless"
					description="If true, Laplacian horizontal mixing is used on the tracer equation."
					possible_values=".true. or .false."
		/>
		<nml_option name="config_mom_del2" type="real" default_value="10.0" units="m^2 s^{-1}"
					description="Horizonal viscosity, $\nu_h$."
					possible_values="any positive real"
		/>
		<nml_option name="config_tracer_del2" type="real" default_value="10.0" units="m^2 s^{-1}"
					description="Horizonal diffusion, $\kappa_h$."
					possible_values="any positive real"
		/>
	</nml_record>
	<nml_record name="hmix_del4" in_defaults="true">
		<nml_option name="config_use_mom_del4" type="logical" default_value=".false." units="unitless"
					description="If true, biharmonic horizontal mixing is used on the momentum equation."
					possible_values=".true. or .false."
		/>
		<nml_option name="config_use_tracer_del4" type="logical" default_value=".false." units="unitless"
					description="If true, biharmonic horizontal mixing is used on the tracer equation."
					possible_values=".true. or .false."
		/>
		<nml_option name="config_mom_del4" type="real" default_value="5.0e13" units="m^4 s^{-1}"
					description="Coefficient for horizontal biharmonic operator on momentum."
					possible_values="any positive real"
		/>
		<nml_option name="config_tracer_del4" type="real" default_value="0.0" units="m^4 s^{-1}"
					description="Coefficient for horizontal biharmonic operator on tracers."
					possible_values="any positive real"
		/>
	</nml_record>
	<nml_record name="hmix_Leith" in_defaults="true">
		<nml_option name="config_use_Leith_del2" type="logical" default_value=".false." units="unitless"
					description="If true, the Leith enstrophy-cascade closure is turned on"
					possible_values=".true. or .false."
		/>
		<nml_option name="config_Leith_parameter" type="real" default_value="1.0" units="non-dimensional"
					description="Non-dimensional Leith closure parameter"
					possible_values="any positive real"
		/>
		<nml_option name="config_Leith_dx" type="real" default_value="15000.0" units="m"
					description="Characteristic length scale, usually the smallest dx in the mesh"
					possible_values="any positive real"
		/>
		<nml_option name="config_Leith_visc2_max" type="real" default_value="2.5e3" units="m^2 s^{-1}"
					description="Upper bound on the allowable value of Leith-computed viscosity"
					possible_values="any positive real"
		/>
	</nml_record>
	<nml_record name="mesoscale_eddy_parameterization" in_defaults="true">
		<nml_option name="config_use_standardGM" type="logical" default_value=".false." units="NA"
					description="If true, the standard GM for the tracer advection and mixing is turned on."
					possible_values=".true. or .false."
		/>
		<nml_option name="config_standardGM_tracer_kappa" type="real" default_value="0.0" units="m^2 s^{-1}"
					description="Coefficient of standard GM parametrization of eddy transport"
					possible_values="Any positive real value."
		/>
		<nml_option name="config_Redi_kappa" type="real" default_value="0.0" units="m^2 s^{-1}"
					description="The Redi diffusion coefficient"
					possible_values="Positive real numbers"
		/>
		<nml_option name="config_gravWaveSpeed_trunc" type="real" default_value="0.3" units="m/s"
					description="Gravity wave speed truncation threshold for the vertical BVP"
					possible_values="Positive real numbers that represents the gravity wave speed of the first, second, etc., baroclinic modes"
		/>
		<nml_option name="config_max_relative_slope" type="real" default_value="0.01" units="non-dimensional"
					description="Tapering of Redi diffusion coeffient occurs when relativeSlopeTopOfEdge > config_max_relative_slope"
					possible_values="Positive real numbers"
		/>
	</nml_record>
	<nml_record name="hmix_del2_tensor" in_defaults="true">
		<nml_option name="config_use_mom_del2_tensor" type="logical" default_value=".false." units="unitless"
					description="If true, tensor-based Laplacian horizontal mixing is used on the momentum equation. The tensor-based mixing operations are provided to show the functionality of the tensor subroutines. Tensor-based del2 mixing is not fully vetted and not recommended for production simulations."
					possible_values=".true. or .false."
		/>
		<nml_option name="config_mom_del2_tensor" type="real" default_value="10.0" units="m^2 s^{-1}"
					description="Horizonal viscosity, $\nu_h$."
					possible_values="any positive real"
		/>
	</nml_record>
	<nml_record name="hmix_del4_tensor" in_defaults="true">
		<nml_option name="config_use_mom_del4_tensor" type="logical" default_value=".false." units="unitless"
					description="If true, tensor-based biharmonic horizontal mixing is used on the momentum equation. The tensor-based mixing operations are provided to show the functionality of the tensor subroutines. Tensor-based del4 mixing is not fully vetted and not recommended for production simulations."
					possible_values=".true. or .false."
		/>
		<nml_option name="config_mom_del4_tensor" type="real" default_value="5.0e13" units="m^4 s^{-1}"
					description="Coefficient for horizontal biharmonic operator on momentum."
					possible_values="any positive real"
		/>
	</nml_record>
	<nml_record name="Rayleigh_damping" in_defaults="true">
		<nml_option name="config_Rayleigh_friction" type="logical" default_value=".false." units="unitless"
					description="If true, Rayleigh friction is included in the momentum equation."
					possible_values=".true. or .false."
		/>
		<nml_option name="config_Rayleigh_damping_coeff" type="real" default_value="0.0" units="s^{-1}"
					description="Inverse-time coefficient for the Rayleigh damping term, $c_R$."
					possible_values="Any positive real value."
		/>
	</nml_record>
	<nml_record name="vmix" in_defaults="true">
		<nml_option name="config_convective_visc" type="real" default_value="1.0" units="m^2 s^{-1}"
					description="Value of vertical viscosity to be used in unstable conditions (i.e. Richardson number less than zero)"
					possible_values="Any positive real value."
		/>
		<nml_option name="config_convective_diff" type="real" default_value="1.0" units="m^2 s^{-1}"
					description="Value of vertical diffusion to be used in unstable conditions (i.e. Richardson number less than zero)"
					possible_values="Any positive real value."
		/>
	</nml_record>
	<nml_record name="vmix_const" in_defaults="true">
		<nml_option name="config_use_const_visc" type="logical" default_value=".true." units="unitless"
					description="If true, constant vertical viscosity is included in the momentum equation"
					possible_values=".true. or .false."
		/>
		<nml_option name="config_use_const_diff" type="logical" default_value=".true." units="unitless"
					description="If true, constant vertical diffusion is included in the tracer equation"
					possible_values=".true. or .false."
		/>
		<nml_option name="config_vert_visc" type="real" default_value="1.0e-4" units="m^2 s^{-1}"
					description="Vertical viscosity, applied uniformly throughout domain"
					possible_values="Any positive real value."
		/>
		<nml_option name="config_vert_diff" type="real" default_value="1.0e-4" units="m^2 s^{-1}"
					description="Vertical diffusion, applied uniformly throughout domain"
					possible_values="Any positive real value."
		/>
	</nml_record>
	<nml_record name="vmix_rich" in_defaults="true">
		<nml_option name="config_use_rich_visc" type="logical" default_value=".true." units="unitless"
					description="If true, Richardson-number based vertical viscosity is included in the momentum equation"
					possible_values=".true. or .false."
		/>
		<nml_option name="config_use_rich_diff" type="logical" default_value=".true." units="unitless"
					description="If true, Richardson-number based vertical diffusion is included in the tracer equation"
					possible_values=".true. or .false."
		/>
		<nml_option name="config_bkrd_vert_visc" type="real" default_value="1.0e-4" units="m^2 s^{-1}"
					description="Background vertical viscosity for Richardson-number based vertical mixing, $\nu_{bkrd}$"
					possible_values="Any positive real value."
		/>
		<nml_option name="config_bkrd_vert_diff" type="real" default_value="1.0e-5" units="m^2 s^{-1}"
					description="Background vertical diffusion for Richardson-number based vertical mixing, $\kappa_{bkrd}$"
					possible_values="Any positive real value."
		/>
		<nml_option name="config_rich_mix" type="real" default_value="0.005" units="m^2 s^{-1}"
					description="Coefficient for Richardon-number vertical mixing function, $c_{Ri}$"
					possible_values="Any positive real value."
		/>
	</nml_record>
	<nml_record name="vmix_tanh" in_defaults="true">
		<nml_option name="config_use_tanh_visc" type="logical" default_value=".false." units="unitless"
					description="If true, tanh-based vertical viscosity is included in the momentum equation"
					possible_values=".true. or .false."
		/>
		<nml_option name="config_use_tanh_diff" type="logical" default_value=".false." units="unitless"
					description="If true, tanh-based vertical diffusion is included in the tracer equation"
					possible_values=".true. or .false."
		/>
		<nml_option name="config_max_visc_tanh" type="real" default_value="2.5e-1" units="m^2 s^{-1}"
					description="maximum viscosity value for tanh-fit function"
					possible_values="Any positive real value."
		/>
		<nml_option name="config_min_visc_tanh" type="real" default_value="1.0e-4" units="m^2 s^{-1}"
					description="minimum viscosity value for tanh-fit function"
					possible_values="Any positive real value."
		/>
		<nml_option name="config_max_diff_tanh" type="real" default_value="2.5e-2" units="m^2 s^{-1}"
					description="maximum diffusion value for tanh-fit function"
					possible_values="Any positive real value."
		/>
		<nml_option name="config_min_diff_tanh" type="real" default_value="1.0e-5" units="m^2 s^{-1}"
					description="minimum diffusion value for tanh-fit function"
					possible_values="Any positive real value."
		/>
		<nml_option name="config_zMid_tanh" type="real" default_value="-100" units="m"
					description="z-coodinate location of center of tanh function"
					possible_values="Any real value, typically negative."
		/>
		<nml_option name="config_zWidth_tanh" type="real" default_value="100" units="m"
					description="vertical width parameter for tanh function"
					possible_values="Any positive real value."
		/>
	</nml_record>
	<nml_record name="cvmix" in_defaults="true">
		<nml_option name="config_use_cvmix" type="logical" default_value=".false." units="NA"
					description="If true, use the Community Vertical MIXing routines to compute vertical diffusivity and viscosity"
					possible_values="True or False"
		/>
		<nml_option name="config_cvmix_prandtl_number" type="real" default_value="1.0" units="non-dimensional"
					description="Prandtl number to be used within the CVMix parameterization suite"
					possible_values="Any non-negative real value."
		/>
		<nml_option name="config_use_cvmix_background" type="logical" default_value=".true." units="NA"
					description="If true, background diffusivity and viscosity is computed using CVMix"
					possible_values="True or False"
		/>
		<nml_option name="config_cvmix_background_diffusion" type="real" default_value="1.0e-5" units="m^2 s^{-1}"
					description="Background vertical diffusion applied to tracer quantities"
					possible_values="Any positive real value."
		/>
		<nml_option name="config_cvmix_background_viscosity" type="real" default_value="1.0e-4" units="m^2 s^{-1}"
					description="Background vertical viscosity applied to horizontal velocity"
					possible_values="Any positive real value."
		/>
		<nml_option name="config_use_cvmix_convection" type="logical" default_value=".false." units="NA"
					description="If true, convective diffusivity and viscosity is computed using CVMix"
					possible_values="True or False"
		/>
		<nml_option name="config_cvmix_convective_diffusion" type="real" default_value="1.0" units="m^2 s^{-1}"
					description="Convective vertical diffusion applied to tracer quantities"
					possible_values="Any positive real value."
		/>
		<nml_option name="config_cvmix_convective_viscosity" type="real" default_value="1.0" units="m^2 s^{-1}"
					description="Convective vertical viscosity applied to horizontal velocity components"
					possible_values="Any positive real value."
		/>
                <nml_option name="config_cvmix_convective_basedOnBVF" type="logical" default_value=".true." units="NA"
                                        description="If true, convection is triggered based on value of config_cvmix_convective_triggerBVF"
                                        possible_values="True or False"
                />
                <nml_option name="config_cvmix_convective_triggerBVF" type="real" default_value="0.0" units="s^{-2}"
                                        description="Value of Brunt Viasala frequency squared below which convective mixing is triggered"
                                        possible_values="Any real value"
                />
                <nml_option name="config_use_cvmix_shear" type="logical" default_value=".false." units="NA"
                                        description="If true, shear-based mixing is computed using CVMix"
                                        possible_values="True or False"
                />
                <nml_option name="config_cvmix_shear_mixing_scheme" type="character" default_value="PP" units="NA"
                                        description="Choose between Pacanowski/Philander or Large et al. shear mixing"
                                        possible_values="PP or KPP"
                />
                <nml_option name="config_cvmix_shear_PP_nu_zero" type="real" default_value="0.005" units="m^2 s^{-1}"
                                        description="Numerator of Pacanowski and Philander (1981) Eq (1)"
                                        possible_values="Any positive real value"
                />
                <nml_option name="config_cvmix_shear_PP_alpha" type="real" default_value="5.0" units="unitless"
                                        description="Alpha values used in Pacanowski and Philander (1981) Eqs (1) and (2)"
                                        possible_values="Any positive real value"
                />
                <nml_option name="config_cvmix_shear_PP_exp" type="real" default_value="2.0" units="unitless"
                                        description="Exponent used in denominator of Pacanowski and Philander (1981) Eqs (1)"
                                        possible_values="Any positive real value"
                />
                <nml_option name="config_cvmix_shear_KPP_nu_zero" type="real" default_value="0.005" units="m^2 s^{-1}"
                                        description="Maximum diffusivity produced by shear-generated mixing"
                                        possible_values="Any positive real value"
                />
                <nml_option name="config_cvmix_shear_KPP_Ri_zero" type="real" default_value="0.7" units="non-dimensional"
                                        description="Theshold gradient Richardson number to produced enhanced diffusivities, See Large et al. (1994) Eq (28a,b,c)"
                                        possible_values="Any positive real value"
                />
                <nml_option name="config_cvmix_shear_KPP_exp" type="real" default_value="3" units="NA"
                                        description="Exponent relating diffusivities to $Ri_g$. Referred to as $p_1$ in Large et al. (1994) Eq (28b)"
                                        possible_values="Any positive real value"
                />
                <nml_option name="config_use_cvmix_tidal_mixing" type="logical" default_value=".false." units="NA"
                                        description="If true, diffusivity and viscosity is computed using CVMix tidal mixing"
                                        possible_values="True or False"
                />
                <nml_option name="config_use_cvmix_double_diffusion" type="logical" default_value=".false." units="NA"
                                        description="If true, diffusivity and viscosity is computed using CVMix double diffusion"
                                        possible_values="True or False"
                />
		<nml_option name="config_use_cvmix_kpp" type="logical" default_value=".false." units="NA"
					description="If true, diffusivity and viscosity is computed using CVMix KPP"
					possible_values="True or False"
		/>
<<<<<<< HEAD
		<nml_option name="config_cvmix_kpp_niteratorOBL_solver" type="integer" default_value="2" units="NA"
					description="Number of iteration to solve for KPP ocean boundary layer depth"
					possible_values="Any positive integer"
		/>
=======
                <nml_option name="config_cvmix_kpp_niterate" type="integer" default_value="2" units="NA"
                                        description="Number of iterations used to solve for KPP ocean boundary layer depth"
                                        possible_values="Any positive integer"
                />
>>>>>>> a1939966
		<nml_option name="config_cvmix_kpp_criticalBulkRichardsonNumber" type="real" default_value="0.25" units="non-dimensional"
					description="Critical bulk Richardson number used to determine bottom of ocean mixed layer"
					possible_values="Any positive real value."
		/>
		<nml_option name="config_cvmix_kpp_matching" type="character" default_value="SimpleShapes" units="NA"
					description="Determines how the KPP diffusivities are matched to values at base of boundary layer"
					possible_values="MatchBoth, MatchGradient, SimpleShapes"
		/>
                <nml_option name="config_cvmix_kpp_EkmanOBL" type="logical" default_value=".false." units="NA"
                                        description="If true, boundary layer depth is limited by Ekman layer depth"
                                        possible_values="True or False"
                />
                <nml_option name="config_cvmix_kpp_MonObOBL" type="logical" default_value=".false." units="NA"
                                        description="If true, boundary layer depth is limited by Monin-Obukhov layer depth"
                                        possible_values="True or False"
                />
                <nml_option name="config_cvmix_kpp_interpolationOMLType" type="character" default_value="quadratic" units="NA"
                                        description="Determine bottom of ocean mixed layer using linear, quadratic or cubic interpolation"
                                        possible_values="linear, quadratic, cubic"
                />
                <nml_option name="config_cvmix_kpp_surface_layer_extent" type="real" default_value="0.1" units="non-dimensional"
                                        description="The non-dimensional extent of the surface layer, measured as fraction of boundary layer depth"
                                        possible_values="Any value between 0 and 1"
                />
	</nml_record>
	<nml_record name="forcing" in_defaults="true">
		<nml_option name="config_forcing_type" type="character" default_value="off" units="unitless"
					description="Defines the forcing type for the simulation."
					possible_values="'restoring', 'bulk', or 'off'"
		/>
		<nml_option name="config_restoreT_timescale" type="real" default_value="90.0" units="days"
					description="Restoring time scale for temperature, $\tau_r.$"
					possible_values="any positive real value, but typically between 30 and 90 days."
		/>
		<nml_option name="config_restoreS_timescale" type="real" default_value="90.0" units="days"
					description="Restoring time scale for salinity, $\tau_r$."
					possible_values="any positive real value, but typically between 30 and 90 days."
		/>
		<nml_option name="config_restoreT_lengthscale" type="real" default_value="50.0" units="m"
					description="Restoring length scale for temperature."
					possible_values="any positive real value, but typically about 50 meters."
		/>
		<nml_option name="config_restoreS_lengthscale" type="real" default_value="50.0" units="m"
					description="Restoring length scale for salinity."
					possible_values="any positive real value, but typically about 50 meters."
		/>
		<nml_option name="config_flux_attenuation_coefficient" type="real" default_value="0.001" units="m"
					description="Coefficient used to determine transmission of surface fluxes. Fluxes are defined with $e^{z/\gamma}$ where this coefficient is $\gamma$."
					possible_values="Any real number $\gamma>0.0$ and $\gamma \le 1.0$."
		/>
		<nml_option name="config_frazil_ice_formation" type="logical" default_value=".false." units="unitless"
					description="Logical flag that determines if the formation of frazil ice is allowed."
					possible_values=".true. or .false."
		/>
		<nml_option name="config_sw_absorption_type" type="character" default_value="jerlov" units="unitless"
					description="Name of shortwave absorption type used in simulation."
					possible_values="'jerlov'"
		/>
		<nml_option name="config_jerlov_water_type" type="integer" default_value="3" units="unitless"
					description="Integer value defining the water type used in Jerlov short wave absorption."
					possible_values="Integer values between 1 and 5"
		/>
		<nml_option name="config_fixed_jerlov_weights" type="logical" default_value=".true." units="unitless"
					description="Logical value determining if the weights for Jerlov absorption are based off of reference depths (.true.), or the layerThickness variable (.false.)."
					possible_values=".true. or .false."
		/>
	</nml_record>
	<nml_record name="advection" in_defaults="true">
		<nml_option name="config_vert_tracer_adv" type="character" default_value="stencil" units="unitless"
					description="Method for interpolating tracer values from layer centers to layer edges"
					possible_values="'spline' and 'stencil'"
		/>
		<nml_option name="config_vert_tracer_adv_order" type="integer" default_value="3" units="unitless"
					description="Order of polynomial used for tracer reconstruction at layer edges"
					possible_values="2, 3 and 4"
		/>
		<nml_option name="config_horiz_tracer_adv_order" type="integer" default_value="3" units="unitless"
					description="Order of polynomial used for tracer reconstruction at cell edges"
					possible_values="2, 3 and 4"
		/>
		<nml_option name="config_coef_3rd_order" type="real" default_value="0.25" units="non-dimensional"
					description="Reconstruction of 3rd-order reconstruction to blend with 4th-order reconstuction"
					possible_values="any real between 0 and 1"
		/>
		<nml_option name="config_monotonic" type="logical" default_value=".true." units="unitless"
					description="If .true. then fluxes are limited to produce a monotonic advection scheme"
					possible_values=".true. and .false."
		/>
	</nml_record>
	<nml_record name="bottom_drag" in_defaults="true">
		<nml_option name="config_bottom_drag_coeff" type="real" default_value="1.0e-2" units="unitless"
					description="Dimensionless bottom drag coefficient, $c_{drag}$."
					possible_values="any positive real, typically 1.0e-3"
		/>
	</nml_record>
	<nml_record name="pressure_gradient" in_defaults="true">
		<nml_option name="config_pressure_gradient_type" type="character" default_value="pressure_and_zmid" units="unitless"
					description="Form of pressure gradient terms in momentum equation. For most applications, the gradient of pressure and layer mid-depth are appropriate.  For isopycnal coordinates, one may use the gradient of the Montgomery potential."
					possible_values="'pressure_and_zmid' or 'Jacobian_from_density' or 'Jacobian_from_TS' or 'MontgomeryPotential'"
		/>
		<nml_option name="config_density0" type="real" default_value="1014.65" units="kg m^{-3}"
					description="Density used as a coefficient of the pressure gradient terms, $\rho_0$. This is a constant due to the Boussinesq approximation."
					possible_values="any positive real, but typically 1000-1035"
		/>
		<nml_option name="config_common_level_weight" type="real" default_value="0.5" units="unitless"
					description="The weight between standard Jacobian and weighted Jacobian, $\gamma$."
					possible_values="any real between 0 and 1"
		/>
	</nml_record>
	<nml_record name="eos" in_defaults="true">
		<nml_option name="config_eos_type" type="character" default_value="linear" units="unitless"
					description="Character string to choose EOS formulation"
					possible_values="Jackett McDougall EOS = 'jm' and Linear EOS = 'linear'"
		/>
	</nml_record>
	<nml_record name="eos_linear" in_defaults="true">
		<nml_option name="config_eos_linear_alpha" type="real" default_value="0.2" units="kg m^{-3} C^{-1}"
					description="Linear thermal expansion coefficient"
					possible_values="any positive real"
		/>
		<nml_option name="config_eos_linear_beta" type="real" default_value="0.8" units="kg m^{-3} PSU^{-1}"
					description="Linear haline contraction coefficient"
					possible_values="any positive real"
		/>
		<nml_option name="config_eos_linear_Tref" type="real" default_value="5.0" units="C"
					description="Reference temperature"
					possible_values="any real"
		/>
		<nml_option name="config_eos_linear_Sref" type="real" default_value="35.0" units="PSU"
					description="Reference salinity"
					possible_values="any real"
		/>
		<nml_option name="config_eos_linear_densityref" type="real" default_value="1000.0" units="kg m^{-3}"
					description="Reference density, i.e. density when T=Tref and S=Sref"
					possible_values="any positive real"
		/>
	</nml_record>
	<nml_record name="split_explicit_ts" in_defaults="true">
		<nml_option name="config_n_ts_iter" type="integer" default_value="2" units="unitless"
					description="number of large iterations over stages 1-3"
					possible_values="any positive integer, but typically 1, 2, or 3"
		/>
		<nml_option name="config_n_bcl_iter_beg" type="integer" default_value="1" units="unitless"
					description="number of iterations of stage 1 (baroclinic solve) on the first split-explicit iteration"
					possible_values="any positive integer, but typically 1, 2, or 3"
		/>
		<nml_option name="config_n_bcl_iter_mid" type="integer" default_value="2" units="unitless"
					description="number of iterations of stage 1 (baroclinic solve) on any split-explicit iterations between first and last"
					possible_values="any positive integer, but typically 1, 2, or 3"
		/>
		<nml_option name="config_n_bcl_iter_end" type="integer" default_value="2" units="unitless"
					description="number of iterations of stage 1 (baroclinic solve) on the last split-explicit iteration"
					possible_values="any positive integer, but typically 1, 2, or 3"
		/>
		<nml_option name="config_n_btr_subcycles" type="integer" default_value="20" units="unitless"
					description="number of barotropic subcycles in stage 2"
					possible_values="any positive integer, typically between 10 and 100"
		/>
		<nml_option name="config_n_btr_cor_iter" type="integer" default_value="2" units="unitless"
					description="number of iterations of the velocity corrector step in stage 2"
					possible_values="any positive integer, but typically 1, 2, or 3"
		/>
		<nml_option name="config_vel_correction" type="logical" default_value=".true." units="unitless"
					description="If true, the velocity correction term is included in the horizontal advection of thickness and tracers"
					possible_values=".true. or .false."
		/>
		<nml_option name="config_btr_subcycle_loop_factor" type="integer" default_value="2" units="unitless"
					description="Barotropic subcycles proceed from $t$ to $t+n\Delta t$, where $n$ is this configuration option."
					possible_values="Any positive integer, but typically 1 or 2"
		/>
		<nml_option name="config_btr_gam1_velWt1" type="real" default_value="0.5" units="unitless"
					description="Weighting of velocity in the SSH predictor step in stage 2. When zero, previous subcycle time is used; when one, new subcycle time is used."
					possible_values="between 0 and 1"
		/>
		<nml_option name="config_btr_gam2_SSHWt1" type="real" default_value="1.0" units="unitless"
					description="Weighting of SSH in the velocity corrector step in stage 2. When zero, previous subcycle time is used; when one, new subcycle time is used."
					possible_values="between 0 and 1"
		/>
		<nml_option name="config_btr_gam3_velWt2" type="real" default_value="1.0" units="unitless"
					description="Weighting of velocity in the SSH corrector step in stage 2. When zero, previous subcycle time is used; when one, new subcycle time is used."
					possible_values="between 0 and 1"
		/>
		<nml_option name="config_btr_solve_SSH2" type="logical" default_value=".false." units="unitless"
					description="If true, execute the SSH corrector step in stage 2"
					possible_values=".true. or .false."
		/>
	</nml_record>
	<nml_record name="testing" in_defaults="true">
		<nml_option name="config_conduct_tests" type="logical" default_value=".false." units="unitless"
					description="If true, run testing suite. This is the overarching control on the test suite. Individual flags must be set to true below to conduct each test."
					possible_values=".true. or .false."
		/>
		<nml_option name="config_test_tensors" type="logical" default_value=".false." units="unitless"
					description="If true, tensor operations are tested upon start-up."
					possible_values=".true. or .false."
		/>
		<nml_option name="config_tensor_test_function" type="character" default_value="sph_uCosCos" units="unitless"
					description="Character string to choose tensor test fuction"
					possible_values="'linear_x', 'linear_y', 'linear_arb_rot', 'power_x', 'power_y', 'power_arb_rot', 'sin_arb_rot', 'sph_solid_body', 'sph_Williamson', 'sph_uCosCos', 'sph_vCosCos', 'sph_ELonLon_CosCos', 'sph_ELatLat_CosCos', 'sph_ELonLat_CosCos'"
		/>
	</nml_record>
	<nml_record name="debug" in_defaults="true">
                <nml_option name="config_disable_redi_k33" type="logical" default_value=".false." units="unitless"
                                        description="If true, disables k33 portion of Redi neutral surface mixing." 
                                        possible_values=".true. or .false."
                />
                <nml_option name="config_disable_redi_horizontal_term1" type="logical" default_value=".false." units="unitless"
                                        description="If true, disables first term in horizonal mixing of Redi neutral surface mixing."
                                        possible_values=".true. or .false."
                />
                <nml_option name="config_disable_redi_horizontal_term2" type="logical" default_value=".false." units="unitless"
                                        description="If true, disables first term in horizonal mixing of Redi neutral surface mixing."
                                        possible_values=".true. or .false."
                />
                <nml_option name="config_disable_redi_horizontal_term3" type="logical" default_value=".false." units="unitless"
                                        description="If true, disables first term in horizonal mixing of Redi neutral surface mixing."
                                        possible_values=".true. or .false."
                />
		<nml_option name="config_check_zlevel_consistency" type="logical" default_value=".false." units="unitless"
					description="Enables a run-time check for consistency for a zlevel grid. Ensures relevant variables correctly define the bottom of the ocean."
					possible_values=".true. or .false."
		/>
		<nml_option name="config_filter_btr_mode" type="logical" default_value=".false." units="unitless"
					description="Enables filtering of the barotropic mode."
					possible_values=".true. or .false."
		/>
		<nml_option name="config_prescribe_velocity" type="logical" default_value=".false." units="unitless"
					description="Enables a prescribed velocity field. This velocity field is read on input, and remains constant through a simulation."
					possible_values=".true. or .false."
		/>
		<nml_option name="config_prescribe_thickness" type="logical" default_value=".false." units="unitless"
					description="Enables a prescribed thickness field. This thickness field is read on input, and remains constant through a simulation."
					possible_values=".true. or .false."
		/>
		<nml_option name="config_include_KE_vertex" type="logical" default_value=".false." units="unitless"
					description="If true, the kinetic energy in each cell is computed by blending cell-based and vertex-based values of kinetic energy."
					possible_values=".true. or .false."
		/>
		<nml_option name="config_check_tracer_monotonicity" type="logical" default_value=".false." units="unitless"
					description="Enables a change on tracer monotonicity at the end of the monotonic advection routine. Only used if config_monotonic is set to .true."
					possible_values=".true. or .false."
		/>
		<nml_option name="config_disable_thick_all_tend" type="logical" default_value=".false." units="unitless"
					description="Disables all tendencies on the thickness field."
					possible_values=".true. or .false."
		/>
		<nml_option name="config_disable_thick_hadv" type="logical" default_value=".false." units="unitless"
					description="Disable tendencies on the thickness field from horizontal advection."
					possible_values=".true. or .false."
		/>
		<nml_option name="config_disable_thick_vadv" type="logical" default_value=".false." units="unitless"
					description="Disables tendencies on the thickness field from vertical advection."
					possible_values=".true. or .false."
		/>
		<nml_option name="config_disable_thick_sflux" type="logical" default_value=".false." units="unitless"
					description="Disables tendencies on the thickness field from surface fluxes."
					possible_values=".true. or .false."
		/>
		<nml_option name="config_disable_vel_all_tend" type="logical" default_value=".false." units="unitless"
					description="Disables all tendencies on the velocity field."
					possible_values=".true. or .false."
		/>
		<nml_option name="config_disable_vel_coriolis" type="logical" default_value=".false." units="unitless"
					description="Diables tendencies on the velocity field from the Coriolis force."
					possible_values=".true. or .false."
		/>
		<nml_option name="config_disable_vel_pgrad" type="logical" default_value=".false." units="unitless"
					description="Disables tendencies on the velocity field from the horizontal pressure gradient."
					possible_values=".true. or .false."
		/>
		<nml_option name="config_disable_vel_hmix" type="logical" default_value=".false." units="unitless"
					description="Disables tendencies on the velocity field from horizontal mixing."
					possible_values=".true. or .false."
		/>
		<nml_option name="config_disable_vel_windstress" type="logical" default_value=".false." units="unitless"
					description="Disables tendencies on the velocity field from horizontal wind stress."
					possible_values=".true. or .false."
		/>
		<nml_option name="config_disable_vel_vmix" type="logical" default_value=".false." units="unitless"
					description="Disables tendencies on the velocity field from vertical mixing."
					possible_values=".true. or .false."
		/>
		<nml_option name="config_disable_vel_vadv" type="logical" default_value=".false." units="unitless"
					description="Disables tendencies on the velocity field from vertical advection."
					possible_values=".true. or .false."
		/>
		<nml_option name="config_disable_tr_all_tend" type="logical" default_value=".false." units="unitless"
					description="Disables all tendencies on tracer fields."
					possible_values=".true. or .false."
		/>
		<nml_option name="config_disable_tr_adv" type="logical" default_value=".false." units="unitless"
					description="Disables tendencies on tracer fields from advection, both horizontal and vertical."
					possible_values=".true. or .false."
		/>
		<nml_option name="config_disable_tr_hmix" type="logical" default_value=".false." units="unitless"
					description="Disables tendencies on tracer fields from horizontal mixing."
					possible_values=".true. or .false."
		/>
		<nml_option name="config_disable_tr_vmix" type="logical" default_value=".false." units="unitless"
					description="Disables tendencies on tracer fields from vertical mixing."
					possible_values=".true. or .false."
		/>
		<nml_option name="config_disable_tr_sflux" type="logical" default_value=".false." units="unitless"
					description="Disables tendencies on tracer fields from surface fluxes."
					possible_values=".true. or .false."
		/>
                <nml_option name="config_disable_tr_nonlocalflux" type="logical" default_value=".false." units="unitless"
                                        description="Disables tendencies on the tracer fields from CVMix/KPP nonlocal fluxes."
                                        possible_values=".true. or .false."
                />
	</nml_record>
	<packages>
		<package name="splitTimeIntegrator" description="This package includes variables required for either the split or unsplit explicit time integrators."/>
		<package name="thicknessFilter" description="This package includes variables required for frequency filtered thickness."/>
		<package name="surfaceRestoring" description="This package includes variables required for surface tracer restoring."/>
		<package name="bulkForcing" description="This package includes varibles required for bulk surface forcing."/>
		<package name="frazilIce" description="This package includes variables required for frazil ice formation."/>
		<package name="inSituEOS" description="This package includes variables required for to compute in situ equation of state derivatives, like thermal expansion and haline contraction."/>
	</packages>
	<streams>
		<stream name="input" type="input">
			<var name="temperature"/>
			<var name="salinity"/>
			<var name="tracer1"/>
			<var name="normalVelocity"/>
			<var name="layerThickness"/>
			<var name="highFreqThickness"/>
			<var name="lowFreqDivergence"/>
			<var name="latCell"/>
			<var name="lonCell"/>
			<var name="xCell"/>
			<var name="yCell"/>
			<var name="zCell"/>
			<var name="indexToCellID"/>
			<var name="latEdge"/>
			<var name="lonEdge"/>
			<var name="xEdge"/>
			<var name="yEdge"/>
			<var name="zEdge"/>
			<var name="indexToEdgeID"/>
			<var name="latVertex"/>
			<var name="lonVertex"/>
			<var name="xVertex"/>
			<var name="yVertex"/>
			<var name="zVertex"/>
			<var name="indexToVertexID"/>
			<var name="meshDensity"/>
			<var name="cellsOnEdge"/>
			<var name="nEdgesOnCell"/>
			<var name="nEdgesOnEdge"/>
			<var name="edgesOnCell"/>
			<var name="edgesOnEdge"/>
			<var name="weightsOnEdge"/>
			<var name="dvEdge"/>
			<var name="dcEdge"/>
			<var name="angleEdge"/>
			<var name="areaCell"/>
			<var name="areaTriangle"/>
			<var name="cellsOnCell"/>
			<var name="verticesOnCell"/>
			<var name="verticesOnEdge"/>
			<var name="edgesOnVertex"/>
			<var name="cellsOnVertex"/>
			<var name="kiteAreasOnVertex"/>
			<var name="fEdge"/>
			<var name="fVertex"/>
			<var name="fCell"/>
			<var name="bottomDepth"/>
			<var name="maxLevelCell"/>
			<var name="refBottomDepth"/>
			<var name="temperatureRestore"/>
			<var name="salinityRestore"/>
			<var name="restingThickness"/>
			<var name="surfaceWindStress"/>
<<<<<<< HEAD
			<var name="seaSurfacePressure"/>
=======
>>>>>>> a1939966
			<var name="boundaryLayerDepth"/>
		</stream>
		<stream name="restart" type="restart">
			<var name="temperature"/>
			<var name="salinity"/>
			<var name="tracer1"/>
			<var name="normalVelocity"/>
			<var name="layerThickness"/>
			<var name="highFreqThickness"/>
			<var name="lowFreqDivergence"/>
			<var name="normalBarotropicVelocity"/>
			<var name="latCell"/>
			<var name="lonCell"/>
			<var name="xCell"/>
			<var name="yCell"/>
			<var name="zCell"/>
			<var name="indexToCellID"/>
			<var name="latEdge"/>
			<var name="lonEdge"/>
			<var name="xEdge"/>
			<var name="yEdge"/>
			<var name="zEdge"/>
			<var name="indexToEdgeID"/>
			<var name="latVertex"/>
			<var name="lonVertex"/>
			<var name="xVertex"/>
			<var name="yVertex"/>
			<var name="zVertex"/>
			<var name="indexToVertexID"/>
			<var name="meshDensity"/>
			<var name="meshScalingDel2"/>
			<var name="meshScalingDel4"/>
			<var name="meshScaling"/>
			<var name="cellsOnEdge"/>
			<var name="nEdgesOnCell"/>
			<var name="nEdgesOnEdge"/>
			<var name="edgesOnCell"/>
			<var name="edgesOnEdge"/>
			<var name="weightsOnEdge"/>
			<var name="dvEdge"/>
			<var name="dcEdge"/>
			<var name="angleEdge"/>
			<var name="areaCell"/>
			<var name="areaTriangle"/>
			<var name="cellsOnCell"/>
			<var name="verticesOnCell"/>
			<var name="verticesOnEdge"/>
			<var name="edgesOnVertex"/>
			<var name="cellsOnVertex"/>
			<var name="kiteAreasOnVertex"/>
			<var name="fEdge"/>
			<var name="fVertex"/>
			<var name="fCell"/>
			<var name="bottomDepth"/>
			<var name="maxLevelCell"/>
			<var name="refBottomDepth"/>
			<var name="vertCoordMovementWeights"/>
			<var name="temperatureRestore"/>
			<var name="salinityRestore"/>
			<var name="restingThickness"/>
			<var name="xtime"/>
			<var name="surfaceWindStress"/>
			<var name="seaSurfacePressure"/>
			<var name="boundaryLayerDepth"/>
		</stream>
		<stream name="output" type="output">
			<var name="temperature"/>
			<var name="salinity"/>
			<var name="tracer1"/>
			<var name="layerThickness"/>
			<var name="ssh"/>
			<var name="latCell"/>
			<var name="lonCell"/>
			<var name="xCell"/>
			<var name="yCell"/>
			<var name="zCell"/>
			<var name="indexToCellID"/>
			<var name="latEdge"/>
			<var name="lonEdge"/>
			<var name="xEdge"/>
			<var name="yEdge"/>
			<var name="zEdge"/>
			<var name="indexToEdgeID"/>
			<var name="latVertex"/>
			<var name="lonVertex"/>
			<var name="xVertex"/>
			<var name="yVertex"/>
			<var name="zVertex"/>
			<var name="indexToVertexID"/>
			<var name="meshDensity"/>
			<var name="meshScalingDel2"/>
			<var name="meshScalingDel4"/>
			<var name="meshScaling"/>
			<var name="cellsOnEdge"/>
			<var name="nEdgesOnCell"/>
			<var name="nEdgesOnEdge"/>
			<var name="edgesOnCell"/>
			<var name="edgesOnEdge"/>
			<var name="weightsOnEdge"/>
			<var name="dvEdge"/>
			<var name="dcEdge"/>
			<var name="angleEdge"/>
			<var name="areaCell"/>
			<var name="areaTriangle"/>
			<var name="edgeNormalVectors"/>
			<var name="edgeTangentVectors"/>
			<var name="localVerticalUnitVectors"/>
			<var name="cellTangentPlane"/>
			<var name="cellsOnCell"/>
			<var name="verticesOnCell"/>
			<var name="verticesOnEdge"/>
			<var name="edgesOnVertex"/>
			<var name="cellsOnVertex"/>
			<var name="kiteAreasOnVertex"/>
			<var name="fEdge"/>
			<var name="fVertex"/>
			<var name="fCell"/>
			<var name="bottomDepth"/>
			<var name="maxLevelCell"/>
			<var name="maxLevelEdgeTop"/>
			<var name="refBottomDepth"/>
			<var name="vertCoordMovementWeights"/>
			<var name="edgeMask"/>
			<var name="vertexMask"/>
			<var name="cellMask"/>
			<var name="refZMid"/>
			<var name="refLayerThickness"/>
			<var name="temperatureSurfaceValue"/>
			<var name="salinitySurfaceValue"/>
			<var name="tracer1SurfaceValue"/>
			<var name="surfaceVelocityZonal"/>
			<var name="surfaceVelocityMeridional"/>
			<var name="SSHGradientZonal"/>
			<var name="SSHGradientMeridional"/>
			<var name="xtime"/>
			<var name="zMid"/>
			<var name="zTop"/>
			<var name="density"/>
			<var name="displacedDensity"/>
			<var name="potentialDensity"/>
			<var name="BruntVaisalaFreqTop"/>
			<var name="pressure"/>
			<var name="vertAleTransportTop"/>
			<var name="vertVelocityTop"/>
			<var name="kineticEnergyCell"/>
			<var name="viscosity"/>
			<var name="divergence"/>
			<var name="relativeVorticityCell"/>
			<var name="velocityZonal"/>
			<var name="velocityMeridional"/>
			<var name="RiTopOfCell"/>
			<var name="vertViscTopOfEdge"/>
			<var name="vertViscTopOfCell"/>
			<var name="vertDiffTopOfCell"/>
			<var name="bulkRichardsonNumber"/>
			<var name="boundaryLayerDepth"/>
			<var name="boundaryLayerDepthEdge"/>
			<var name="indexBoundaryLayerDepth"/>
			<var name="indexSurfaceLayerDepth"/>
			<var name="surfaceFrictionVelocity"/>
			<var name="windStressZonalDiag"/>
			<var name="windStressMeridionalDiag"/>
			<var name="surfaceBuoyancyForcing"/>
			<var name="areaCellGlobal"/>
			<var name="areaEdgeGlobal"/>
			<var name="areaTriangleGlobal"/>
			<var name="volumeCellGlobal"/>
			<var name="volumeEdgeGlobal"/>
			<var name="CFLNumberGlobal"/>
			<var name="nAverage"/>
			<var name="avgSSH"/>
			<var name="varSSH"/>
			<var name="avgNormalVelocity"/>
			<var name="avgVelocityZonal"/>
			<var name="avgVelocityMeridional"/>
			<var name="avgVertVelocityTop"/>
			<var name="varNormalVelocity"/>
			<var name="varVelocityZonal"/>
			<var name="varVelocityMeridional"/>
			<var name="avgNormalTransportVelocity"/>
			<var name="avgTransportVelocityZonal"/>
			<var name="avgTransportVelocityMeridional"/>
			<var name="avgVertTransportVelocityTop"/>
			<var name="avgNormalGMBolusVelocity"/>
			<var name="avgGMBolusVelocityZonal"/>
			<var name="avgGMBolusVelocityMeridional"/>
			<var name="avgVertGMBolusVelocityTop"/>
			<var name="surfaceTemperatureFlux"/>
			<var name="surfaceSalinityFlux"/>
			<var name="surfaceTracer1Flux"/>
			<var name="avgTemperatureSurfaceValue"/>
			<var name="avgSalinitySurfaceValue"/>
			<var name="avgSurfaceVelocityZonal"/>
			<var name="avgSurfaceVelocityMeridional"/>
			<var name="avgSSHGradientZonal"/>
			<var name="avgSSHGradientMeridional"/>
			<var name="surfaceWindStressMagnitude"/>
			<var name="surfaceWindStress"/>
			<var name="surfaceMassFlux"/>
			<var name="seaSurfacePressure"/>
			<var name="seaIceEnergy"/>
			<var name="penetrativeTemperatureFlux"/>
			<var name="transmissionCoefficients"/>
			<var name="windStressZonal"/>
			<var name="windStressMeridional"/>
			<var name="latentHeatFlux"/>
			<var name="sensibleHeatFlux"/>
			<var name="longWaveHeatFluxUp"/>
			<var name="longWaveHeatFluxDown"/>
			<var name="seaIceHeatFlux"/>
			<var name="shortWaveHeatFlux"/>
			<var name="evaporationFlux"/>
			<var name="seaIceSalinityFlux"/>
			<var name="seaIceFreshWaterFlux"/>
			<var name="riverRunoffFlux"/>
			<var name="iceRunoffFlux"/>
			<var name="rainFlux"/>
			<var name="snowFlux"/>
			<var name="iceFraction"/>
			<var name="prognosticCO2"/>
			<var name="diagnosticCO2"/>
			<var name="squaredWindSpeed10Meter"/>
			<var name="CO2Flux"/>
			<var name="DMSFlux"/>
			<var name="nAccumulatedCoupled"/>
			<var name="thermalExpansionCoeff"/>
			<var name="salineContractionCoeff"/>
<<<<<<< HEAD
			<var name="relativeSlopeTopOfCell"/>
                        <var name="relativeSlopeTaperingCell"/>
			<var name="relativeSlopeTopOfCellX"/>
			<var name="relativeSlopeTopOfCellY"/>
			<var name="relativeSlopeTopOfCellZ"/>
			<var name="relativeSlopeTopOfCellZonal"/>
			<var name="relativeSlopeTopOfCellMeridional"/>
                        <var name="k33"/>
			<var name="GMBolusVelocityX"/>
			<var name="GMBolusVelocityY"/>
			<var name="GMBolusVelocityZonal"/>
			<var name="GMBolusVelocityMeridional"/>
			<var name="normalGMBolusVelocity"/>
			<var name="vertGMBolusVelocityTop"/>
			<var name="gmStreamFuncTopOfEdge"/>
			<var name="GMStreamFuncX"/>
			<var name="GMStreamFuncY"/>
=======
			<var name="vertNonLocalFluxTemp"/>
>>>>>>> a1939966
		</stream>
	</streams>
	<var_struct name="state" time_levs="2">
		<var_array name="tracers" type="real" dimensions="nVertLevels nCells Time">
			<var name="temperature" array_group="dynamics" units="degrees Celsius"
				 description="potential temperature"
			/>
			<var name="salinity" array_group="dynamics" units="grams salt per kilogram seawater"
				 description="salinity"
			/>
			<var name="tracer1" array_group="dynamics" units="na"
				 description="tracer"
			/>
		</var_array>
		<var name="normalVelocity" type="real" dimensions="nVertLevels nEdges Time" units="m s^{-1}"
			 description="horizonal velocity, normal component to an edge"
		/>
		<var name="layerThickness" type="real" dimensions="nVertLevels nCells Time" units="m"
			 description="layer thickness"
		/>
		<var name="ssh" type="real" dimensions="nCells Time" units="m"
			 description="sea surface height"
		/>

		<!-- FIELDS FOR FREQUENCY FILTERED THICKNESS -->
		<var name="highFreqThickness" type="real" dimensions="nVertLevels nCells Time" units="m"
			 description="high frequency-filtered layer thickness"
			 packages="thicknessFilter"
		/>
		<var name="lowFreqDivergence" type="real" dimensions="nVertLevels nCells Time" units="s^{-1}"
			 description="low frequency-filtered divergence"
			 packages="thicknessFilter"
		/>

		<!-- FIELDS FOR SPLIT EXPLICIT TIME INTEGRATOR -->
		<var name="normalBarotropicVelocity" type="real" dimensions="nEdges Time" units="m s^{-1}"
			 description="barotropic velocity, used in split-explicit time-stepping"
			 packages="splitTimeIntegrator"
		/>
		<var name="normalBarotropicVelocitySubcycle" type="real" dimensions="nEdges Time" units="m s^{-1}"
			 description="barotropic velocity, used in subcycling in stage 2 of split-explicit time-stepping"
			 packages="splitTimeIntegrator"
		/>
		<var name="sshSubcycle" type="real" dimensions="nCells Time" units="m"
			 description="sea surface height, used in subcycling in stage 2 of split-explicit time-stepping"
			 packages="splitTimeIntegrator"
		/>
		<var name="normalBaroclinicVelocity" type="real" dimensions="nVertLevels nEdges Time" units="m s^{-1}"
			 description="baroclinic velocity, used in split-explicit time-stepping"
			 packages="splitTimeIntegrator"
		/>
	</var_struct>
	<var_struct name="mesh" time_levs="1">
		<var name="latCell" type="real" dimensions="nCells" units="radians"
			 description="Latitude location of cell centers in radians."
		/>
		<var name="lonCell" type="real" dimensions="nCells" units="radians"
			 description="Longitude location of cell centers in radians."
		/>
		<var name="xCell" type="real" dimensions="nCells" units="unitless"
			 description="X Coordinate in cartesian space of cell centers."
		/>
		<var name="yCell" type="real" dimensions="nCells" units="unitless"
			 description="Y Coordinate in cartesian space of cell centers."
		/>
		<var name="zCell" type="real" dimensions="nCells" units="unitless"
			 description="Z Coordinate in cartesian space of cell centers."
		/>
		<var name="indexToCellID" type="integer" dimensions="nCells" units="unitless"
			 description="List of global cell IDs."
		/>
		<var name="latEdge" type="real" dimensions="nEdges" units="radians"
			 description="Latitude location of edge midpoints in radians."
		/>
		<var name="lonEdge" type="real" dimensions="nEdges" units="radians"
			 description="Longitude location of edge midpoints in radians."
		/>
		<var name="xEdge" type="real" dimensions="nEdges" units="unitless"
			 description="X Coordinate in cartesian space of edge midpoints."
		/>
		<var name="yEdge" type="real" dimensions="nEdges" units="unitless"
			 description="Y Coordinate in cartesian space of edge midpoints."
		/>
		<var name="zEdge" type="real" dimensions="nEdges" units="unitless"
			 description="Z Coordinate in cartesian space of edge midpoints."
		/>
		<var name="indexToEdgeID" type="integer" dimensions="nEdges" units="unitless"
			 description="List of global edge IDs."
		/>
		<var name="latVertex" type="real" dimensions="nVertices" units="radians"
			 description="Latitude location of vertices in radians."
		/>
		<var name="lonVertex" type="real" dimensions="nVertices" units="radians"
			 description="Longitude location of vertices in radians."
		/>
		<var name="xVertex" type="real" dimensions="nVertices" units="unitless"
			 description="X Coordinate in cartesian space of vertices."
		/>
		<var name="yVertex" type="real" dimensions="nVertices" units="unitless"
			 description="Y Coordinate in cartesian space of vertices."
		/>
		<var name="zVertex" type="real" dimensions="nVertices" units="unitless"
			 description="Z Coordinate in cartesian space of vertices."
		/>
		<var name="indexToVertexID" type="integer" dimensions="nVertices" units="unitless"
			 description="List of global vertex IDs."
		/>
		<var name="meshDensity" type="real" dimensions="nCells" units="unitless"
			 description="Value of density function used to generate a particular mesh at cell centers."
		/>
		<var name="meshScalingDel2" type="real" dimensions="nEdges" units="unitless"
			 description="Coefficient to Laplacian mixing terms in momentum and tracer equations, so that viscosity and diffusion scale with mesh."
		/>
		<var name="meshScalingDel4" type="real" dimensions="nEdges" units="unitless"
			 description="Coefficient to biharmonic mixing terms in momentum and tracer equations, so that biharmonic viscosity and diffusion coefficients scale with mesh."
		/>
		<var name="meshScaling" type="real" dimensions="nEdges" units="unitless"
			 description="Coefficient used for mesh scaling, such as the Leith parameter."
		/>
		<var name="cellsOnEdge" type="integer" dimensions="TWO nEdges" units="unitless"
			 description="List of cells that straddle each edge."
		/>
		<var name="nEdgesOnCell" type="integer" dimensions="nCells" units="unitless"
			 description="Number of edges that border each cell."
		/>
		<var name="nEdgesOnEdge" type="integer" dimensions="nEdges" units="unitless"
			 description="Number of edges that surround each of the cells that straddle each edge. These edges are used to reconstruct the tangential velocities."
		/>
		<var name="edgesOnCell" type="integer" dimensions="maxEdges nCells" units="unitless"
			 description="List of edges that border each cell."
		/>
		<var name="edgesOnEdge" type="integer" dimensions="maxEdges2 nEdges" units="unitless"
			 description="List of edges that border each of the cells that straddle each edge."
		/>
		<var name="weightsOnEdge" type="real" dimensions="maxEdges2 nEdges" units="unitless"
			 description="Reconstruction weights associated with each of the edgesOnEdge."
		/>
		<var name="dvEdge" type="real" dimensions="nEdges" units="m"
			 description="Length of each edge, computed as the distance between verticesOnEdge."
		/>
		<var name="dcEdge" type="real" dimensions="nEdges" units="m"
			 description="Length of each edge, computed as the distance between cellsOnEdge."
		/>
		<var name="angleEdge" type="real" dimensions="nEdges" units="radians"
			 description="Angle the edge normal makes with local eastward direction."
		/>
		<var name="areaCell" type="real" dimensions="nCells" units="m^2"
			 description="Area of each cell in the primary grid."
		/>
		<var name="areaTriangle" type="real" dimensions="nVertices" units="m^2"
			 description="Area of each cell (triangle) in the dual grid."
		/>
		<var name="edgeNormalVectors" type="real" dimensions="R3 nEdges" units="unitless"
			 description="Normal unit vector defined at an edge."
		/>
		<var name="edgeTangentVectors" type="real" dimensions="R3 nEdges" units="unitless"
			 description="Tangent unit vector defined at an edge."
		/>
		<var name="localVerticalUnitVectors" type="real" dimensions="R3 nCells" units="unitless"
			 description="Unit surface normal vectors defined at cell centers."
		/>
		<var name="cellTangentPlane" type="real" dimensions="R3 TWO nCells" units="unitless"
			 description="The two vectors that define a tangent plane at a cell center."
		/>
		<var name="cellsOnCell" type="integer" dimensions="maxEdges nCells" units="unitless"
			 description="List of cells that neighbor each cell."
		/>
		<var name="verticesOnCell" type="integer" dimensions="maxEdges nCells" units="unitless"
			 description="List of vertices that border each cell."
		/>
		<var name="verticesOnEdge" type="integer" dimensions="TWO nEdges" units="unitless"
			 description="List of vertices that straddle each edge."
		/>
		<var name="edgesOnVertex" type="integer" dimensions="vertexDegree nVertices" units="unitless"
			 description="List of edges that share a vertex as an endpoint."
		/>
		<var name="cellsOnVertex" type="integer" dimensions="vertexDegree nVertices" units="unitless"
			 description="List of cells that share a vertex."
		/>
		<var name="kiteAreasOnVertex" type="real" dimensions="vertexDegree nVertices" units="m^2"
			 description="Area of the portions of each dual cell that are part of each cellsOnVertex."
		/>
		<var name="fEdge" type="real" dimensions="nEdges" units="s^{-1}"
			 description="Coriolis parameter at edges."
		/>
		<var name="fVertex" type="real" dimensions="nVertices" units="s^{-1}"
			 description="Coriolis parameter at vertices."
		/>
		<var name="fCell" type="real" dimensions="nCells" units="s^{-1}"
			 description="Coriolis parameter at cell centers."
		/>
		<var name="bottomDepth" type="real" dimensions="nCells" units="m"
			 description="Depth of the bottom of the ocean. Given as a positive distance from sea level."
		/>
		<var name="derivTwo" type="real" dimensions="maxEdges2 TWO nEdges" units="m^{-2}"
			 description="Value of the second derivative of the polynomial used for reconstruction of cell center quantities at edges."
		/>
		<var name="advCoefs" type="real" dimensions="nAdvectionCells nEdges" units="m"
			 description="Weighting coefficients used for reconstruction of cell center quantities at edges. Used in advection routines."
		/>
		<var name="advCoefs3rd" type="real" dimensions="nAdvectionCells nEdges" units="m"
			 description="Wegihting coefficients used for reconstruction of cell center quantities at edges. Used in advection routines."
		/>
		<var name="advCellsForEdge" type="integer" dimensions="nAdvectionCells nEdges" units="unitless"
			 description="List of cells used to reconstruct a cell quantity at an edge. Used in advection routines."
		/>
		<var name="nAdvCellsForEdge" type="integer" dimensions="nEdges" units="unitless"
			 description="Number of cells used in reconstruction of cell center quantities at an edge. Used in advection routines."
		/>
		<var name="highOrderAdvectionMask" type="integer" dimensions="nVertLevels nEdges" units="unitless"
			 description="Mask for high order advection. Values are 1 if high order is used, and 0 if not."
		/>
		<var name="coeffs_reconstruct" type="real" dimensions="R3 maxEdges nCells" units="unitless"
			 description="Coefficients to reconstruct velocity vectors at cells centers."
		/>
		<var name="maxLevelCell" type="integer" dimensions="nCells" units="unitless"
			 description="Index to the last active ocean cell in each column."
		/>
		<var name="maxLevelEdgeTop" type="integer" dimensions="nEdges" units="unitless"
			 description="Index to the last edge in a column with active ocean cells on both sides of it."
		/>
		<var name="maxLevelEdgeBot" type="integer" dimensions="nEdges" units="unitless"
			 description="Index to the last edge in a column with at least one active ocean cell on either side of it."
		/>
		<var name="maxLevelVertexTop" type="integer" dimensions="nVertices" units="unitless"
			 description="Index to the last vertex in a column with all active cells around it."
		/>
		<var name="maxLevelVertexBot" type="integer" dimensions="nVertices" units="unitless"
			 description="Index to the last vertex in a column with at least one active ocean cell around it."
		/>
		<var name="refBottomDepth" type="real" dimensions="nVertLevels" units="m"
			 description="Reference depth of ocean for each vertical level. Used in 'z-level' type runs."
		/>
		<var name="refBottomDepthTopOfCell" type="real" dimensions="nVertLevelsP1" units="m"
			 description="Reference depth of ocean for each vertical interface. Used in 'z-level' type runs."
		/>
		<var name="vertCoordMovementWeights" type="real" dimensions="nVertLevels" units="unitless"
			 description="Weights used for distribution of sea surface heigh purturbations through multiple vertical levels."
		/>
		<var name="boundaryEdge" type="integer" dimensions="nVertLevels nEdges" units="unitless"
			 description="Mask for determining boundary edges. A boundary edge has only one active ocean cell neighboring it."
		/>
		<var name="boundaryVertex" type="integer" dimensions="nVertLevels nVertices" units="unitless"
			 description="Mask for determining boundary vertices. A boundary vertex has at least one inactive cell neighboring it."
		/>
		<var name="boundaryCell" type="integer" dimensions="nVertLevels nCells" units="unitless"
			 description="Mask for determining boundary cells. A boundary cell has at least one inactive cell neighboring it."
		/>
		<var name="edgeMask" type="integer" dimensions="nVertLevels nEdges" units="unitless"
			 description="Mask on edges that determines if computations should be done on edge."
		/>
		<var name="vertexMask" type="integer" dimensions="nVertLevels nVertices" units="unitless"
			 description="Mask on vertices that determines if computations should be done on vertice."
		/>
		<var name="cellMask" type="integer" dimensions="nVertLevels nCells" units="unitless"
			 description="Mask on cells that determines if computations should be done on cell."
		/>
		<var name="temperatureRestore" type="real" dimensions="nCells" units="^\circ C"
			 description="Temperature restoring field, for restoring temperature at the surface."
			 packages="surfaceRestoring"
		/>
		<var name="salinityRestore" type="real" dimensions="nCells" units="PSU"
			 description="Salinity restoring field, for restoring salinity at the surface."
			 packages="surfaceRestoring"
		/>
		<var name="edgeSignOnCell" type="integer" dimensions="maxEdges nCells" units="unitless"
			 description="Sign of edge contributions to a cell for each edge on cell. Used for bit-reproducible loops. Represents directionality of vector connecting cells."
		/>
		<var name="edgeSignOnVertex" type="integer" dimensions="maxEdges nVertices" units="unitless"
			 description="Sign of edge contributions to a vertex for each edge on vertex. Used for bit-reproducible loops. Represents directionality of vector connecting vertices."
		/>
		<var name="kiteIndexOnCell" type="integer" dimensions="maxEdges nCells" units="unitless"
			 description="Index of kite in dual grid, based on verticesOnCell."
		/>
	</var_struct>
	<var_struct name="verticalMesh" time_levs="1">
		<var name="restingThickness" type="real" dimensions="nVertLevels nCells" units="m"
			 description="Layer thickness when the ocean is at rest, i.e. without SSH or internal perturbations."
		/>
		<var name="refZMid" type="real" dimensions="nVertLevels" units="m"
			 description="Reference mid z-coordinate of ocean for each vertical level. This has a negative value."
		/>
		<var name="refLayerThickness" type="real" dimensions="nVertLevels" units="m"
			 description="Reference layerThickness of ocean for each vertical level."
		/>
	</var_struct>
	<var_struct name="tend" time_levs="1">
		<var_array name="tracers" type="real" dimensions="nVertLevels nCells Time">
			<var name="tendTemperature" array_group="dynamics" units="K s^{-1}" name_in_code="temperature"
				 description="time tendency of potential temperature"
			/>
			<var name="tendSalinity" array_group="dynamics" units="PSU s^{-1}" name_in_code="salinity"
				 description="time tendency of salinity measured as change in practical salinity units per second"
			/>
			<var name="tendTracer1" array_group="dynamics" units="na" name_in_code="tracer1"
				 description="test tracer"
			/>
		</var_array>
		<var name="tendNormalVelocity" type="real" dimensions="nVertLevels nEdges Time" units="m s^{-2}" name_in_code="normalVelocity"
			 description="time tendency of normal component of velocity"
		/>
		<var name="tendLayerThickness" type="real" dimensions="nVertLevels nCells Time" units="m s^{-1}" name_in_code="layerThickness"
			 description="time tendency of layer thickness"
		/>
		<var name="tendSSH" type="real" dimensions="nCells Time" units="m s^{-1}" name_in_code="ssh"
			 description="time tendency of sea-surface height"
		/>
		<var name="tendHighFreqThickness" type="real" dimensions="nVertLevels nCells Time" units="m s^{-1}" name_in_code="highFreqThickness"
			 description="time tendency of high frequency-filtered layer thickness"
			 packages="thicknessFilter"
		/>
		<var name="tendLowFreqDivergence" type="real" dimensions="nVertLevels nCells Time" units="m s^{-1}" name_in_code="lowFreqDivergence"
			 description="time tendency of low frequency-filtered divergence"
			 packages="thicknessFilter"
		/>
	</var_struct>
	<var_struct name="diagnostics" time_levs="1">
		<var name="xtime" type="text" dimensions="Time" units="unitless"
			 description="model time, with format 'YYYY-MM-DD_HH:MM:SS'"
		/>
		<var_array name="tracersSurfaceValue" type="real" dimensions="nCells Time">
			<var name="temperatureSurfaceValue" array_group="surfaceValues" units="degrees Celsius" name_in_code="temperatureSurfaceValue"
				description="potential temperature extrapolated to ocean surface"
			/>
			<var name="salinitySurfaceValue" array_group="surfaceValues" units="PSU" name_in_code="salinitySurfaceValue"
				description="salinity extrapolated to ocean surface"
			/>
			<var name="tracer1SurfaceValue" array_group="surfaceValues" units="na"
				description="Tracer of 1 extrapolated to ocean surface"
			/>
		</var_array>
                <var_array name="tracersSurfaceLayerValue" type="real" dimensions="nCells Time">
                        <var name="temperatureSurfaceLayerValue" array_group="surfaceLayerValues" streams="o" units="degrees Celsius" name_in_code="temperatureSurfaceLayerValue"
                                description="potential temperature averaged over ocean surface layer (generally 0.1 of the ocean boundary layer)"
                        />
                        <var name="salinitySurfaceLayerValue" array_group="surfaceLayerValues" streams="o" units="PSU" name_in_code="salinitySurfaceLayerValue"
                                description="salinity averaged over ocean surface layer (generally 0.1 of the ocean boundary layer)"
                        />
                        <var name="tracer1SurfaceLayerValue" array_group="surfaceLayerValues" streams="o" units="na"
                                description="Tracer of 1 averaged over ocean surface layer (generally 0.1 of the ocean boundary layer)"
                        />
                </var_array>
                <var name="normalVelocitySurfaceLayer" type="real" dimensions="nEdges Time" streams="" units="m s^{-1}"
                         description="normal velocity averaged over ocean surface layer (generally 0.1 of the ocean boundary layer)"
                />
		<var_array name="surfaceVelocity" type="real" dimensions="nCells Time">
<<<<<<< HEAD
			<var name="surfaceVelocityZonal" array_group="vel_zonal" units="m s^{-1}"
				 description="Zonal surface velocity reconstructed at cell centers"
				
			/>
			<var name="surfaceVelocityMeridional" array_group="vel_meridional" units="m s^{-1}"
=======
			<var name="zonalSurfaceVelocity" array_group="surfaceVelocity" units="m s^{-1}" name_in_code="zonalSurfaceVelocity"
				 description="Zonal surface velocity reconstructed at cell centers"
				
			/>
			<var name="meridionalSurfaceVelocity" array_group="surfaceVelocity" units="m s^{-1}" name_in_code="meridionalSurfaceVelocity"
>>>>>>> a1939966
				 description="Meridional surface velocity reconstructed at cell centers"
				
			/>
		</var_array>
		<var_array name="SSHGradient" type="real" dimensions="nCells Time">
			<var name="SSHGradientZonal" array_group="ssh_zonal" units="m m^{-1}"
				 description="Zonal gradient of SSH reconstructed at cell centers"
			/>
			<var name="SSHGradientMeridional" array_group="ssh_meridional" units="m m^{-1}"
				 description="Meridional gradient of SSH reconstructed at cell centers"
			/>
		</var_array>
		<var name="zMid" type="real" dimensions="nVertLevels nCells Time" units="m"
			 description="z-coordinate of the mid-depth of the layer"
		/>
		<var name="zTop" type="real" dimensions="nVertLevels nCells Time" units="m"
			 description="z-coordinate of the top of the layer"
		/>

		<var name="density" type="real" dimensions="nVertLevels nCells Time" units="kg m^{-3}"
			 description="density"
		/>
		<var name="displacedDensity" type="real" dimensions="nVertLevels nCells Time" units="kg m^{-3}"
			 description="Density displaced adiabatically to the mid-depth one layer deeper.  That is, layer k has been displaced to the depth of layer k+1."
		/>
		<var name="potentialDensity" type="real" dimensions="nVertLevels nCells Time" units="kg m^{-3}"
			 description="potential density: density displaced adiabatically to the mid-depth of top layer"
		/>
		<var name="inSituThermalExpansionCoeff" 
			 type="real" dimensions="nVertLevels nCells Time" units="C^{-1}"
			 description="Thermal expansion coefficient (alpha), defined as $-1/\rho d\rho/dT$ (note negative sign).  This is in situ, i.e. not displaced to another depth."
			 packages="inSituEOS"
		/>
		<var name="inSituSalineContractionCoeff" 
			 type="real" dimensions="nVertLevels nCells Time" units="PSU^{-1}"
			 description="Saline contraction coefficient (beta), defined as $1/\rho d\rho/dS$.  This is also called the haline contraction coefficient.  This is in situ, i.e. not displaced to another depth."
			 packages="inSituEOS"
		/>

		<var name="BruntVaisalaFreqTop" type="real" dimensions="nVertLevels nCells Time" units="s^{-2}"
			 description="Brunt Vaisala frequency defined at the center (horizontally) and top (vertically) of cell"
		/>
		<var name="montgomeryPotential" type="real" dimensions="nVertLevels nCells Time" units="m^2 s^{-2}"
			 description="Montgomery potential, may be used as the pressure for isopycnal coordinates."
		/>
		<var name="pressure" type="real" dimensions="nVertLevels nCells Time" units="N m^{-2}"
			 description="pressure used in the momentum equation"
		/>
<<<<<<< HEAD

		<var name="normalTransportVelocity" type="real" dimensions="nVertLevels nEdges Time" units="m s^{-1}"
=======
		<var name="uTransport" type="real" dimensions="nVertLevels nEdges Time" units="m s^{-1}"
>>>>>>> a1939966
			 description="horizontal velocity used to transport mass and tracers"
		/>
		<var name="vertAleTransportTop" type="real" dimensions="nVertLevelsP1 nCells Time" units="m s^{-1}"
			 description="vertical transport through the layer interface at the top of the cell"
		/>
		<var name="vertVelocityTop" type="real" dimensions="nVertLevelsP1 nCells Time" units="m s^{-1}"
			 description="vertical velocity defined at center (horizonally) and top (vertically) of cell"
		/>
		<var name="vertTransportVelocityTop" type="real" dimensions="nVertLevelsP1 nCells Time" units="m s^{-1}"
			 description="vertical tracer-transport velocity defined at center (horizonally) and top (vertically) of cell.  This is not the vertical ALE transport, but is Eulerian (fixed-frame) in the vertical, and computed from the continuity equation from the horizontal total tracer-transport velocity."

		/>
		<var name="vertGMBolusVelocityTop" type="real" dimensions="nVertLevelsP1 nCells Time" units="m s^{-1}"
			 description="vertical tracer-transport velocity defined at center (horizonally) and top (vertically) of cell.  This is not the vertical ALE transport, but is Eulerian (fixed-frame) in the vertical, and computed from the continuity equation from the horizontal GM Bolus velocity."

		/>
		<var name="tangentialVelocity" type="real" dimensions="nVertLevels nEdges Time" units="m s^{-1}"
			 description="horizontal velocity, tangential to an edge"
		/>
		<var name="layerThicknessEdge" type="real" dimensions="nVertLevels nEdges Time" units="m"
			 description="layer thickness averaged from cell center to edges"
		/>
		<var name="layerThicknessVertex" type="real" dimensions="nVertLevels nVertices Time" units="m"
			 description="layer thickness averaged from cell center to vertices"
		/>

		<var name="kineticEnergyCell" type="real" dimensions="nVertLevels nCells Time" units="m^2 s^{-2}"
			 description="kinetic energy of horizonal velocity on cells"
		/>
		<var name="hEddyFlux" type="real" dimensions="nVertLevels nEdges Time" units=""
			 description="Eddy flux in Gent-McWilliams eddy parameterization"
		/>
		<var name="hKappa" type="real" dimensions="nVertLevels nEdges Time" units=""
			 description="kappa parameter for Gent-McWilliams eddy parameterization"
		/>
		<var name="hKappaQ" type="real" dimensions="nVertLevels nEdges Time" units=""
			 description="kappaQ parameter for Gent-McWilliams eddy parameterization"
		/>

		<var name="viscosity" type="real" dimensions="nVertLevels nEdges Time" units="m^2 s^{-1}"
			 description="horizontal viscosity"
		/>
		<var name="divergence" type="real" dimensions="nVertLevels nCells Time" units="s^{-1}"
			 description="divergence of horizonal velocity"
		/>
		<var name="circulation" type="real" dimensions="nVertLevels nVertices Time" units="m^2 s^{-1}"
			 description="area-integrated vorticity"
		/>
		<var name="relativeVorticity" type="real" dimensions="nVertLevels nVertices Time" units="s^{-1}"
			 description="curl of horizontal velocity, defined at vertices"
		/>
		<var name="relativeVorticityCell" type="real" dimensions="nVertLevels nCells Time" units="s^{-1}"
			 description="curl of horizontal velocity, averaged from vertices to cell centers"
		/>
		<var name="normalizedRelativeVorticityEdge" type="real" dimensions="nVertLevels nEdges Time" units="s^{-1}"
			 description="curl of horizontal velocity divided by layer thickness, averaged from vertices to edges"
		/>
		<var name="normalizedPlanetaryVorticityEdge" type="real" dimensions="nVertLevels nEdges Time" units="s^{-1}"
			 description="earth's rotational rate (Coriolis parameter, f) divided by layer thickness, averaged from vertices to edges"
		/>
		<var name="normalizedRelativeVorticityCell" type="real" dimensions="nVertLevels nCells Time" units="s^{-1}"
			 description="curl of horizontal velocity divided by layer thickness, averaged from vertices to cell centers"
		/>
		<var name="barotropicForcing" type="real" dimensions="nEdges Time" units="m s^{-2}"
			 description="Barotropic tendency computed from the baroclinic equations in stage 1 of the split-explicit algorithm."
		/>
		<var name="barotropicThicknessFlux" type="real" dimensions="nEdges Time" units="m^2 s^{-1}"
			 description="Barotropic thickness flux at each edge, used to advance sea surface height in each subcycle of stage 2 of the split-explicit algorithm."
		/>
<<<<<<< HEAD

		<var name="velocityX" type="real" dimensions="nVertLevels nCells Time" units="m s^{-1}"
=======
		<var name="normalVelocityX" type="real" dimensions="nVertLevels nCells Time" units="m s^{-1}"
>>>>>>> a1939966
			 description="component of horizontal velocity in the x-direction (cartesian)"
		/>
		<var name="velocityY" type="real" dimensions="nVertLevels nCells Time" units="m s^{-1}"
			 description="component of horizontal velocity in the y-direction (cartesian)"
		/>
		<var name="velocityZ" type="real" dimensions="nVertLevels nCells Time" units="m s^{-1}"
			 description="component of horizontal velocity in the z-direction (cartesian)"
		/>
		<var name="velocityZonal" type="real" dimensions="nVertLevels nCells Time" units="m s^{-1}"
			 description="component of horizontal velocity in the eastward direction"
		/>
		<var name="velocityMeridional" type="real" dimensions="nVertLevels nCells Time" units="m s^{-1}"
			 description="component of horizontal velocity in the northward direction"
		/>
		<var name="transportVelocityX" type="real" dimensions="nVertLevels nCells Time" units="m s^{-1}"
			 description="component of horizontal velocity used to transport mass and tracers in the x-direction (cartesian)"
		/>
		<var name="transportVelocityY" type="real" dimensions="nVertLevels nCells Time" units="m s^{-1}"
			 description="component of horizontal velocity used to transport mass and tracers in the y-direction (cartesian)"
		/>
		<var name="transportVelocityZ" type="real" dimensions="nVertLevels nCells Time" units="m s^{-1}"
			 description="component of horizontal velocity used to transport mass and tracers in the z-direction (cartesian)"
		/>
		<var name="transportVelocityZonal" type="real" dimensions="nVertLevels nCells Time" units="m s^{-1}"
			 description="component of horizontal velocity used to transport mass and tracers in the eastward direction"
		/>
		<var name="transportVelocityMeridional" type="real" dimensions="nVertLevels nCells Time" units="m s^{-1}"
			 description="component of horizontal velocity used to transport mass and tracers in the northward direction"
		/>
		<var name="gradSSH" type="real" dimensions="nVertLevels nEdges Time" units=""
			 description="Gradient of sea surface height at edges."
		/>
		<var name="gradSSHX" type="real" dimensions="nVertLevels nCells Time" units=""
			 description="X Component of the gradient of sea surface height at cell centers."
		/>
		<var name="gradSSHY" type="real" dimensions="nVertLevels nCells Time" units=""
			 description="Y Component of the gradient of sea surface height at cell centers."
		/>
		<var name="gradSSHZ" type="real" dimensions="nVertLevels nCells Time" units=""
			 description="Z Component of the gradient of sea surface height at cell centers."
		/>
		<var name="gradSSHZonal" type="real" dimensions="nVertLevels nCells Time" units=""
			 description="Zonal Component of the gradient of sea surface height at cell centers."
		/>
		<var name="gradSSHMeridional" type="real" dimensions="nVertLevels nCells Time" units=""
			 description="Meridional Component of the gradient of sea surface height at cell centers."
		/>
<<<<<<< HEAD

		<var name="normalGMBolusVelocity" type="real" dimensions="nVertLevels nEdges Time" units="m s^{-1}"
=======
		<var name="uBolusGM" type="real" dimensions="nVertLevels nEdges Time" units="m s^{-1}"
>>>>>>> a1939966
			 description="Bolus velocity in Gent-McWilliams eddy parameterization"
		/>
		<var name="GMBolusVelocityX" type="real" dimensions="nVertLevels nCells Time" units="m s^{-1}"
			 description="Bolus velocity in Gent-McWilliams eddy parameterization, x-direction"
		/>
		<var name="GMBolusVelocityY" type="real" dimensions="nVertLevels nCells Time" units="m s^{-1}"
			 description="Bolus velocity in Gent-McWilliams eddy parameterization, y-direction"
		/>
		<var name="GMBolusVelocityZ" type="real" dimensions="nVertLevels nCells Time" units="m s^{-1}"
			 description="Bolus velocity in Gent-McWilliams eddy parameterization, z-direction"
		/>
		<var name="GMBolusVelocityZonal" type="real" dimensions="nVertLevels nCells Time" units="m s^{-1}"
			 description="Bolus velocity in Gent-McWilliams eddy parameterization, zonal-direction"
		/>
		<var name="GMBolusVelocityMeridional" type="real" dimensions="nVertLevels nCells Time" units="m s^{-1}"
			 description="Bolus velocity in Gent-McWilliams eddy parameterization, meridional-direction"
		/>
		<var name="RiTopOfCell" type="real" dimensions="nVertLevelsP1 nCells Time" units="nondimensional"
			 description="gradient Richardson number defined at the center (horizontally) and top (vertically)"
		/>
		<var name="RiTopOfEdge" type="real" dimensions="nVertLevelsP1 nEdges Time" units="nondimensional"
			 description="gradient Richardson number defined at the edge (horizontally) and top (vertically)"
		/>
		<var name="vertViscTopOfEdge" type="real" dimensions="nVertLevelsP1 nEdges Time" units="m^2 s^{-1}"
			 description="vertical viscosity defined at the edge (horizontally) and top (vertically)"
		/>
		<var name="vertViscTopOfCell" type="real" dimensions="nVertLevelsP1 nCells Time" units="m^2 s^{-1}"
			 description="vertical viscosity defined at the cell center (horizontally) and top (vertically)"
		/>
		<var name="vertDiffTopOfCell" type="real" dimensions="nVertLevelsP1 nCells Time" units="m^2 s^{-1}"
			 description="vertical diffusion defined at the cell center (horizontally) and top (vertically)"
		/>
		<var name="bulkRichardsonNumber" type="real" dimensions="nVertLevels nCells Time" units="nondimensional"
			 description="CVMix/KPP: bulk Richardson number"
		/>
		<var name="bulkRichardsonNumberBuoy" type="real" dimensions="nVertLevels nCells Time" units="nondimensional"
			 description="CVMix/KPP: contribution of buoyancy to bulk Richardson number"
		/>
		<var name="bulkRichardsonNumberShear" type="real" dimensions="nVertLevels nCells Time" units="nondimensional"
			 description="CVMix/KPP: contribution of shear to bulk Richardson number"
		/>
		<var name="bulkRichardsonNumberBuoy" type="real" dimensions="nVertLevels nCells Time" units="nondimensional"
			 description="contribution of buoyancy to bulk Richardson number"
		/>
		<var name="bulkRichardsonNumberShear" type="real" dimensions="nVertLevels nCells Time" units="nondimensional"
			 description="contribution of shear to bulk Richardson number"
		/>
		<var name="boundaryLayerDepth" type="real" dimensions="nCells Time" units="m"
			 description="CVMix/KPP: diagnosed depth of the ocean surface boundary layer"
		/>
		<var name="boundaryLayerDepthEdge" type="real" dimensions="nEdges Time" units="m"
			 description="CVMix/KPP: diagnosed depth of the ocean surface boundary layer averaged to cell edges"
		/>
		<var_array name="vertNonLocalFlux" type="real" dimensions="nVertLevelsP1 nCells Time">
			<var name="vertNonLocalFluxTemp" array_group="vertNonLocalFlux" units="nondimensional" name_in_code="vertNonLocalFluxTemp"
				 description="CVMix/KPP: nonlocal boundary layer mixing term for temperature"
		/>
		</var_array>
		<var name="indexBoundaryLayerDepth" type="real" dimensions="nCells Time"  units="none"
			 description="CVMix/KPP: int(indexBoundaryLayerDepth) is vertical layer within which boundaryLayerDepth resides. mod(indexBoundaryLayerDepth) indicates whether boundaryLayerDepth resides above layer center (value = 0.25) or below layer center (value=0.75)"
		/>
<<<<<<< HEAD
		<var name="boundaryLayerDepthEdge" type="real" dimensions="nEdges Time" units="m"
			 description="diagnosed depth of the ocean surface boundary layer averaged to cell edges"
		/>
		<var_array name="vertNonLocalFlux" type="real" dimensions="nVertLevelsP1 nCells Time">
			<var name="vertNonLocalFluxTemp" array_group="vertNonLocalFlux" units="nondimensional" name_in_code="vertNonLocalFluxTemp"
				 description="nonlocal boundary layer mixing term for temperature"
			/>
			<var name="vertNonLocalFluxSalt" array_group="vertNonLocalFlux" units="nondimensional" name_in_code="vertNonLocalFluxSalt"
				 description="nonlocal boundary layer mixing term for salinity"
			/>
			<var name="vertNonLocalFluxZonalVel" array_group="vertNonLocalFlux" units="nondimensional" name_in_code="vertNonLocalFluxZonalVel"
				 description="nonlocal boundary layer mixing term for zonal velocity"
			/>
			<var name="vertNonLocalFluxMeridVel" array_group="vertNonLocalFlux" units="nondimensional" name_in_code="vertNonLocalFluxMeridVel"
				 description="nonlocal boundary layer mixing term for meridional velocity"
			/>
		</var_array>
		<var name="indexBoundaryLayerDepth" type="real" dimensions="nCells Time" units="none"
			 description="int(indexBoundaryLayerDepth) is vertical layer within which boundaryLayerDepth resides. mod(indexBoundaryLayerDepth) indicates whether boundaryLayerDepth resides above layer center (value = 0.25) or below layer center (value=0.75)"
		/>
		<var name="indexSurfaceLayerDepth" type="real" dimensions="nCells Time" units="none"
			 description="surface layer entirely encompasses int(indexSurfaceLayerDepth) vertical layers and fraction(indexSurfaceLayerDepth) of the int(indexSurfaceLayerDepth)+1 layer."
=======
		<var name="indexSurfaceLayerDepth" type="real" dimensions="nCells Time" streams="o" units="none"
			 description="CVMix/KPP: surface layer entirely encompasses int(indexSurfaceLayerDepth) vertical layers and fraction(indexSurfaceLayerDepth) of the int(indexSurfaceLayerDepth)+1 layer."
>>>>>>> a1939966
		/>
		<var name="surfaceFrictionVelocity" type="real" dimensions="nCells Time"  units="m s^{-1}"
			 description="CVMix/KPP: diagnosed surface friction velocity defined as square root of (mag(wind stress) / reference density)"
		/>
		<var name="windStressZonalDiag" type="real" dimensions="nCells Time" units="N m^{-2}"
			 description="reconstructed surface wind stress in the eastward direction. Used for diagnostics."
		/>
		<var name="windStressMeridionalDiag" type="real" dimensions="nCells Time" units="N m^{-2}"
			 description="reconstructed surface wind stress in the northward direction. User for diagnostics."
		/>
		<var name="penetrativeTemperatureFluxOBL" type="real" dimensions="nCells Time" units="^\circ C m s^{-1}"
			 description="CVMix/KPP: Penetrative temperature flux at the bottom of boundary layer due to solar radiation. Positive is into the ocean."
		/>
		<var name="surfaceBuoyancyForcing" type="real" dimensions="nCells Time" units="m^2 s^{-3}"
			 description="CVMix/KPP: diagnosed surface buoyancy flux due to heat, salt and freshwater fluxes. Positive flux increases buoyancy."
		/>

		<var name="areaCellGlobal" type="real" dimensions="Time" units="m^2"
			 description="sum of the areaCell variable over the full domain, used to normalize global statistics"
		/>
		<var name="areaEdgeGlobal" type="real" dimensions="Time" units="m^2"
			 description="sum of the areaEdge variable over the full domain, used to normalize global statistics"
		/>
		<var name="areaTriangleGlobal" type="real" dimensions="Time" units="m^2"
			 description="sum of the areaTriangle variable over the full domain, used to normalize global statistics"
		/>
		<var name="volumeCellGlobal" type="real" dimensions="Time" units="m^3"
			 description="sum of the volumeCell variable over the full domain, used to normalize global statistics"
		/>
		<var name="volumeEdgeGlobal" type="real" dimensions="Time" units="m^3"
			 description="sum of the volumeEdge variable over the full domain, used to normalize global statistics"
		/>
		<var name="CFLNumberGlobal" type="real" dimensions="Time" units="unitless"
			 description="maximum CFL number over the full domain"
		/>
		<var name="relativeSlopeTopOfEdge" type="real" dimensions="nVertLevelsP1 nEdges Time" units="non-dimensional"
			 description="Slope of isopycnal surface relative to constant coordinate surface"
                />
                <var name="relativeSlopeTopOfCell" type="real" dimensions="nVertLevelsP1 nCells Time" units="non-dimensional"
                         description="Magnitude of slope of isopycnal surface relative to constant coordinate surface averaged to cell centers"
		/>
                <var name="relativeSlopeTapering" type="real" dimensions="nVertLevelsP1 nEdges Time" units="non-dimensional"
                         description="scalar tapering function applied to limit magnitude of isopycnal mixing in regions where relativeSlopeTopOfCell > config_gm_max_slope"
                />
                <var name="relativeSlopeTaperingCell" type="real" dimensions="nVertLevelsP1 nCells Time" units="non-dimensional"
                         description="averaging of relativeSlopeTapering function to cell centers"
                />
		<var name="relativeSlopeTopOfCellX" type="real" dimensions="nVertLevelsP1 nCells Time" units="unitless"
			 description="Slope of isopycnal surface relative to constant coordinate surface"
		/>
		<var name="relativeSlopeTopOfCellY" type="real" dimensions="nVertLevelsP1 nCells Time" units="unitless"
			 description="Slope of isopycnal surface relative to constant coordinate surface"
		/>
		<var name="relativeSlopeTopOfCellZ" type="real" dimensions="nVertLevelsP1 nCells Time" units="unitless"
			 description="Slope of isopycnal surface relative to constant coordinate surface"
		/>
		<var name="relativeSlopeTopOfCellZonal" type="real" dimensions="nVertLevelsP1 nCells Time" units="unitless"
			 description="Slope of isopycnal surface relative to constant coordinate surface"
		/>
		<var name="relativeSlopeTopOfCellMeridional" type="real" dimensions="nVertLevelsP1 nCells Time" units="unitless"
			 description="Slope of isopycnal surface relative to constant coordinate surface"
		/>
		<var name="k33" type="real" dimensions="nVertLevelsP1 nCells Time" units="m^2 s^{-1}"
			 description="The (3,3) entry of the Redi diffusion tensor. Added to the model vertical diffusion."
		/>
		<var name="gmStreamFuncTopOfEdge" type="real" dimensions="nVertLevelsP1 nEdges Time" units="m^2 s^{-1}"
			 description="GM stream function"
		/>
		<var name="gmStreamFuncTopOfCell" type="real" dimensions="nVertLevels nCells Time" units="m^2 s^{-1}"
			 description="GM stream function reconstructed to the cell centers"
		/>
		<var name="GMStreamFuncX" type="real" dimensions="nVertLevelsP1 nCells Time" units="m^2 s^{-1}"
			 description="GM stream function"
		/>
		<var name="GMStreamFuncY" type="real" dimensions="nVertLevelsP1 nCells Time" units="m^2 s^{-1}"
			 description="GM stream function"
		/>
		<var name="GMStreamFuncZ" type="real" dimensions="nVertLevelsP1 nCells Time" units="m^2 s^{-1}"
			 description="GM stream function"
		/>
		<var name="GMStreamFuncZonal" type="real" dimensions="nVertLevelsP1 nCells Time" units="m^2 s^{-1}"
			 description="GM stream function"
		/>
		<var name="GMStreamFuncMeridional" type="real" dimensions="nVertLevelsP1 nCells Time" units="m^2 s^{-1}"
			 description="GM stream function"
		/>
	</var_struct>
	<var_struct name="average" time_levs="1">
		<var name="nAverage" type="real" dimensions="Time" units="unitless"
			 description="number of timesteps in time-averaged variables"
		/>
		<var name="avgSSH" type="real" dimensions="nCells Time" units="m"
			 description="time-averaged sea surface height"
		/>
		<var name="varSSH" type="real" dimensions="nCells Time" units="m"
			 description="variance of sea surface height"
		/>
		<var name="avgNormalVelocity" type="real" dimensions="nVertLevels nEdges Time" units="m s^{-1}"
			 description="time-averaged velocity, normal to cell edge"
		/>
		<var name="avgVelocityZonal" type="real" dimensions="nVertLevels nCells Time" units="m s^{-1}"
			 description="time-averaged velocity in the eastward direction"
		/>
		<var name="avgVelocityMeridional" type="real" dimensions="nVertLevels nCells Time" units="m s^{-1}"
			 description="time-averaged velocity in the northward direction"
		/>
		<var name="varNormalVelocity" type="real" dimensions="nVertLevels nEdges Time" units="m s^{-1}"
			 description="variance of velocity, normal to cell edge"
		/>
		<var name="varVelocityZonal" type="real" dimensions="nVertLevels nCells Time" units="m s^{-1}"
			 description="variance of velocity in the eastward direction"
		/>
		<var name="varVelocityMeridional" type="real" dimensions="nVertLevels nCells Time" units="m s^{-1}"
			 description="variance of velocity in the northward direction"
		/>
		<var name="avgNormalTransportVelocity" type="real" dimensions="nVertLevels nEdges Time" units="m s^{-1}"
			 description="time-averaged total tracer-transport velocity, normal to cell edge"
		/>
		<var name="avgTransportVelocityZonal" type="real" dimensions="nVertLevels nCells Time" units="m s^{-1}"
			 description="time-averaged total tracer-transport velocity in the eastward direction"
		/>
		<var name="avgTransportVelocityMeridional" type="real" dimensions="nVertLevels nCells Time" units="m s^{-1}"
			 description="time-averaged total tracer-transport velocity in the northward direction"
		/>
		<var name="avgVertVelocityTop" type="real" dimensions="nVertLevelsP1 nCells Time" units="m s^{-1}"
			 description="time-averaged vertical velocity at top of cell"
		/>
		<var name="avgVertTransportVelocityTop" type="real" dimensions="nVertLevelsP1 nCells Time" units="m s^{-1}"
			 description="time-averaged vertical total tracer-transport velocity at top of cell.  This is not the vertical ALE transport, but is Eulerian (fixed-frame) in the vertical, and computed from the continuity equation from the horizontal total tracer-transport velocity."
		/>
		<var name="avgNormalGMBolusVelocity" type="real" dimensions="nVertLevels nEdges Time" units="m s^{-1}"
			 description="time-averaged GM Bolus velocity, normal to cell edge"
		/>
		<var name="avgGMBolusVelocityZonal" type="real" dimensions="nVertLevels nCells Time" units="m s^{-1}"
			 description="time-averaged GM Bolus velocity in the eastward direction"
		/>
		<var name="avgGMBolusVelocityMeridional" type="real" dimensions="nVertLevels nCells Time" units="m s^{-1}"
			 description="time-averaged GM Bolus velocity in the northward direction"
		/>
		<var name="avgVertGMBolusVelocityTop" type="real" dimensions="nVertLevelsP1 nCells Time" units="m s^{-1}"
			 description="time-averaged vertical GM Bolus velocity at top of cell.  This is not the vertical ALE transport, but is Eulerian (fixed-frame) in the vertical, and computed from the continuity equation from the horizontal GM Bolus velocity."
		/>
	</var_struct>
        <var_struct name="forcing" time_levs="1">
		<var name="surfaceWindStress" type="real" dimensions="nEdges Time" units="N m^{-2}"
			 description="Wind stress at the surface of the ocean defined at edge midpoints. Magintude in direction of edge normal."
		/>
		<var name="surfaceWindStressMagnitude" type="real" dimensions="nCells Time" units="N m^{-2}"
			 description="Magnitude of wind stress at the surface of the ocean, at cell centers."
		/>
		<var name="surfaceMassFlux" type="real" dimensions="nCells Time" units="m s^{-1}"
			 description="Flux of mass through the ocean surface. Positive into ocean."
		/>
		<var_array name="surfaceTracerFlux" type="real" dimensions="nCells Time">
			<var name="surfaceTemperatureFlux" array_group="dynamics" units="^\circ C m s^{-1}"
				 description="Flux of temperature through the ocean surface. Positive into ocean."
			/>
			<var name="surfaceSalinityFlux" array_group="dynamics" units="PSU m s^{-1}"
				 description="Flux of salinity through the ocean surface. Positive into ocean."
			/>
			<var name="surfaceTracer1Flux" array_group="testing" units="percent"
				 description="Flux of tracer1 through the ocean surface. Positive into ocean."
			/>
		</var_array>

		<var name="seaSurfacePressure" type="real" dimensions="nCells Time" units="Pa"
			 description="Pressure defined at the sea surface."
		/>
		<var name="seaIceEnergy" type="real" dimensions="nCells Time" units="J m^{-2}"
			 description="Energy per unit area trapped in frazil ice formation. Always $\ge$ 0.0."
			 packages="frazilIce"
		/>
		<var name="penetrativeTemperatureFlux" type="real" dimensions="nCells Time" units="^\circ C m s^{-1}"
			 description="Penetrative temperature flux at the surface due to solar radiation. Positive is into the ocean."
		/>
		<var name="transmissionCoefficients" type="real" dimensions="nVertLevels nCells Time" units="percent"
			 description="Divergence of transmission through interfaces of surface fluxes below the surface layer at cell centers. These are not applied to short wave."
		/>

		<!-- Input fields for coupling -->
		<!-- Coupling fields associated with wind stress -->
		<var name="windStressZonal" type="real" dimensions="nCells Time" units="N m^{-2}"
			 description="Zonal (eastward) component of wind stress at cell centers from coupler. Positive eastward."
			 packages="bulkForcing"
		/>
		<var name="windStressMeridional" type="real" dimensions="nCells Time" units="N m^{-2}"
			 description="Meridional (northward) component of wind stress at cell centers from coupler. Positive northward."
			 packages="bulkForcing"
		/>

		<!-- Coupling fields associated with heat fluxes -->
		<var name="latentHeatFlux" type="real" dimensions="nCells Time" units="W m^{-2}"
			 description="Latent heat flux at cell centers from coupler. Positive into the ocean."
			 packages="bulkForcing"
		/>
		<var name="sensibleHeatFlux" type="real" dimensions="nCells Time" units="W m^{-2}"
			 description="Sensible heat flux at cell centers from coupler. Positive into the ocean."
			 packages="bulkForcing"
		/>
		<var name="longWaveHeatFluxUp" type="real" dimensions="nCells Time" units="W m^{-2}"
			 description="Upward long wave heat flux at cell centers from coupler. Positive into the ocean."
			 packages="bulkForcing"
		/>
		<var name="longWaveHeatFluxDown" type="real" dimensions="nCells Time" units="W m^{-2}"
			 description="Downward long wave heat flux at cell centers from coupler. Positive into the ocean."
			 packages="bulkForcing"
		/>
		<var name="seaIceHeatFlux" type="real" dimensions="nCells Time" units="W m^{-2}"
			 description="Sea ice heat flux at cell centers from coupler. Positive into the ocean."
			 packages="bulkForcing"
		/>
		<var name="shortWaveHeatFlux" type="real" dimensions="nCells Time" units="W m^{-2}"
			 description="Short wave flux at cell centers from coupler. Positive into the ocean."
			 packages="bulkForcing"
		/>

		<!-- Coupling fields associated with mass or salinity fluxes -->
		<var name="evaporationFlux" type="real" dimensions="nCells Time" units="kg m^{-2} s^{-1}"
			 description="Evaporation flux at cell centers from coupler. Positive into the ocean."
			 packages="bulkForcing"
		/>
		<var name="seaIceSalinityFlux" type="real" dimensions="nCells Time" units="kg m^{-2} s^{-1}"
			 description="Sea ice salinity flux at cell centers from coupler. Positive into the ocean."
			 packages="bulkForcing"
		/>
		<var name="seaIceFreshWaterFlux" type="real" dimensions="nCells Time" units="kg m^{-2} s^{-1}"
			 description="Fresh water flux from sea ice at cell centers from coupler. Positive into the ocean."
			 packages="bulkForcing"
		/>
		<var name="riverRunoffFlux" type="real" dimensions="nCells Time" units="kg m^{-2} s^{-1}"
			 description="Fresh water flux from river runoff at cell centers from coupler. Positive into the ocean."
			 packages="bulkForcing"
		/>
		<var name="iceRunoffFlux" type="real" dimensions="nCells Time" units="kg m^{-2} s^{-1}"
			 description="Fresh water flux from ice runoff at cell centers from coupler. Positive into the ocean."
			 packages="bulkForcing"
		/>
		<var name="rainFlux" type="real" dimensions="nCells Time" units="kg m^{-2} s^{-1}"
			 description="Fresh water flux from rain at cell centers from coupler. Positive into the ocean."
			 packages="bulkForcing"
		/>
		<var name="snowFlux" type="real" dimensions="nCells Time" units="kg m^{-2} s^{-1}"
			 description="Fresh water flux from snow at cell centers from coupler. Positive into the ocean."
			 packages="bulkForcing"
		/>

		<!-- Misc. coupling fields -->
		<var name="iceFraction" type="real" dimensions="nCells Time" units="percent"
			 description="Fraction of sea ice coverage at cell centers from coupler. Positive into the ocean."
			 packages="bulkForcing"
		/>
		<var name="prognosticCO2" type="real" dimensions="nCells Time" units="1e-6 mol mol^{-1}"
			 description="Prognostic CO2 at cell centers from coupler. Positive into the ocean."
			 packages="bulkForcing"
		/>
		<var name="diagnosticCO2" type="real" dimensions="nCells Time" units="1e-6 mol mol^{-1}"
			 description="Diagnostic CO2 at cell centers from coupler. Positive into the ocean."
			 packages="bulkForcing"
		/>
		<var name="squaredWindSpeed10Meter" type="real" dimensions="nCells Time" units="m^2 s^{-2}"
			 description="Squared wind speed at 10 meters at cell centers from coupler."
			 packages="bulkForcing"
		/>
		<var name="CO2Flux" type="real" dimensions="nCells Time" units="mol m^{-2} s^{-1}"
			 description="CO2 Flux."
			 packages="bulkForcing"
		/>
		<var name="DMSFlux" type="real" dimensions="nCells Time" units="mol m^{-2} s^{-1}"
			 description="DMS Flux."
			 packages="bulkForcing"
		/>

		<!-- Output fields for coupling -->
		<var name="nAccumulatedCoupled" type="integer" dimensions="Time" units="unitless"
			 description="Number of accumulations in time averaging of coupler fields"
		/>
		<var_array name="avgTracersSurfaceValue" type="real" dimensions="nCells Time">
			<var name="avgTemperatureSurfaceValue" array_group="surfaceValues" units="degrees Celsius" name_in_code="temperatureSurfaceValue"
				 description="Time averaged potential temperature extrapolated to ocean surface"
			/>
			<var name="avgSalinitySurfaceValue" array_group="surfaceValues" units="PSU" name_in_code="salinitySurfaceValue"
				 description="Time averaged salinity extrapolated to ocean surface"
			/>
			<var name="avgTracer1SurfaceValue" array_group="surfaceValues" units="percent"
				 description="Time averaged tracer1 extrapolated to ocean surface"
			/>
		</var_array>
		<var_array name="avgSurfaceVelocity" type="real" dimensions="nCells Time">
		<var name="avgSurfaceVelocityZonal" array_group="vel_zonal" units="m s^{-1}"
			 description="Time averaged zonal surface velocity"
		/>
		<var name="avgSurfaceVelocityMeridional" array_group="vel_meridional" units="m s^{-1}"
			 description="Time averaged meridional surface velocity"
		/>
		</var_array>
		<var_array name="avgSSHGradient" type="real" dimensions="nCells Time">
			<var name="avgSSHGradientZonal" array_group="ssh_zonal" units="m m^{-1}"
				 description="Time averaged zonal gradient of SSH"
			/>
			<var name="avgSSHGradientMeridional" array_group="ssh_meridional" units="m m^{-1}"
				 description="Time averaged meridional gradient of SSH"
			/>
		</var_array>
	</var_struct>
	<var_struct name="scratch" time_levs="1">
		<var name="vorticityGradientTangentialComponent" 
			persistence="scratch" 
			type="real" dimensions="nVertLevels nEdges Time" 
			units="s^{-1} m^{-1}"
			description="gradient of vorticity in the tangent direction (positive points from vertex1 to vertex2)"
		/>
		<var name="vorticityGradientNormalComponent" 
			persistence="scratch" 
			type="real" dimensions="nVertLevels nEdges Time" 
			units="s^{-1} m^{-1}"
			description="gradient of vorticity in the normal direction (positive points from cell1 to cell2)"
		/>
		<var name="normalizedRelativeVorticityVertex"
			persistence="scratch" 
			type="real" dimensions="nVertLevels nVertices Time" units="s^{-1}"
			description="curl of horizontal velocity divided by layer thickness, defined at vertices"
		/>
		<var name="normalizedPlanetaryVorticityVertex"
			persistence="scratch" 
			type="real" dimensions="nVertLevels nVertices Time" units="s^{-1}"
			description="earth's rotational rate (Coriolis parameter, f) divided by layer thickness, defined at vertices"
		/>
		<var name="kineticEnergyVertex" 
			persistence="scratch" 
			type="real" dimensions="nVertLevels nVertices Time" units="m^2 s^{-2}"
			description="kinetic energy of horizonal velocity defined at vertices"
		/>
		<var name="kineticEnergyVertexOnCells"
			persistence="scratch" 
			type="real" dimensions="nVertLevels nCells Time" units="m^2 s^{-2}"
			description="kinetic energy of horizonal velocity defined at vertices"
		/>
		<var name="densitySurfaceDisplaced"
			persistence="scratch"
			type="real" dimensions="nVertLevels nCells Time" units="kg m^{-3}"
			description="Density computed by displacing SST and SSS to every vertical layer within the column"
		/>
		<var name="thermalExpansionCoeff" 
			 persistence="persistent"
			 type="real" dimensions="nVertLevels nCells Time" units="C^{-1}"
			 description="Thermal expansion coefficient (alpha), defined as $-1/\rho d\rho/dT$ (note negative sign)."
		/>
		<var name="salineContractionCoeff" 
			 persistence="persistent"
			 type="real" dimensions="nVertLevels nCells Time" units="PSU^{-1}"
			 description="Saline contraction coefficient (beta), defined as $1/\rho d\rho/dS$. This is also called the haline contraction coefficient."
		/>

		<!-- FIELDS FOR TENSOR OPERATIONS -->
		<var name="normalVelocityTest" 
			 persistence="scratch" 
			 type="real" dimensions="nVertLevels nEdges" units="m s^{-1}"
			 description="horizonal velocity, normal component to an edge, for testing"
		/>
		<var name="tangentialVelocityTest"
			 persistence="scratch" 
			 type="real" dimensions="nVertLevels nEdges" units="m s^{-1}"
			 description="horizonal velocity, tangential component to an edge, for testing"
		/>
		<var name="strainRateR3Cell" 
			 persistence="scratch" 
			 type="real" dimensions="SIX nVertLevels nCells" units="s^{-1}"
			 description="strain rate tensor at cell center, R3, in symmetric 6-index form"
		/>
		<var name="strainRateR3CellSolution" 
			 persistence="scratch" 
			 type="real" dimensions="SIX nVertLevels nCells" units="s^{-1}"
			 description="strain rate solution tensor at cell center, R3, in symmetric 6-index form"
		/>
		<var name="strainRateR3Edge" 
			 persistence="scratch" 
			 type="real" dimensions="SIX nVertLevels nEdges" units="s^{-1}"
			 description="strain rate tensor at edge, R3, in symmetric 6-index form"
		/>
		<var name="strainRateLonLatRCell" 
			 persistence="scratch" 
			 type="real" dimensions="SIX nVertLevels nCells" units="s^{-1}"
			 description="strain rate tensor at cell center, 3D, lon-lat-r in symmetric 6-index form, {\color{red}Temporary only}"
		/>
		<var name="strainRateLonLatRCellSolution" 
			 persistence="scratch" 
			 type="real" dimensions="SIX nVertLevels nCells" units="s^{-1}"
			 description="strain rate tensor at cell center, 3D, lon-lat-r in symmetric 6-index form, {\color{red}Temporary only}"
		/>
		<var name="strainRateLonLatREdge" 
			 persistence="scratch" 
			 type="real" dimensions="SIX nVertLevels nEdges" units="s^{-1}"
			 description="strain rate tensor at edge, 3D, lon-lat-r in symmetric 6-index form, {\color{red}Temporary only}"
		/>
		<var name="divTensorR3Cell" 
			 persistence="scratch" 
			 type="real" dimensions="R3 nVertLevels nCells" units="s^{-2}"
			 description="divergence of the tensor at cell center, as an R3 vector"
		/>
		<var name="divTensorR3CellSolution" 
			 persistence="scratch" 
			 type="real" dimensions="R3 nVertLevels nCells" units="s^{-2}"
			 description="divergence of the tensor solution at cell center, as an R3 vector"
		/>
		<var name="divTensorLonLatRCell" 
			 persistence="scratch" 
			 type="real" dimensions="R3 nVertLevels nCells" units="s^{-2}"
			 description="divergence of the tensor at cell center, as a lon-lat-r vector"
		/>
		<var name="divTensorLonLatRCellSolution" 
			 persistence="scratch" 
			 type="real" dimensions="R3 nVertLevels nCells" units="s^{-2}"
			 description="divergence of the tensor at cell center, as a lon-lat-r vector, solution"
		/>
		<var name="outerProductEdge" 
			 persistence="scratch" 
			 type="real" dimensions="SIX nVertLevels nEdges" units="m^2 s^{-1}"
			 description="Outer product, $u_e \otimes n_e$, at each edge."
		/>
		<var name="normalVectorEdge" 
			 persistence="scratch" 
			 type="real" dimensions="nVertLevels nEdges" units="m s^{-1}"
			 description="Vector component normal to an edge."
		/>
		<var name="tangentialVectorEdge" 
			 persistence="scratch" 
			 type="real" dimensions="nVertLevels nEdges" units="m s^{-1}"
			 description="Vector component tangent to an edge."
		/>
		<var name="windStressFullScratch" type="real" dimensions="nVertLevels nEdges Time" units="N m^{-2}"
			 persistence="scratch"
			 description="Wind stress used for reconstructing diagnostic output fields."
		/>
		<var name="windStressXScratch" type="real" dimensions="nVertLevels nCells Time" units="N m^{-2}"
			 persistence="scratch"
			 description="reconstructed surface wind stress in the x direction. Used for diagnostics."
		/>
		<var name="windStressYScratch" type="real" dimensions="nVertLevels nCells Time" units="N m^{-2}"
			 persistence="scratch"
			 description="reconstructed surface wind stress in the y direction. User for diagnostics."
		/>
		<var name="windStressZScratch" type="real" dimensions="nVertLevels nCells Time" units="N m^{-2}"
			 persistence="scratch"
			 description="reconstructed surface wind stress in the z direction. User for diagnostics."
		/>
		<var name="windStressZonalScratch" type="real" dimensions="nVertLevels nCells Time" units="N m^{-2}"
			 persistence="scratch"
			 description="reconstructed surface wind stress in the eastward direction. Used for diagnostics."
		/>
		<var name="windStressMeridionalScratch" type="real" dimensions="nVertLevels nCells Time" units="N m^{-2}"
			 persistence="scratch"
			 description="reconstructed surface wind stress in the northward direction. User for diagnostics."
		/>
		<var name="gradDensityEdge" persistence="scratch" type="real" dimensions="nVertLevels nEdges Time" units=""
			 description="Normal gradient of density"
		/>
		<var name="gradDensityConstZTopOfEdge" persistence="scratch" type="real" dimensions="nVertLevelsP1 nEdges Time" units=""
			 description="Normal gradient of density along constant z-level surface"
		/>
		<var name="gradDensityTopOfEdge" persistence="scratch" type="real" dimensions="nVertLevelsP1 nEdges Time" units=""
			 description="Normal gradient of density at layer interfaces"
		/>
		<var name="gradTracerEdge" persistence="scratch" type="real" dimensions="nVertLevels nEdges Time" units=""
			 description="Normal gradient of tracer field at edges"
		/>
		<var name="gradTracerTopOfEdge" persistence="scratch" type="real" dimensions="nVertLevelsP1 nEdges Time" units=""
			 description="Normal gradient of tracer field at layer interfaces"
		/>
		<var name="gradHTracerSlopedTopOfCell" persistence="scratch" type="real" dimensions="nVertLevelsP1 nCells Time" units="tracer m s^{-1}"
			 description="Dot product of relative slope with gradient of tracer averaged to cell centers"
		/>
		<var name="dDensityDzTopOfCell" persistence="scratch" type="real" dimensions="nVertLevelsP1 nCells Time" units=""
			 description="Vertical gradient of potential density"
		/>
		<var name="dDensityDzTopOfEdge" persistence="scratch" type="real" dimensions="nVertLevelsP1 nEdges Time" units=""
			 description="Vertical gradient of potential density at edge and top of layer."
		/>
		<var name="dDispDensityDzTopOfCell" persistence="scratch" type="real" dimensions="nVertLevelsP1 nCells Time" units=""
			 description="Vertical gradient of density"
		/>
		<var name="dDispDensityDzTopOfEdge" persistence="scratch" type="real" dimensions="nVertLevelsP1 nEdges Time" units=""
			 description="Vertical gradient of density at edge and top of layer."
		/>
		<var name="dTracerdZTopOfCell" persistence="scratch" type="real" dimensions="nVertLevelsP1 nCells Time" units=""
			 description="Vertical gradient of tracer field at cell centers"
		/>
		<var name="dTracerdZTopOfEdge" persistence="scratch" type="real" dimensions="nVertLevelsP1 nEdges Time" units=""
			 description="Vertical gradient of tracer field at cell edges"
		/>
		<var name="gradZMidEdge" persistence="scratch" type="real" dimensions="nVertLevels nEdges Time" units=""
			 description="Gradient of zMid"
		/>
		<var name="gradZMidTopOfEdge" persistence="scratch" type="real" dimensions="nVertLevelsP1 nEdges Time" units=""
			 description="Gradient of zMid at layer interfaces"
		/>
		<var name="tridiagA" persistence="scratch" type="real" dimensions="nVertLevels" units=""
			 description="The lower band of a tridiagonal matrix"
		/>
		<var name="tridiagB" persistence="scratch" type="real" dimensions="nVertLevels" units=""
			 description="The central band of a tridiagonal matrix"
		/>
		<var name="tridiagC" persistence="scratch" type="real" dimensions="nVertLevels" units=""
			 description="The upper band of a tridiagonal matrix"
		/>
		<var name="areaCellSum" type="real" dimensions="nVertLevels nCells Time" units="m^{2}"
			 persistence="scratch"
			 description="Accumulated cell area for normalization"
		/>
		<var name="rightHandSide" persistence="scratch" type="real" dimensions="nVertLevels" units=""
			 description="A vector"
		/>
		<var name="yRelativeSlopeSolution" persistence="scratch" type="real" dimensions="nVertLevelsP1 nCells Time" units="unitless"
			 description="Slope of isopycnal surface for analytic solution"
		/>
		<var name="yGMStreamFuncSolution" persistence="scratch" type="real" dimensions="nVertLevelsP1 nCells Time" units="m^2 s^{-1}"
			 description="GM stream function reconstructed to the cell centers, for analytic solution"
		/>
		<var name="yGMBolusVelocitySolution" persistence="scratch" type="real" dimensions="nVertLevels nCells Time" units="m s^{-1}"
			 description="Bolus velocity in Gent-McWilliams eddy parameterization, y-direction, for analytic solution"
		/>
    </var_struct>

#include "analysis_members/Registry_analysis_members.xml"
</registry><|MERGE_RESOLUTION|>--- conflicted
+++ resolved
@@ -456,69 +456,62 @@
 					description="Convective vertical viscosity applied to horizontal velocity components"
 					possible_values="Any positive real value."
 		/>
-                <nml_option name="config_cvmix_convective_basedOnBVF" type="logical" default_value=".true." units="NA"
-                                        description="If true, convection is triggered based on value of config_cvmix_convective_triggerBVF"
-                                        possible_values="True or False"
-                />
-                <nml_option name="config_cvmix_convective_triggerBVF" type="real" default_value="0.0" units="s^{-2}"
-                                        description="Value of Brunt Viasala frequency squared below which convective mixing is triggered"
-                                        possible_values="Any real value"
-                />
-                <nml_option name="config_use_cvmix_shear" type="logical" default_value=".false." units="NA"
-                                        description="If true, shear-based mixing is computed using CVMix"
-                                        possible_values="True or False"
-                />
-                <nml_option name="config_cvmix_shear_mixing_scheme" type="character" default_value="PP" units="NA"
-                                        description="Choose between Pacanowski/Philander or Large et al. shear mixing"
-                                        possible_values="PP or KPP"
-                />
-                <nml_option name="config_cvmix_shear_PP_nu_zero" type="real" default_value="0.005" units="m^2 s^{-1}"
-                                        description="Numerator of Pacanowski and Philander (1981) Eq (1)"
-                                        possible_values="Any positive real value"
-                />
-                <nml_option name="config_cvmix_shear_PP_alpha" type="real" default_value="5.0" units="unitless"
-                                        description="Alpha values used in Pacanowski and Philander (1981) Eqs (1) and (2)"
-                                        possible_values="Any positive real value"
-                />
-                <nml_option name="config_cvmix_shear_PP_exp" type="real" default_value="2.0" units="unitless"
-                                        description="Exponent used in denominator of Pacanowski and Philander (1981) Eqs (1)"
-                                        possible_values="Any positive real value"
-                />
-                <nml_option name="config_cvmix_shear_KPP_nu_zero" type="real" default_value="0.005" units="m^2 s^{-1}"
-                                        description="Maximum diffusivity produced by shear-generated mixing"
-                                        possible_values="Any positive real value"
-                />
-                <nml_option name="config_cvmix_shear_KPP_Ri_zero" type="real" default_value="0.7" units="non-dimensional"
-                                        description="Theshold gradient Richardson number to produced enhanced diffusivities, See Large et al. (1994) Eq (28a,b,c)"
-                                        possible_values="Any positive real value"
-                />
-                <nml_option name="config_cvmix_shear_KPP_exp" type="real" default_value="3" units="NA"
-                                        description="Exponent relating diffusivities to $Ri_g$. Referred to as $p_1$ in Large et al. (1994) Eq (28b)"
-                                        possible_values="Any positive real value"
-                />
-                <nml_option name="config_use_cvmix_tidal_mixing" type="logical" default_value=".false." units="NA"
-                                        description="If true, diffusivity and viscosity is computed using CVMix tidal mixing"
-                                        possible_values="True or False"
-                />
-                <nml_option name="config_use_cvmix_double_diffusion" type="logical" default_value=".false." units="NA"
-                                        description="If true, diffusivity and viscosity is computed using CVMix double diffusion"
-                                        possible_values="True or False"
-                />
+		<nml_option name="config_cvmix_convective_basedOnBVF" type="logical" default_value=".true." units="NA"
+					description="If true, convection is triggered based on value of config_cvmix_convective_triggerBVF"
+					possible_values="True or False"
+		/>
+		<nml_option name="config_cvmix_convective_triggerBVF" type="real" default_value="0.0" units="s^{-2}"
+					description="Value of Brunt Viasala frequency squared below which convective mixing is triggered"
+					possible_values="Any real value"
+		/>
+		<nml_option name="config_use_cvmix_shear" type="logical" default_value=".false." units="NA"
+					description="If true, shear-based mixing is computed using CVMix"
+					possible_values="True or False"
+		/>
+		<nml_option name="config_cvmix_shear_mixing_scheme" type="character" default_value="PP" units="NA"
+					description="Choose between Pacanowski/Philander or Large et al. shear mixing"
+					possible_values="PP or KPP"
+		/>
+		<nml_option name="config_cvmix_shear_PP_nu_zero" type="real" default_value="0.005" units="m^2 s^{-1}"
+					description="Numerator of Pacanowski and Philander (1981) Eq (1)"
+					possible_values="Any positive real value"
+		/>
+		<nml_option name="config_cvmix_shear_PP_alpha" type="real" default_value="5.0" units="unitless"
+					description="Alpha values used in Pacanowski and Philander (1981) Eqs (1) and (2)"
+					possible_values="Any positive real value"
+		/>
+		<nml_option name="config_cvmix_shear_PP_exp" type="real" default_value="2.0" units="unitless"
+					description="Exponent used in denominator of Pacanowski and Philander (1981) Eqs (1)"
+					possible_values="Any positive real value"
+		/>
+		<nml_option name="config_cvmix_shear_KPP_nu_zero" type="real" default_value="0.005" units="m^2 s^{-1}"
+					description="Maximum diffusivity produced by shear-generated mixing"
+					possible_values="Any positive real value"
+		/>
+		<nml_option name="config_cvmix_shear_KPP_Ri_zero" type="real" default_value="0.7" units="non-dimensional"
+					description="Theshold gradient Richardson number to produced enhanced diffusivities, See Large et al. (1994) Eq (28a,b,c)"
+					possible_values="Any positive real value"
+		/>
+		<nml_option name="config_cvmix_shear_KPP_exp" type="real" default_value="3" units="NA"
+					description="Exponent relating diffusivities to $Ri_g$. Referred to as $p_1$ in Large et al. (1994) Eq (28b)"
+					possible_values="Any positive real value"
+		/>
+		<nml_option name="config_use_cvmix_tidal_mixing" type="logical" default_value=".false." units="NA"
+					description="If true, diffusivity and viscosity is computed using CVMix tidal mixing"
+					possible_values="True or False"
+		/>
+		<nml_option name="config_use_cvmix_double_diffusion" type="logical" default_value=".false." units="NA"
+					description="If true, diffusivity and viscosity is computed using CVMix double diffusion"
+					possible_values="True or False"
+		/>
 		<nml_option name="config_use_cvmix_kpp" type="logical" default_value=".false." units="NA"
 					description="If true, diffusivity and viscosity is computed using CVMix KPP"
 					possible_values="True or False"
 		/>
-<<<<<<< HEAD
-		<nml_option name="config_cvmix_kpp_niteratorOBL_solver" type="integer" default_value="2" units="NA"
-					description="Number of iteration to solve for KPP ocean boundary layer depth"
+		<nml_option name="config_cvmix_kpp_niterate" type="integer" default_value="2" units="NA"
+					description="Number of iterations used to solve for KPP ocean boundary layer depth"
 					possible_values="Any positive integer"
 		/>
-=======
-                <nml_option name="config_cvmix_kpp_niterate" type="integer" default_value="2" units="NA"
-                                        description="Number of iterations used to solve for KPP ocean boundary layer depth"
-                                        possible_values="Any positive integer"
-                />
->>>>>>> a1939966
 		<nml_option name="config_cvmix_kpp_criticalBulkRichardsonNumber" type="real" default_value="0.25" units="non-dimensional"
 					description="Critical bulk Richardson number used to determine bottom of ocean mixed layer"
 					possible_values="Any positive real value."
@@ -527,22 +520,22 @@
 					description="Determines how the KPP diffusivities are matched to values at base of boundary layer"
 					possible_values="MatchBoth, MatchGradient, SimpleShapes"
 		/>
-                <nml_option name="config_cvmix_kpp_EkmanOBL" type="logical" default_value=".false." units="NA"
-                                        description="If true, boundary layer depth is limited by Ekman layer depth"
-                                        possible_values="True or False"
-                />
-                <nml_option name="config_cvmix_kpp_MonObOBL" type="logical" default_value=".false." units="NA"
-                                        description="If true, boundary layer depth is limited by Monin-Obukhov layer depth"
-                                        possible_values="True or False"
-                />
-                <nml_option name="config_cvmix_kpp_interpolationOMLType" type="character" default_value="quadratic" units="NA"
-                                        description="Determine bottom of ocean mixed layer using linear, quadratic or cubic interpolation"
-                                        possible_values="linear, quadratic, cubic"
-                />
-                <nml_option name="config_cvmix_kpp_surface_layer_extent" type="real" default_value="0.1" units="non-dimensional"
-                                        description="The non-dimensional extent of the surface layer, measured as fraction of boundary layer depth"
-                                        possible_values="Any value between 0 and 1"
-                />
+		<nml_option name="config_cvmix_kpp_EkmanOBL" type="logical" default_value=".false." units="NA"
+					description="If true, boundary layer depth is limited by Ekman layer depth"
+					possible_values="True or False"
+		/>
+		<nml_option name="config_cvmix_kpp_MonObOBL" type="logical" default_value=".false." units="NA"
+					description="If true, boundary layer depth is limited by Monin-Obukhov layer depth"
+					possible_values="True or False"
+		/>
+		<nml_option name="config_cvmix_kpp_interpolationOMLType" type="character" default_value="quadratic" units="NA"
+					description="Determine bottom of ocean mixed layer using linear, quadratic or cubic interpolation"
+					possible_values="linear, quadratic, cubic"
+		/>
+		<nml_option name="config_cvmix_kpp_surface_layer_extent" type="real" default_value="0.1" units="non-dimensional"
+					description="The non-dimensional extent of the surface layer, measured as fraction of boundary layer depth"
+					possible_values="Any value between 0 and 1"
+		/>
 	</nml_record>
 	<nml_record name="forcing" in_defaults="true">
 		<nml_option name="config_forcing_type" type="character" default_value="off" units="unitless"
@@ -721,22 +714,22 @@
 		/>
 	</nml_record>
 	<nml_record name="debug" in_defaults="true">
-                <nml_option name="config_disable_redi_k33" type="logical" default_value=".false." units="unitless"
-                                        description="If true, disables k33 portion of Redi neutral surface mixing." 
-                                        possible_values=".true. or .false."
-                />
-                <nml_option name="config_disable_redi_horizontal_term1" type="logical" default_value=".false." units="unitless"
-                                        description="If true, disables first term in horizonal mixing of Redi neutral surface mixing."
-                                        possible_values=".true. or .false."
-                />
-                <nml_option name="config_disable_redi_horizontal_term2" type="logical" default_value=".false." units="unitless"
-                                        description="If true, disables first term in horizonal mixing of Redi neutral surface mixing."
-                                        possible_values=".true. or .false."
-                />
-                <nml_option name="config_disable_redi_horizontal_term3" type="logical" default_value=".false." units="unitless"
-                                        description="If true, disables first term in horizonal mixing of Redi neutral surface mixing."
-                                        possible_values=".true. or .false."
-                />
+		<nml_option name="config_disable_redi_k33" type="logical" default_value=".false." units="unitless"
+					description="If true, disables k33 portion of Redi neutral surface mixing." 
+					possible_values=".true. or .false."
+		/>
+		<nml_option name="config_disable_redi_horizontal_term1" type="logical" default_value=".false." units="unitless"
+					description="If true, disables first term in horizonal mixing of Redi neutral surface mixing."
+					possible_values=".true. or .false."
+		/>
+		<nml_option name="config_disable_redi_horizontal_term2" type="logical" default_value=".false." units="unitless"
+					description="If true, disables first term in horizonal mixing of Redi neutral surface mixing."
+					possible_values=".true. or .false."
+		/>
+		<nml_option name="config_disable_redi_horizontal_term3" type="logical" default_value=".false." units="unitless"
+					description="If true, disables first term in horizonal mixing of Redi neutral surface mixing."
+					possible_values=".true. or .false."
+		/>
 		<nml_option name="config_check_zlevel_consistency" type="logical" default_value=".false." units="unitless"
 					description="Enables a run-time check for consistency for a zlevel grid. Ensures relevant variables correctly define the bottom of the ocean."
 					possible_values=".true. or .false."
@@ -825,10 +818,10 @@
 					description="Disables tendencies on tracer fields from surface fluxes."
 					possible_values=".true. or .false."
 		/>
-                <nml_option name="config_disable_tr_nonlocalflux" type="logical" default_value=".false." units="unitless"
-                                        description="Disables tendencies on the tracer fields from CVMix/KPP nonlocal fluxes."
-                                        possible_values=".true. or .false."
-                />
+		<nml_option name="config_disable_tr_nonlocalflux" type="logical" default_value=".false." units="unitless"
+					description="Disables tendencies on the tracer fields from CVMix/KPP nonlocal fluxes."
+					possible_values=".true. or .false."
+		/>
 	</nml_record>
 	<packages>
 		<package name="splitTimeIntegrator" description="This package includes variables required for either the split or unsplit explicit time integrators."/>
@@ -893,10 +886,7 @@
 			<var name="salinityRestore"/>
 			<var name="restingThickness"/>
 			<var name="surfaceWindStress"/>
-<<<<<<< HEAD
 			<var name="seaSurfacePressure"/>
-=======
->>>>>>> a1939966
 			<var name="boundaryLayerDepth"/>
 		</stream>
 		<stream name="restart" type="restart">
@@ -1124,15 +1114,14 @@
 			<var name="nAccumulatedCoupled"/>
 			<var name="thermalExpansionCoeff"/>
 			<var name="salineContractionCoeff"/>
-<<<<<<< HEAD
 			<var name="relativeSlopeTopOfCell"/>
-                        <var name="relativeSlopeTaperingCell"/>
+			<var name="relativeSlopeTaperingCell"/>
 			<var name="relativeSlopeTopOfCellX"/>
 			<var name="relativeSlopeTopOfCellY"/>
 			<var name="relativeSlopeTopOfCellZ"/>
 			<var name="relativeSlopeTopOfCellZonal"/>
 			<var name="relativeSlopeTopOfCellMeridional"/>
-                        <var name="k33"/>
+			<var name="k33"/>
 			<var name="GMBolusVelocityX"/>
 			<var name="GMBolusVelocityY"/>
 			<var name="GMBolusVelocityZonal"/>
@@ -1142,9 +1131,7 @@
 			<var name="gmStreamFuncTopOfEdge"/>
 			<var name="GMStreamFuncX"/>
 			<var name="GMStreamFuncY"/>
-=======
 			<var name="vertNonLocalFluxTemp"/>
->>>>>>> a1939966
 		</stream>
 	</streams>
 	<var_struct name="state" time_levs="2">
@@ -1476,36 +1463,27 @@
 				description="Tracer of 1 extrapolated to ocean surface"
 			/>
 		</var_array>
-                <var_array name="tracersSurfaceLayerValue" type="real" dimensions="nCells Time">
-                        <var name="temperatureSurfaceLayerValue" array_group="surfaceLayerValues" streams="o" units="degrees Celsius" name_in_code="temperatureSurfaceLayerValue"
-                                description="potential temperature averaged over ocean surface layer (generally 0.1 of the ocean boundary layer)"
-                        />
-                        <var name="salinitySurfaceLayerValue" array_group="surfaceLayerValues" streams="o" units="PSU" name_in_code="salinitySurfaceLayerValue"
-                                description="salinity averaged over ocean surface layer (generally 0.1 of the ocean boundary layer)"
-                        />
-                        <var name="tracer1SurfaceLayerValue" array_group="surfaceLayerValues" streams="o" units="na"
-                                description="Tracer of 1 averaged over ocean surface layer (generally 0.1 of the ocean boundary layer)"
-                        />
-                </var_array>
-                <var name="normalVelocitySurfaceLayer" type="real" dimensions="nEdges Time" streams="" units="m s^{-1}"
-                         description="normal velocity averaged over ocean surface layer (generally 0.1 of the ocean boundary layer)"
-                />
+		<var_array name="tracersSurfaceLayerValue" type="real" dimensions="nCells Time">
+			<var name="temperatureSurfaceLayerValue" array_group="surfaceLayerValues" streams="o" units="degrees Celsius" name_in_code="temperatureSurfaceLayerValue"
+				description="potential temperature averaged over ocean surface layer (generally 0.1 of the ocean boundary layer)"
+			/>
+			<var name="salinitySurfaceLayerValue" array_group="surfaceLayerValues" streams="o" units="PSU" name_in_code="salinitySurfaceLayerValue"
+				description="salinity averaged over ocean surface layer (generally 0.1 of the ocean boundary layer)"
+			/>
+			<var name="tracer1SurfaceLayerValue" array_group="surfaceLayerValues" streams="o" units="na"
+				description="Tracer of 1 averaged over ocean surface layer (generally 0.1 of the ocean boundary layer)"
+			/>
+		</var_array>
+		<var name="normalVelocitySurfaceLayer" type="real" dimensions="nEdges Time" streams="" units="m s^{-1}"
+			 description="normal velocity averaged over ocean surface layer (generally 0.1 of the ocean boundary layer)"
+		/>
 		<var_array name="surfaceVelocity" type="real" dimensions="nCells Time">
-<<<<<<< HEAD
 			<var name="surfaceVelocityZonal" array_group="vel_zonal" units="m s^{-1}"
 				 description="Zonal surface velocity reconstructed at cell centers"
 				
 			/>
 			<var name="surfaceVelocityMeridional" array_group="vel_meridional" units="m s^{-1}"
-=======
-			<var name="zonalSurfaceVelocity" array_group="surfaceVelocity" units="m s^{-1}" name_in_code="zonalSurfaceVelocity"
-				 description="Zonal surface velocity reconstructed at cell centers"
-				
-			/>
-			<var name="meridionalSurfaceVelocity" array_group="surfaceVelocity" units="m s^{-1}" name_in_code="meridionalSurfaceVelocity"
->>>>>>> a1939966
 				 description="Meridional surface velocity reconstructed at cell centers"
-				
 			/>
 		</var_array>
 		<var_array name="SSHGradient" type="real" dimensions="nCells Time">
@@ -1552,12 +1530,8 @@
 		<var name="pressure" type="real" dimensions="nVertLevels nCells Time" units="N m^{-2}"
 			 description="pressure used in the momentum equation"
 		/>
-<<<<<<< HEAD
 
 		<var name="normalTransportVelocity" type="real" dimensions="nVertLevels nEdges Time" units="m s^{-1}"
-=======
-		<var name="uTransport" type="real" dimensions="nVertLevels nEdges Time" units="m s^{-1}"
->>>>>>> a1939966
 			 description="horizontal velocity used to transport mass and tracers"
 		/>
 		<var name="vertAleTransportTop" type="real" dimensions="nVertLevelsP1 nCells Time" units="m s^{-1}"
@@ -1627,12 +1601,8 @@
 		<var name="barotropicThicknessFlux" type="real" dimensions="nEdges Time" units="m^2 s^{-1}"
 			 description="Barotropic thickness flux at each edge, used to advance sea surface height in each subcycle of stage 2 of the split-explicit algorithm."
 		/>
-<<<<<<< HEAD
 
 		<var name="velocityX" type="real" dimensions="nVertLevels nCells Time" units="m s^{-1}"
-=======
-		<var name="normalVelocityX" type="real" dimensions="nVertLevels nCells Time" units="m s^{-1}"
->>>>>>> a1939966
 			 description="component of horizontal velocity in the x-direction (cartesian)"
 		/>
 		<var name="velocityY" type="real" dimensions="nVertLevels nCells Time" units="m s^{-1}"
@@ -1680,12 +1650,8 @@
 		<var name="gradSSHMeridional" type="real" dimensions="nVertLevels nCells Time" units=""
 			 description="Meridional Component of the gradient of sea surface height at cell centers."
 		/>
-<<<<<<< HEAD
 
 		<var name="normalGMBolusVelocity" type="real" dimensions="nVertLevels nEdges Time" units="m s^{-1}"
-=======
-		<var name="uBolusGM" type="real" dimensions="nVertLevels nEdges Time" units="m s^{-1}"
->>>>>>> a1939966
 			 description="Bolus velocity in Gent-McWilliams eddy parameterization"
 		/>
 		<var name="GMBolusVelocityX" type="real" dimensions="nVertLevels nCells Time" units="m s^{-1}"
@@ -1726,12 +1692,6 @@
 		/>
 		<var name="bulkRichardsonNumberShear" type="real" dimensions="nVertLevels nCells Time" units="nondimensional"
 			 description="CVMix/KPP: contribution of shear to bulk Richardson number"
-		/>
-		<var name="bulkRichardsonNumberBuoy" type="real" dimensions="nVertLevels nCells Time" units="nondimensional"
-			 description="contribution of buoyancy to bulk Richardson number"
-		/>
-		<var name="bulkRichardsonNumberShear" type="real" dimensions="nVertLevels nCells Time" units="nondimensional"
-			 description="contribution of shear to bulk Richardson number"
 		/>
 		<var name="boundaryLayerDepth" type="real" dimensions="nCells Time" units="m"
 			 description="CVMix/KPP: diagnosed depth of the ocean surface boundary layer"
@@ -1747,33 +1707,8 @@
 		<var name="indexBoundaryLayerDepth" type="real" dimensions="nCells Time"  units="none"
 			 description="CVMix/KPP: int(indexBoundaryLayerDepth) is vertical layer within which boundaryLayerDepth resides. mod(indexBoundaryLayerDepth) indicates whether boundaryLayerDepth resides above layer center (value = 0.25) or below layer center (value=0.75)"
 		/>
-<<<<<<< HEAD
-		<var name="boundaryLayerDepthEdge" type="real" dimensions="nEdges Time" units="m"
-			 description="diagnosed depth of the ocean surface boundary layer averaged to cell edges"
-		/>
-		<var_array name="vertNonLocalFlux" type="real" dimensions="nVertLevelsP1 nCells Time">
-			<var name="vertNonLocalFluxTemp" array_group="vertNonLocalFlux" units="nondimensional" name_in_code="vertNonLocalFluxTemp"
-				 description="nonlocal boundary layer mixing term for temperature"
-			/>
-			<var name="vertNonLocalFluxSalt" array_group="vertNonLocalFlux" units="nondimensional" name_in_code="vertNonLocalFluxSalt"
-				 description="nonlocal boundary layer mixing term for salinity"
-			/>
-			<var name="vertNonLocalFluxZonalVel" array_group="vertNonLocalFlux" units="nondimensional" name_in_code="vertNonLocalFluxZonalVel"
-				 description="nonlocal boundary layer mixing term for zonal velocity"
-			/>
-			<var name="vertNonLocalFluxMeridVel" array_group="vertNonLocalFlux" units="nondimensional" name_in_code="vertNonLocalFluxMeridVel"
-				 description="nonlocal boundary layer mixing term for meridional velocity"
-			/>
-		</var_array>
-		<var name="indexBoundaryLayerDepth" type="real" dimensions="nCells Time" units="none"
-			 description="int(indexBoundaryLayerDepth) is vertical layer within which boundaryLayerDepth resides. mod(indexBoundaryLayerDepth) indicates whether boundaryLayerDepth resides above layer center (value = 0.25) or below layer center (value=0.75)"
-		/>
-		<var name="indexSurfaceLayerDepth" type="real" dimensions="nCells Time" units="none"
-			 description="surface layer entirely encompasses int(indexSurfaceLayerDepth) vertical layers and fraction(indexSurfaceLayerDepth) of the int(indexSurfaceLayerDepth)+1 layer."
-=======
 		<var name="indexSurfaceLayerDepth" type="real" dimensions="nCells Time" streams="o" units="none"
 			 description="CVMix/KPP: surface layer entirely encompasses int(indexSurfaceLayerDepth) vertical layers and fraction(indexSurfaceLayerDepth) of the int(indexSurfaceLayerDepth)+1 layer."
->>>>>>> a1939966
 		/>
 		<var name="surfaceFrictionVelocity" type="real" dimensions="nCells Time"  units="m s^{-1}"
 			 description="CVMix/KPP: diagnosed surface friction velocity defined as square root of (mag(wind stress) / reference density)"
@@ -1811,16 +1746,16 @@
 		/>
 		<var name="relativeSlopeTopOfEdge" type="real" dimensions="nVertLevelsP1 nEdges Time" units="non-dimensional"
 			 description="Slope of isopycnal surface relative to constant coordinate surface"
-                />
-                <var name="relativeSlopeTopOfCell" type="real" dimensions="nVertLevelsP1 nCells Time" units="non-dimensional"
-                         description="Magnitude of slope of isopycnal surface relative to constant coordinate surface averaged to cell centers"
-		/>
-                <var name="relativeSlopeTapering" type="real" dimensions="nVertLevelsP1 nEdges Time" units="non-dimensional"
-                         description="scalar tapering function applied to limit magnitude of isopycnal mixing in regions where relativeSlopeTopOfCell > config_gm_max_slope"
-                />
-                <var name="relativeSlopeTaperingCell" type="real" dimensions="nVertLevelsP1 nCells Time" units="non-dimensional"
-                         description="averaging of relativeSlopeTapering function to cell centers"
-                />
+		/>
+		<var name="relativeSlopeTopOfCell" type="real" dimensions="nVertLevelsP1 nCells Time" units="non-dimensional"
+			 description="Magnitude of slope of isopycnal surface relative to constant coordinate surface averaged to cell centers"
+		/>
+		<var name="relativeSlopeTapering" type="real" dimensions="nVertLevelsP1 nEdges Time" units="non-dimensional"
+			 description="scalar tapering function applied to limit magnitude of isopycnal mixing in regions where relativeSlopeTopOfCell > config_gm_max_slope"
+		/>
+		<var name="relativeSlopeTaperingCell" type="real" dimensions="nVertLevelsP1 nCells Time" units="non-dimensional"
+			 description="averaging of relativeSlopeTapering function to cell centers"
+		/>
 		<var name="relativeSlopeTopOfCellX" type="real" dimensions="nVertLevelsP1 nCells Time" units="unitless"
 			 description="Slope of isopycnal surface relative to constant coordinate surface"
 		/>
@@ -1917,7 +1852,7 @@
 			 description="time-averaged vertical GM Bolus velocity at top of cell.  This is not the vertical ALE transport, but is Eulerian (fixed-frame) in the vertical, and computed from the continuity equation from the horizontal GM Bolus velocity."
 		/>
 	</var_struct>
-        <var_struct name="forcing" time_levs="1">
+	<var_struct name="forcing" time_levs="1">
 		<var name="surfaceWindStress" type="real" dimensions="nEdges Time" units="N m^{-2}"
 			 description="Wind stress at the surface of the ocean defined at edge midpoints. Magintude in direction of edge normal."
 		/>
