--- conflicted
+++ resolved
@@ -90,7 +90,6 @@
 		/>
 	</packages>
 
-<<<<<<< HEAD
 	<var_struct name="okuboWeissScratch" time_levs="1">
 		<var name="thresholdedOkuboWeiss" 
 			 persistence="scratch"
@@ -135,18 +134,6 @@
 			 description="Lambda 2, second eigenvalue of full 3d strain rate tensor"
 		/>
 	</var_struct>
-=======
-<streams>
-	<stream name="okuboWeissOutput"
-			type="none"
-			filename_template="analysis_members/okuboWeiss.$Y-$M-$D_$h.$m.$s.nc"
-			output_interval="00-00-05_00:00:00"
-			filename_interval="01-00-00_00:00:00"
-			packages="amOkuboWeiss"
-			clobber_mode="truncate"
-			mode="forward;analysis"
-			runtime_format="single_file">
->>>>>>> fb96daf9
 
 	<var_struct name="okuboWeissAM" time_levs="1" packages="okuboWeissAMPKG">
 		<var name="okuboWeiss" 
@@ -170,6 +157,7 @@
 	</var_struct>
 	<streams>
 		<stream name="okuboWeissOutput"
+				mode="forward;analysis"
 				type="output"
 				filename_template="analysis_members/okuboWeiss.$Y-$M-$D_$h.$m.$s.nc"
 				output_interval="00-00-05_00:00:00"
