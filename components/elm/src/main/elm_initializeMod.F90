module elm_initializeMod

  !-----------------------------------------------------------------------
  ! Performs land model initialization
  !
  use shr_kind_mod     , only : r8 => shr_kind_r8
  use spmdMod          , only : masterproc, iam
  use shr_sys_mod      , only : shr_sys_flush
  use shr_log_mod      , only : errMsg => shr_log_errMsg
  use decompMod        , only : bounds_type, get_proc_bounds, get_proc_clumps, get_clump_bounds
  use abortutils       , only : endrun
  use elm_varctl       , only : nsrest, nsrStartup, nsrContinue, nsrBranch
  use elm_varctl       , only : create_glacier_mec_landunit, iulog
  use elm_varctl       , only : use_lch4, use_cn, use_voc, use_c13, use_c14
  use elm_varctl       , only : use_fates, use_betr, use_fates_sp
  use elm_varsur       , only : wt_lunit, urban_valid, wt_nat_patch, wt_cft, wt_glc_mec, topo_glc_mec
  use elm_varsur       , only : fert_cft
  use elm_varsur       , only : wt_tunit, elv_tunit, slp_tunit,asp_tunit,num_tunit_per_grd
  use perf_mod         , only : t_startf, t_stopf
  !use readParamsMod    , only : readParameters
  use readParamsMod    , only : readSharedParameters, readPrivateParameters
  use ncdio_pio        , only : file_desc_t

  use BeTRSimulationALM, only : create_betr_simulation_alm
  !
  !-----------------------------------------
  ! Definition of component types
  !-----------------------------------------
  use GridcellType           , only : grc_pp
  use TopounitType           , only : top_pp
  use TopounitDataType       , only : top_as, top_af, top_es
  use LandunitType           , only : lun_pp
  use ColumnType             , only : col_pp
  use ColumnDataType         , only : col_es
  use VegetationType         , only : veg_pp
  use VegetationDataType     , only : veg_es

  use elm_instMod
  use WaterBudgetMod         , only : WaterBudget_Reset
  use elm_varctl             , only : do_budgets
  !
  implicit none
  save
  !
  public :: initialize1  ! Phase one initialization
  public :: initialize2  ! Phase two initialization
  !-----------------------------------------------------------------------

contains

  !-----------------------------------------------------------------------
  subroutine initialize1( )
    !
    ! !DESCRIPTION:
    ! CLM initialization first phase
    !
    ! !USES:
    use elm_varpar                , only: elm_varpar_init, natpft_lb, natpft_ub, cft_lb, cft_ub, maxpatch_glcmec
    use elm_varcon                , only: elm_varcon_init
    use landunit_varcon           , only: landunit_varcon_init, max_lunit, istice_mec
    use column_varcon             , only: col_itype_to_icemec_class
    use elm_varctl                , only: fsurdat, fatmlndfrc, flndtopo, fglcmask, noland, version
    use pftvarcon                 , only: pftconrd
    use soilorder_varcon          , only: soilorder_conrd
    use decompInitMod             , only: decompInit_lnd, decompInit_clumps, decompInit_gtlcp
    use domainMod                 , only: domain_check, ldomain, domain_init
    use surfrdMod                 , only: surfrd_get_globmask, surfrd_get_grid, surfrd_get_topo, surfrd_get_data
    use controlMod                , only: control_init, control_print, NLFilename
    use ncdio_pio                 , only: ncd_pio_init
    use initGridCellsMod          , only: initGridCells, initGhostGridCells
    use CH4varcon                 , only: CH4conrd
    use UrbanParamsType           , only: UrbanInput
    use CLMFatesParamInterfaceMod , only: FatesReadPFTs
    use surfrdMod                 , only: surfrd_get_grid_conn, surfrd_topounit_data
    use elm_varctl                , only: lateral_connectivity, domain_decomp_type
    use decompInitMod             , only: decompInit_lnd_using_gp, decompInit_ghosts
    use domainLateralMod          , only: ldomain_lateral, domainlateral_init
    use SoilTemperatureMod        , only: init_soil_temperature
    use ExternalModelInterfaceMod , only: EMI_Determine_Active_EMs
    use dynSubgridControlMod      , only: dynSubgridControl_init
    use filterMod                 , only: allocFilters
    use reweightMod               , only: reweight_wrapup
    use ELMFatesInterfaceMod      , only: ELMFatesGlobals
    use topounit_varcon           , only: max_topounits, has_topounit, topounit_varcon_init    
    !
    ! !LOCAL VARIABLES:
    integer           :: ier                     ! error status
    integer           :: i,j,n,k,c,l,g,t,ti,topi           ! indices
    integer           :: nl                      ! gdc and glo lnd indices
    integer           :: ns, ni, nj              ! global grid sizes
    integer           :: begg, endg              ! processor bounds
    integer           :: icemec_class            ! current icemec class (1..maxpatch_glcmec)
    type(bounds_type) :: bounds_proc
    type(bounds_type) :: bounds_clump            ! clump bounds
    integer ,pointer  :: amask(:)                ! global land mask
    integer ,pointer  :: cellsOnCell(:,:)        ! grid cell level connectivity
    integer ,pointer  :: edgesOnCell(:,:)        ! index to determine distance between neighbors from dcEdge
    integer ,pointer  :: nEdgesOnCell(:)         ! number of edges
    real(r8), pointer :: dcEdge(:)               ! distance between centroids of grid cells
    real(r8), pointer :: dvEdge(:)               ! distance between vertices
    real(r8), pointer :: areaCell(:)             ! area of grid cells [m^2]
    integer           :: nCells_loc              ! number of grid cell level connectivity saved locally
    integer           :: nEdges_loc              ! number of edge length saved locally
    integer           :: maxEdges                ! max number of edges/neighbors
    integer           :: nclumps                 ! number of clumps on this processor
    integer           :: nc                      ! clump index
    character(len=32) :: subname = 'initialize1' ! subroutine name
    !-----------------------------------------------------------------------

    call t_startf('elm_init1')

    ! ------------------------------------------------------------------------
    ! Initialize run control variables, timestep
    ! ------------------------------------------------------------------------

    if ( masterproc )then
       write(iulog,*) trim(version)
       write(iulog,*)
       write(iulog,*) 'Attempting to initialize the land model .....'
       write(iulog,*)
       call shr_sys_flush(iulog)
    endif

    call control_init()
    call elm_varpar_init()
    call elm_varcon_init()
    call landunit_varcon_init()
    call ncd_pio_init()
    call elm_petsc_init()
    call init_soil_temperature()

    if (masterproc) call control_print()

    call dynSubgridControl_init(NLFilename)

    ! ------------------------------------------------------------------------
    ! Read in global land grid and land mask (amask)- needed to set decomposition
    ! ------------------------------------------------------------------------

    ! global memory for amask is allocate in surfrd_get_glomask - must be
    ! deallocated below
    if (masterproc) then
       write(iulog,*) 'Attempting to read global land mask from ',trim(fatmlndfrc)
       call shr_sys_flush(iulog)
    endif
    call surfrd_get_globmask(filename=fatmlndfrc, mask=amask, ni=ni, nj=nj)

    ! Exit early if no valid land points
    if ( all(amask == 0) )then
       if (masterproc) write(iulog,*) trim(subname)//': no valid land points do NOT run elm'
       noland = .true.
       return
    end if


    ! ------------------------------------------------------------------------
    ! If specified, read the grid level connectivity
    ! ------------------------------------------------------------------------

    if (lateral_connectivity) then
       call surfrd_get_grid_conn(fatmlndfrc, cellsOnCell, edgesOnCell, &
            nEdgesOnCell, areaCell, dcEdge, dvEdge, &
            nCells_loc, nEdges_loc, maxEdges)
    else
       nullify(cellsOnCell)
       nCells_loc = 0
       maxEdges   = 0
    endif

    ! ------------------------------------------------------------------------
    ! Determine clm gridcell decomposition and processor bounds for gridcells
    ! ------------------------------------------------------------------------

    select case (trim(domain_decomp_type))
    case ("round_robin")
       call decompInit_lnd(ni, nj, amask)
       deallocate(amask)
    case ("graph_partitioning")
       call decompInit_lnd_using_gp(ni, nj, cellsOnCell, nCells_loc, maxEdges, amask)
    case default
       call endrun(msg='ERROR elm_initializeMod: '//&
            'Unsupported domain_decomp_type = ' // trim(domain_decomp_type))
    end select

    if (lateral_connectivity) then
       call domainlateral_init(ldomain_lateral, cellsOnCell, edgesOnCell, &
            nEdgesOnCell, areaCell, dcEdge, dvEdge, &
            nCells_loc, nEdges_loc, maxEdges)
    endif

    ! *** Get JUST gridcell processor bounds ***
    ! Remaining bounds (landunits, columns, patches) will be determined
    ! after the call to decompInit_glcp - so get_proc_bounds is called
    ! twice and the gridcell information is just filled in twice

    call get_proc_bounds(begg, endg)

    ! ------------------------------------------------------------------------
    ! Get grid and land fraction (set ldomain)
    ! ------------------------------------------------------------------------

    if (masterproc) then
       write(iulog,*) 'Attempting to read ldomain from ',trim(fatmlndfrc)
       call shr_sys_flush(iulog)
    endif
    if (create_glacier_mec_landunit) then
       call surfrd_get_grid(begg, endg, ldomain, fatmlndfrc, fglcmask)
    else
       call surfrd_get_grid(begg, endg, ldomain, fatmlndfrc)
    endif
    if (masterproc) then
       call domain_check(ldomain)
    endif
    ldomain%mask = 1  !!! TODO - is this needed?

    ! Get topo if appropriate (set ldomain%topo)

    if (flndtopo /= " ") then
       if (masterproc) then
          write(iulog,*) 'Attempting to read atm topo from ',trim(flndtopo)
          call shr_sys_flush(iulog)
       endif
       call surfrd_get_topo(ldomain, flndtopo)
    endif
    
    !-------------------------------------------------------------------------
    ! Topounit
    !-------------------------------------------------------------------------
    call topounit_varcon_init(begg, endg,fsurdat,ldomain)  ! Topounits
    !-------------------------------------------------------------------------
    
    !-------------------------------------------------------------------------
    ! Initialize urban model input (initialize urbinp data structure)
    ! This needs to be called BEFORE the call to surfrd_get_data since
    ! that will call surfrd_get_special which in turn calls check_urban

    call UrbanInput(begg, endg, mode='initialize')

    ! Allocate surface grid dynamic memory (just gridcell bounds dependent)

    allocate (wt_lunit     (begg:endg,1:max_topounits, max_lunit           )) 
    allocate (urban_valid  (begg:endg,1:max_topounits                      ))
    allocate (wt_nat_patch (begg:endg,1:max_topounits, natpft_lb:natpft_ub ))
    allocate (wt_cft       (begg:endg,1:max_topounits, cft_lb:cft_ub       ))
    allocate (fert_cft     (begg:endg,1:max_topounits, cft_lb:cft_ub       ))
    if (create_glacier_mec_landunit) then
       allocate (wt_glc_mec  (begg:endg,1:max_topounits, maxpatch_glcmec))
       allocate (topo_glc_mec(begg:endg,1:max_topounits, maxpatch_glcmec))
    else
       allocate (wt_glc_mec  (1,1,1))
       allocate (topo_glc_mec(1,1,1))
    endif
    
    allocate (wt_tunit  (begg:endg,1:max_topounits  )) 
    allocate (elv_tunit (begg:endg,1:max_topounits  ))
    allocate (slp_tunit (begg:endg,1:max_topounits  ))
    allocate (asp_tunit (begg:endg,1:max_topounits  ))
    allocate (num_tunit_per_grd (begg:endg))

    ! Read list of Patches and their corresponding parameter values
    ! Independent of model resolution, Needs to stay before surfrd_get_data

    call pftconrd()
    call soilorder_conrd()

    ! Read in FATES parameter values early in the call sequence as well
    ! The PFT file, specifically, will dictate how many pfts are used
    ! in fates, and this will influence the amount of memory we
    ! request from the model, which is relevant in set_fates_global_elements()
    if (use_fates) then
       call FatesReadPFTs()
    end if

    ! Read surface dataset and set up subgrid weight arrays
    call surfrd_get_data(begg, endg, ldomain, fsurdat)

    ! ------------------------------------------------------------------------
    ! Ask Fates to evaluate its own dimensioning needs.
    !
    ! (Note: fates_maxELementsPerSite is the critical variable used by CLM
    ! to allocate space, determined in this routine)
    ! ------------------------------------------------------------------------

    call ELMFatesGlobals()


    ! ------------------------------------------------------------------------
    ! Determine decomposition of subgrid scale topounits, landunits, topounits, columns, patches
    ! ------------------------------------------------------------------------

    if (create_glacier_mec_landunit) then
       call decompInit_clumps(ldomain%glcmask)
       call decompInit_ghosts(ldomain%glcmask)
    else
       call decompInit_clumps()
       call decompInit_ghosts()
    endif

    ! *** Get ALL processor bounds - for gridcells, landunit, columns and patches ***

    call get_proc_bounds(bounds_proc)

    ! Allocate memory for subgrid data structures
    ! This is needed here BEFORE the following call to initGridcells
    ! Note that the assumption is made that none of the subgrid initialization
    ! can depend on other elements of the subgrid in the calls below

    ! Initialize the gridcell data types
    call grc_pp%Init (bounds_proc%begg_all, bounds_proc%endg_all)
    
    ! Read topounit information from fsurdat
    if (has_topounit) then
         call surfrd_topounit_data(begg, endg, fsurdat)         
    end if
    
    ! Initialize the topographic unit data types
    call top_pp%Init (bounds_proc%begt_all, bounds_proc%endt_all) ! topology and physical properties
    call top_as%Init (bounds_proc%begt_all, bounds_proc%endt_all) ! atmospheric state variables (forcings)
    call top_af%Init (bounds_proc%begt_all, bounds_proc%endt_all) ! atmospheric flux variables (forcings)
    call top_es%Init (bounds_proc%begt_all, bounds_proc%endt_all) ! energy state

    ! Initialize the landunit data types
    call lun_pp%Init (bounds_proc%begl_all, bounds_proc%endl_all)

    ! Initialize the column data types
    call col_pp%Init (bounds_proc%begc_all, bounds_proc%endc_all)

    ! Initialize the vegetation (PFT) data types
    call veg_pp%Init (bounds_proc%begp_all, bounds_proc%endp_all)

    ! Initialize the cohort data types (nothing here yet)
    ! ...to be added later...

    ! Determine the number of active external models.
    call EMI_Determine_Active_EMs()

    ! Build hierarchy and topological info for derived types
    ! This is needed here for the following call to decompInit_glcp

    call initGridCells()

    ! Set global seg maps for gridcells, topounits, landlunits, columns and patches
    !if(max_topounits > 1) then 
    !   if (create_glacier_mec_landunit) then
    !      call decompInit_gtlcp(ns, ni, nj, ldomain%glcmask,ldomain%num_tunits_per_grd)
    !   else
    !      call decompInit_gtlcp(ns, ni, nj,ldomain%num_tunits_per_grd)
    !   endif
    !else
    if (create_glacier_mec_landunit) then
       call decompInit_gtlcp(ns, ni, nj, ldomain%glcmask)
    else
       call decompInit_gtlcp(ns, ni, nj)
    endif
    !endif

    ! Set filters

    call t_startf('init_filters')
    call allocFilters()
    call t_stopf('init_filters')
    
    nclumps = get_proc_clumps()
    !$OMP PARALLEL DO PRIVATE (nc, bounds_clump)
    do nc = 1, nclumps
       call get_clump_bounds(nc, bounds_clump)
       call reweight_wrapup(bounds_clump, &
            ldomain%glcmask(bounds_clump%begg:bounds_clump%endg)*1._r8)
    end do
    !$OMP END PARALLEL DO

    ! ------------------------------------------------------------------------
    ! Remainder of initialization1
    ! ------------------------------------------------------------------------

    ! Set CH4 Model Parameters from namelist.
    ! Need to do before initTimeConst so that it knows whether to
    ! look for several optional parameters on surfdata file.

    if (use_lch4) then
       call CH4conrd()
    end if

    ! Deallocate surface grid dynamic memory for variables that aren't needed elsewhere.
    ! Some things are kept until the end of initialize2; urban_valid is kept through the
    ! end of the run for error checking.

    !deallocate (wt_lunit, wt_cft, wt_glc_mec)
    deallocate (wt_cft, wt_glc_mec)    !wt_lunit not deallocated because it is being used in CanopyHydrologyMod.F90
    deallocate (wt_tunit, elv_tunit, slp_tunit, asp_tunit,num_tunit_per_grd)
    call t_stopf('elm_init1')

    ! initialize glc_topo
    ! TODO - does this belong here?
    do c = bounds_proc%begc, bounds_proc%endc
       l = col_pp%landunit(c)
       g = col_pp%gridcell(c)
       t = col_pp%topounit(c)
       topi = grc_pp%topi(g)
       ti = t - topi + 1

       if (lun_pp%itype(l) == istice_mec) then
          ! For ice_mec landunits, initialize glc_topo based on surface dataset; this
          ! will get overwritten in the run loop by values sent from CISM
          icemec_class = col_itype_to_icemec_class(col_pp%itype(c))
          col_pp%glc_topo(c) = topo_glc_mec(g,ti, icemec_class)
       else
          ! For other landunits, arbitrarily initialize glc_topo to 0 m; for landunits
          ! where this matters, this will get overwritten in the run loop by values sent
          ! from CISM
          col_pp%glc_topo(c) = 0._r8
       end if
    end do

  end subroutine initialize1


  !-----------------------------------------------------------------------
  subroutine initialize2( )
    !
    ! !DESCRIPTION:
    ! CLM initialization - second phase
    !
    ! !USES:
    use shr_orb_mod           , only : shr_orb_decl
    use shr_scam_mod          , only : shr_scam_getCloseLatLon
    use seq_drydep_mod        , only : n_drydep, drydep_method, DD_XLND
    use elm_varpar            , only : nlevsno, numpft, crop_prog, nlevsoi,max_patch_per_col
    use elm_varcon            , only : h2osno_max, bdsno, spval
    use landunit_varcon       , only : istice, istice_mec, istsoil
    use elm_varctl            , only : finidat, finidat_interp_source, finidat_interp_dest, fsurdat
    use elm_varctl            , only : use_century_decomp, single_column, scmlat, scmlon, use_cn, use_fates
    use elm_varorb            , only : eccen, mvelpp, lambm0, obliqr
    use clm_time_manager      , only : get_step_size, get_curr_calday
    use clm_time_manager      , only : get_curr_date, get_nstep, advance_timestep
    use clm_time_manager      , only : timemgr_init, timemgr_restart_io, timemgr_restart
    use controlMod            , only : nlfilename
    use decompMod             , only : get_proc_clumps, get_proc_bounds, get_clump_bounds, bounds_type
    use domainMod             , only : ldomain
    use initInterpMod         , only : initInterp
    use DaylengthMod          , only : InitDaylength, daylength
    use fileutils             , only : getfil
    use filterMod             , only : filter, filter_inactive_and_active
    use dynSubgridDriverMod   , only : dynSubgrid_init
    use reweightMod           , only : reweight_wrapup
    use subgridWeightsMod     , only : init_subgrid_weights_mod
    use histFileMod           , only : hist_htapes_build, htapes_fieldlist
    use histFileMod           , only : hist_addfld1d, hist_addfld2d, no_snow_normal
    use restFileMod           , only : restFile_getfile, restFile_open, restFile_close
    use restFileMod           , only : restFile_read, restFile_write
    use accumulMod            , only : print_accum_fields
    use ndepStreamMod         , only : ndep_init, ndep_interp
    use EcosystemDynMod     , only : EcosystemDynInit
    use pdepStreamMod         , only : pdep_init, pdep_interp
    use DecompCascadeBGCMod , only : init_decompcascade_bgc
    use DecompCascadeCNMod  , only : init_decompcascade_cn
    use CNDecompCascadeContype, only : init_decomp_cascade_constants
    use VegetationPropertiesType        , only : veg_vp
    use SoilorderConType      , only : soilorderconInit
    use LakeCon               , only : LakeConInit
    use SatellitePhenologyMod , only : SatellitePhenologyInit, readAnnualVegetation
    use SatellitePhenologyMod , only : interpMonthlyVeg, SatellitePhenology
    use SnowSnicarMod         , only : SnowAge_init, SnowOptics_init
    use initVerticalMod       , only : initVertical
    use lnd2atmMod            , only : lnd2atm_minimal
    use glc2lndMod            , only : glc2lnd_type
    use lnd2glcMod            , only : lnd2glc_type
    use SoilWaterRetentionCurveFactoryMod   , only : create_soil_water_retention_curve
    use elm_varctl                          , only : use_elm_interface, use_pflotran
    use elm_interface_pflotranMod           , only : elm_pf_interface_init !, elm_pf_set_restart_stamp
    use tracer_varcon         , only : is_active_betr_bgc
    use clm_time_manager      , only : is_restart
    use ALMbetrNLMod          , only : betr_namelist_buffer
    !
    ! !ARGUMENTS
    implicit none
    !
    ! !LOCAL VARIABLES:
    integer               :: c,i,g,j,k,l,p! indices
    integer               :: yr           ! current year (0, ...)
    integer               :: mon          ! current month (1 -> 12)
    integer               :: day          ! current day (1 -> 31)
    integer               :: ncsec        ! current time of day [seconds]
    integer               :: nc           ! clump index
    integer               :: nclumps      ! number of clumps on this processor
    character(len=256)    :: fnamer       ! name of netcdf restart file
    character(len=256)    :: pnamer       ! full pathname of netcdf restart file
    character(len=256)    :: locfn        ! local file name
    type(file_desc_t)     :: ncid         ! netcdf id
    real(r8)              :: dtime        ! time step increment (sec)
    integer               :: nstep        ! model time step
    real(r8)              :: calday       ! calendar day for nstep
    real(r8)              :: caldaym1     ! calendar day for nstep-1
    real(r8)              :: declin       ! solar declination angle in radians for nstep
    real(r8)              :: declinm1     ! solar declination angle in radians for nstep-1
    real(r8)              :: eccf         ! earth orbit eccentricity factor
    type(bounds_type)     :: bounds_proc  ! processor bounds
    type(bounds_type)     :: bounds_clump ! clump bounds
    logical               :: lexist
    integer               :: closelatidx,closelonidx
    real(r8)              :: closelat,closelon
    real(r8), allocatable :: h2osno_col(:)
    real(r8), allocatable :: snow_depth_col(:)
    real(r8)              :: max_decl      ! temporary, for calculation of max_dayl
    integer               :: begp, endp
    integer               :: begc, endc
    integer               :: begl, endl
    real(r8), pointer     :: data2dptr(:,:) ! temp. pointers for slicing larger arrays
    character(len=32)     :: subname = 'initialize2'
    !----------------------------------------------------------------------

    call t_startf('elm_init2')

    if (do_budgets) call WaterBudget_Reset('all')

    ! ------------------------------------------------------------------------
    ! Determine processor bounds and clumps for this processor
    ! ------------------------------------------------------------------------

    call get_proc_bounds(bounds_proc)
    nclumps = get_proc_clumps()

    ! ------------------------------------------------------------------------
    ! Read in shared parameters files
    ! ------------------------------------------------------------------------

    call readSharedParameters()

    ! ------------------------------------------------------------------------
    ! Initialize time manager
    ! ------------------------------------------------------------------------
    if (nsrest == nsrStartup) then  
       call timemgr_init()
    else
       call restFile_getfile(file=fnamer, path=pnamer)
       call restFile_open( flag='read', file=fnamer, ncid=ncid )
       call timemgr_restart_io( ncid=ncid, flag='read' )
       call restFile_close( ncid=ncid )
       call timemgr_restart()
    end if

    ! ------------------------------------------------------------------------
    ! Initialize daylength from the previous time step (needed so prev_dayl can be set correctly)
    ! ------------------------------------------------------------------------

    call t_startf('init_orbd')

    calday = get_curr_calday()
    call shr_orb_decl( calday, eccen, mvelpp, lambm0, obliqr, declin, eccf )

    dtime = get_step_size()
    caldaym1 = get_curr_calday(offset=-int(dtime))
    call shr_orb_decl( caldaym1, eccen, mvelpp, lambm0, obliqr, declinm1, eccf )

    call t_stopf('init_orbd')

    call InitDaylength(bounds_proc, declin=declin, declinm1=declinm1)

    ! Initialize maximum daylength, based on latitude and maximum declination
    ! maximum declination hardwired for present-day orbital parameters,
    ! +/- 23.4667 degrees = +/- 0.409571 radians, use negative value for S. Hem

    do g = bounds_proc%begg,bounds_proc%endg
       max_decl = 0.409571
       if (grc_pp%lat(g) < 0._r8) max_decl = -max_decl
       grc_pp%max_dayl(g) = daylength(grc_pp%lat(g), max_decl)
    end do

    ! History file variables

    if (use_cn) then
       call hist_addfld1d (fname='DAYL',  units='s', &
            avgflag='A', long_name='daylength', &
            ptr_gcell=grc_pp%dayl, default='inactive')

       call hist_addfld1d (fname='PREV_DAYL', units='s', &
            avgflag='A', long_name='daylength from previous timestep', &
            ptr_gcell=grc_pp%prev_dayl, default='inactive')
    end if

    ! ------------------------------------------------------------------------
    ! Initialize component data structures
    ! ------------------------------------------------------------------------

    ! Note: new logic is in place that sets all the history fields to spval so
    ! there is no guesswork in the initialization to nans of the allocated variables

    ! First put in history calls for subgrid data structures - these cannot appear in the
    ! module for the subgrid data definition due to circular dependencies that are introduced

    data2dptr => col_pp%dz(:,-nlevsno+1:0)
    col_pp%dz(bounds_proc%begc:bounds_proc%endc,:) = spval
    call hist_addfld2d (fname='SNO_Z', units='m', type2d='levsno',  &
         avgflag='A', long_name='Snow layer thicknesses', &
         ptr_col=data2dptr, no_snow_behavior=no_snow_normal, default='inactive')

    col_pp%zii(bounds_proc%begc:bounds_proc%endc) = spval
    call hist_addfld1d (fname='ZII', units='m', &
         avgflag='A', long_name='convective boundary height', &
         ptr_col=col_pp%zii, default='inactive')

    call elm_inst_biogeophys(bounds_proc)

    if(use_betr)then
      !allocate memory for betr simulator
      allocate(ep_betr, source=create_betr_simulation_alm())
      !set internal filters for betr
      call ep_betr%BeTRSetFilter(maxpft_per_col=max_patch_per_col, boffline=.false.)
      call ep_betr%InitOnline(bounds_proc, lun_pp, col_pp, veg_pp, waterstate_vars, betr_namelist_buffer, masterproc)
      is_active_betr_bgc = ep_betr%do_soibgc()
    else
      allocate(ep_betr, source=create_betr_simulation_alm())
    endif

    call SnowOptics_init( ) ! SNICAR optical parameters:

    call SnowAge_init( )    ! SNICAR aging   parameters:

    ! ------------------------------------------------------------------------
    ! Read in private parameters files, this should be preferred for mulitphysics
    ! implementation, jinyun Tang, Feb. 11, 2015
    ! ------------------------------------------------------------------------
    if(use_cn .or. use_fates) then
       call init_decomp_cascade_constants()
    endif
    !read bgc implementation specific parameters when needed
    call readPrivateParameters()

    if (use_cn .or. use_fates) then
       if (.not. is_active_betr_bgc)then
          if (use_century_decomp) then
           ! Note that init_decompcascade_bgc needs cnstate_vars to be initialized
             call init_decompcascade_bgc(bounds_proc, cnstate_vars, soilstate_vars)
          else
           ! Note that init_decompcascade_cn needs cnstate_vars to be initialized
             call init_decompcascade_cn(bounds_proc, cnstate_vars)
          end if
       endif
    endif

    ! FATES is instantiated in the following call.  The global is in clm_inst
    call elm_inst_biogeochem(bounds_proc)

    ! ------------------------------------------------------------------------
    ! Initialize accumulated fields
    ! ------------------------------------------------------------------------

    ! The time manager needs to be initialized before thes called is made, since
    ! the step size is needed.

    call t_startf('init_accflds')

    call atm2lnd_vars%initAccBuffer(bounds_proc)

    call top_as%InitAccBuffer(bounds_proc)

    call top_af%InitAccBuffer(bounds_proc)

    call veg_es%InitAccBuffer(bounds_proc)

    call canopystate_vars%initAccBuffer(bounds_proc)

    if (crop_prog) then
       call crop_vars%initAccBuffer(bounds_proc)
    end if

    call cnstate_vars%initAccBuffer(bounds_proc)

    call print_accum_fields()

    call t_stopf('init_accflds')

    ! ------------------------------------------------------------------------
    ! Initializate dynamic subgrid weights (for prescribed transient Patches,
    ! and/or dynamic landunits); note that these will be overwritten in a
    ! restart run
    ! ------------------------------------------------------------------------

    call t_startf('init_dyn_subgrid')
    call init_subgrid_weights_mod(bounds_proc)
    call dynSubgrid_init(bounds_proc, glc2lnd_vars, crop_vars)
    call t_stopf('init_dyn_subgrid')

    ! ------------------------------------------------------------------------
    ! Initialize modules (after time-manager initialization in most cases)
    ! ------------------------------------------------------------------------

    if (use_cn .or. use_fates) then
       call EcosystemDynInit(bounds_proc,alm_fates)
    else
       call SatellitePhenologyInit(bounds_proc)
    end if

    if (use_fates_sp) then
       call SatellitePhenologyInit(bounds_proc)
    end if

    if (use_cn .and. n_drydep > 0 .and. drydep_method == DD_XLND) then
       ! Must do this also when drydeposition is used so that estimates of monthly
       ! differences in LAI can be computed
       call SatellitePhenologyInit(bounds_proc)
    end if

    ! ------------------------------------------------------------------------
    ! On restart only - process the history namelist.
    ! ------------------------------------------------------------------------

    ! Later the namelist from the restart file will be used.  This allows basic
    ! checking to make sure you didn't try to change the history namelist on restart.

    if (nsrest == nsrContinue ) then
       call htapes_fieldlist()
    end if

    ! ------------------------------------------------------------------------
    ! Read restart/initial info
    ! ------------------------------------------------------------------------

    if (nsrest == nsrStartup) then

       if (finidat == ' ') then
          if (finidat_interp_source == ' ') then
             if (masterproc) then
                write(iulog,*)'Using cold start initial conditions '
             end if
          else
             if (masterproc) then
                write(iulog,*)'Interpolating initial conditions from ',trim(finidat_interp_source),&
                     ' and creating new initial conditions ', trim(finidat_interp_dest)
             end if
          end if
       else
          if (masterproc) then
             write(iulog,*)'Reading initial conditions from ',trim(finidat)
          end if
          call getfil( finidat, fnamer, 0 )
          call restFile_read(bounds_proc, fnamer,                                             &
               atm2lnd_vars, aerosol_vars, canopystate_vars, cnstate_vars,                    &
               carbonstate_vars, c13_carbonstate_vars, c14_carbonstate_vars, carbonflux_vars, &
               ch4_vars, energyflux_vars, frictionvel_vars, lakestate_vars,        &
               nitrogenstate_vars, nitrogenflux_vars, photosyns_vars, soilhydrology_vars,     &
               soilstate_vars, solarabs_vars, surfalb_vars, temperature_vars,                 &
               waterflux_vars, waterstate_vars, sedflux_vars,                                 &
               phosphorusstate_vars,phosphorusflux_vars,                                      &
               ep_betr,                                                                       &
               alm_fates, glc2lnd_vars, crop_vars)
       end if

    else if ((nsrest == nsrContinue) .or. (nsrest == nsrBranch)) then
       if (masterproc) then
          write(iulog,*)'Reading restart file ',trim(fnamer)
       end if
       call restFile_read(bounds_proc, fnamer,                                             &
            atm2lnd_vars, aerosol_vars, canopystate_vars, cnstate_vars,                    &
            carbonstate_vars, c13_carbonstate_vars, c14_carbonstate_vars, carbonflux_vars, &
            ch4_vars, energyflux_vars, frictionvel_vars, lakestate_vars,        &
            nitrogenstate_vars, nitrogenflux_vars, photosyns_vars, soilhydrology_vars,     &
            soilstate_vars, solarabs_vars, surfalb_vars, temperature_vars,                 &
            waterflux_vars, waterstate_vars, sedflux_vars,                                 &
            phosphorusstate_vars,phosphorusflux_vars,                                      &
            ep_betr,                                                                       &
            alm_fates, glc2lnd_vars, crop_vars)

    end if

    ! ------------------------------------------------------------------------
    ! If appropriate, create interpolated initial conditions
    ! ------------------------------------------------------------------------

    if (nsrest == nsrStartup .and. finidat_interp_source /= ' ') then

       ! Check that finidat is not cold start - abort if it is
       if (finidat /= ' ') then
          call endrun(msg='ERROR elm_initializeMod: '//&
               'finidat and finidat_interp_source cannot both be non-blank')
       end if

       !$OMP PARALLEL DO PRIVATE (nc, bounds_clump)
       do nc = 1, nclumps
          call get_clump_bounds(nc, bounds_clump)
          call reweight_wrapup(bounds_clump, &
               glc2lnd_vars%icemask_grc(bounds_clump%begg:bounds_clump%endg))
       end do
       !$OMP END PARALLEL DO
       if(use_betr)then
         call ep_betr%set_active(bounds_proc, col_pp)
       endif
       ! Create new template file using cold start
       call restFile_write(bounds_proc, finidat_interp_dest,                               &
            atm2lnd_vars, aerosol_vars, canopystate_vars, cnstate_vars,                    &
            carbonstate_vars, c13_carbonstate_vars, c14_carbonstate_vars, carbonflux_vars, &
            ch4_vars, energyflux_vars, frictionvel_vars, lakestate_vars,        &
            nitrogenstate_vars, nitrogenflux_vars, photosyns_vars, soilhydrology_vars,     &
            soilstate_vars, solarabs_vars, surfalb_vars, temperature_vars,                 &
            waterflux_vars, waterstate_vars, sedflux_vars,                                 &
            phosphorusstate_vars,phosphorusflux_vars,                                      &
            ep_betr,                                                                       &
            alm_fates, crop_vars)

       ! Interpolate finidat onto new template file
       call getfil( finidat_interp_source, fnamer,  0 )
       call initInterp(filei=fnamer, fileo=finidat_interp_dest, bounds=bounds_proc)

       ! Read new interpolated conditions file back in
       call restFile_read(bounds_proc, finidat_interp_dest,                                &
            atm2lnd_vars, aerosol_vars, canopystate_vars, cnstate_vars,                    &
            carbonstate_vars, c13_carbonstate_vars, c14_carbonstate_vars, carbonflux_vars, &
            ch4_vars, energyflux_vars, frictionvel_vars, lakestate_vars,        &
            nitrogenstate_vars, nitrogenflux_vars, photosyns_vars, soilhydrology_vars,     &
            soilstate_vars, solarabs_vars, surfalb_vars, temperature_vars,                 &
            waterflux_vars, waterstate_vars, sedflux_vars,                                 &
            phosphorusstate_vars,phosphorusflux_vars,                                      &
            ep_betr,                                                                       &
            alm_fates, glc2lnd_vars, crop_vars)

       ! Reset finidat to now be finidat_interp_dest
       ! (to be compatible with routines still using finidat)
       finidat = trim(finidat_interp_dest)

    end if

    !$OMP PARALLEL DO PRIVATE (nc, bounds_clump)
    do nc = 1, nclumps
       call get_clump_bounds(nc, bounds_clump)
       call reweight_wrapup(bounds_clump, &
            glc2lnd_vars%icemask_grc(bounds_clump%begg:bounds_clump%endg))
    end do
    !$OMP END PARALLEL DO

    if(use_betr)then
      call ep_betr%set_active(bounds_proc, col_pp)
    endif
    ! ------------------------------------------------------------------------
    ! Initialize nitrogen deposition
    ! ------------------------------------------------------------------------

    if (use_cn .or. use_fates) then
       call t_startf('init_ndep')
       call ndep_init(bounds_proc)
       call ndep_interp(bounds_proc, atm2lnd_vars)
       call t_stopf('init_ndep')
    end if

    ! ------------------------------------------------------------------------
    ! Initialize phosphorus deposition
    ! ------------------------------------------------------------------------

    if (use_cn .or. use_fates) then
       call t_startf('init_pdep')
       call pdep_init(bounds_proc)
       call pdep_interp(bounds_proc, atm2lnd_vars)
       call t_stopf('init_pdep')
    end if


    ! ------------------------------------------------------------------------
    ! Initialize active history fields.
    ! ------------------------------------------------------------------------

    ! This is only done if not a restart run. If a restart run, then this
    ! information has already been obtained from the restart data read above.
    ! Note that routine hist_htapes_build needs time manager information,
    ! so this call must be made after the restart information has been read.

    if (nsrest /= nsrContinue) then
       call hist_htapes_build()
    end if

    ! ------------------------------------------------------------------------
    ! Initialize variables that are associated with accumulated fields.
    ! ------------------------------------------------------------------------

    ! The following is called for both initial and restart runs and must
    ! must be called after the restart file is read

    call atm2lnd_vars%initAccVars(bounds_proc)
    call top_as%InitAccVars(bounds_proc)
    call top_af%InitAccVars(bounds_proc)
    call veg_es%InitAccVars(bounds_proc)
    call canopystate_vars%initAccVars(bounds_proc)
    if (crop_prog) then
       call crop_vars%initAccVars(bounds_proc)
    end if
    call cnstate_vars%initAccVars(bounds_proc)

    !------------------------------------------------------------
    ! Read monthly vegetation
    !------------------------------------------------------------

    ! Even if CN is on, and dry-deposition is active, read CLMSP annual vegetation
    ! to get estimates of monthly LAI

    if ( n_drydep > 0 .and. drydep_method == DD_XLND )then
       call readAnnualVegetation(bounds_proc, canopystate_vars)
       if (nsrest == nsrStartup .and. finidat /= ' ') then
          ! Call interpMonthlyVeg for dry-deposition so that mlaidiff will be calculated
          ! This needs to be done even if CN is on!
          call interpMonthlyVeg(bounds_proc, canopystate_vars)
       end if
    elseif ( use_fates_sp ) then
      ! If fates has satellite phenology enabled, get the monthly veg values
      ! prior to the first call to SatellitePhenology()
       call interpMonthlyVeg(bounds_proc, canopystate_vars)
    end if

    !------------------------------------------------------------
    ! Determine gridcell averaged properties to send to atm
    !------------------------------------------------------------

    if (nsrest == nsrStartup) then
       call t_startf('init_map2gc')
       call lnd2atm_minimal(bounds_proc, surfalb_vars, energyflux_vars, lnd2atm_vars)
       call t_stopf('init_map2gc')
    end if

    !------------------------------------------------------------
    ! Initialize sno export state to send to glc
    !------------------------------------------------------------

    if (create_glacier_mec_landunit) then
       !$OMP PARALLEL DO PRIVATE (nc, bounds_clump)
       do nc = 1,nclumps
          call get_clump_bounds(nc, bounds_clump)

          call t_startf('init_lnd2glc')
          call lnd2glc_vars%update_lnd2glc(bounds_clump,       &
               filter(nc)%num_do_smb_c, filter(nc)%do_smb_c,   &
               init=.true.)
          call t_stopf('init_lnd2glc')
       end do
       !$OMP END PARALLEL DO
    end if

    !------------------------------------------------------------
    ! Deallocate wt_nat_patch
    !------------------------------------------------------------

    ! wt_nat_patch was allocated in initialize1, but needed to be kept around through
    ! initialize2 for some consistency checking; now it can be deallocated

    deallocate(wt_nat_patch)

    ! --------------------------------------------------------------
    ! Initialise the FATES model state structure cold-start
    ! --------------------------------------------------------------

<<<<<<< HEAD
    if ( use_fates .and. .not.is_restart() .and. finidat == ' ') then
       ! If fates is using satellite phenology mode, make sure to call the SatellitePhenology
       ! procedure prior to init_coldstart which will eventually call leaf_area_profile
       if ( use_fates_sp ) then
          !$OMP PARALLEL DO PRIVATE (nc, bounds_clump)
          do nc = 1,nclumps
             call get_clump_bounds(nc, bounds_clump)
             call SatellitePhenology(bounds_clump, &
                  filter_inactive_and_active(nc)%num_soilp, filter_inactive_and_active(nc)%soilp, &
                  waterstate_vars, canopystate_vars)
          end do
          !$OMP END PARALLEL DO
       end if
=======
    if ( use_fates .and. .not.is_restart() .and. finidat == ' ' .and. nsrest /= nsrBranch) then
>>>>>>> aa8bf981
       call alm_fates%init_coldstart(canopystate_vars, soilstate_vars, frictionvel_vars)
    end if

    ! topo_glc_mec was allocated in initialize1, but needed to be kept around through
    ! initialize2 because it is used to initialize other variables; now it can be
    ! deallocated



    ! topo_glc_mec was allocated in initialize1, but needed to be kept around through
    ! initialize2 because it is used to initialize other variables; now it can be
    ! deallocated

    deallocate(topo_glc_mec)

    !------------------------------------------------------------
    ! initialize clm_bgc_interface_data_type
    call t_startf('init_elm_interface_data & pflotran')
    if (use_elm_interface) then
        call elm_interface_data%Init(bounds_proc)
        ! PFLOTRAN initialization
        if (use_pflotran) then
            call elm_pf_interface_init(bounds_proc)
        end if
    end if
    call t_stopf('init_elm_interface_data & pflotran')
    !------------------------------------------------------------

    !------------------------------------------------------------
    ! Write log output for end of initialization
    !------------------------------------------------------------

    call t_startf('init_wlog')
    if (masterproc) then
       write(iulog,*) 'Successfully initialized the land model'
       if (nsrest == nsrStartup) then
          write(iulog,*) 'begin initial run at: '
       else
          write(iulog,*) 'begin continuation run at:'
       end if
       call get_curr_date(yr, mon, day, ncsec)
       write(iulog,*) '   nstep= ',get_nstep(), ' year= ',yr,' month= ',mon,&
            ' day= ',day,' seconds= ',ncsec
       write(iulog,*)
       write(iulog,'(72a1)') ("*",i=1,60)
       write(iulog,*)
    endif
    call t_stopf('init_wlog')

    call t_stopf('elm_init2')

  end subroutine initialize2

  !-----------------------------------------------------------------------
  subroutine initialize3( )
    !
    ! !DESCRIPTION:
    ! CLM initialization - third phase
    !
    ! !USES:
    use elm_varpar               , only : nlevsoi, nlevgrnd, nlevsno, max_patch_per_col
    use landunit_varcon          , only : istsoil, istcrop, istice_mec, istice_mec
    use landunit_varcon          , only : istice, istdlak, istwet, max_lunit
    use column_varcon            , only : icol_roof, icol_sunwall, icol_shadewall, icol_road_perv, icol_road_imperv
    use elm_varctl               , only : use_vsfm, vsfm_use_dynamic_linesearch
    use elm_varctl               , only : vsfm_include_seepage_bc, vsfm_satfunc_type
    use elm_varctl               , only : vsfm_lateral_model_type
    use elm_varctl               , only : use_petsc_thermal_model
    use elm_varctl               , only : lateral_connectivity
    use elm_varctl               , only : finidat
    use decompMod                , only : get_proc_clumps
    use mpp_varpar               , only : mpp_varpar_init
    use mpp_varcon               , only : mpp_varcon_init_landunit
    use mpp_varcon               , only : mpp_varcon_init_column
    use mpp_varctl               , only : mpp_varctl_init_vsfm
    use mpp_varctl               , only : mpp_varctl_init_petsc_thermal
    use mpp_bounds               , only : mpp_bounds_init_proc_bounds
    use mpp_bounds               , only : mpp_bounds_init_clump
    use ExternalModelInterfaceMod, only : EMI_Init_EM
    use ExternalModelConstants   , only : EM_ID_VSFM
    use ExternalModelConstants   , only : EM_ID_PTM

    implicit none

    type(bounds_type) :: bounds_proc
    logical           :: restart_vsfm          ! does VSFM need to be restarted

    call t_startf('elm_init3')

    ! Is this a restart run?
    restart_vsfm = .false.
    if (nsrest == nsrStartup) then
       if (finidat == ' ') then
          restart_vsfm = .false.
       else
          restart_vsfm = .true.
       end if
    else if ((nsrest == nsrContinue) .or. (nsrest == nsrBranch)) then
       restart_vsfm = .true.
    end if

    call mpp_varpar_init (nlevsoi, nlevgrnd, nlevsno, max_patch_per_col)

    call mpp_varcon_init_landunit   (istsoil, istcrop, istice, istice_mec, &
           istdlak, istwet, max_lunit)

    call mpp_varcon_init_column(icol_roof, icol_sunwall, icol_shadewall, &
      icol_road_imperv, icol_road_perv)

    call mpp_varctl_init_vsfm(use_vsfm, vsfm_use_dynamic_linesearch, &
      vsfm_include_seepage_bc, lateral_connectivity, restart_vsfm, &
      vsfm_satfunc_type, vsfm_lateral_model_type)

    call mpp_varctl_init_petsc_thermal(use_petsc_thermal_model)

    call get_proc_bounds(bounds_proc)
    call mpp_bounds_init_proc_bounds(bounds_proc%begg    , bounds_proc%endg,     &
                                     bounds_proc%begg_all, bounds_proc%endg_all, &
                                     bounds_proc%begc    , bounds_proc%endc,     &
                                     bounds_proc%begc_all, bounds_proc%endc_all)

    call mpp_bounds_init_clump(get_proc_clumps())

    if (use_vsfm) then
       call EMI_Init_EM(EM_ID_VSFM)
    endif

    if (use_petsc_thermal_model) then
       call EMI_Init_EM(EM_ID_PTM)
    endif

    call t_stopf('elm_init3')


  end subroutine initialize3

  !-----------------------------------------------------------------------
  subroutine elm_petsc_init()
    !
    ! !DESCRIPTION:
    ! Initialize PETSc
    !
#ifdef USE_PETSC_LIB
#include <petsc/finclude/petsc.h>
#endif
    ! !USES:
    use spmdMod    , only : mpicom
    use elm_varctl , only : use_vsfm
    use elm_varctl , only : lateral_connectivity
    use elm_varctl , only : use_petsc_thermal_model
#ifdef USE_PETSC_LIB
    use petscsys
#endif
    !
    implicit none
    !
    ! !LOCAL VARIABLES:
#ifdef USE_PETSC_LIB
    PetscErrorCode        :: ierr                  ! get error code from PETSc
#endif

    if ( (.not. use_vsfm)               .and. &
         (.not. lateral_connectivity)   .and. &
         (.not. use_petsc_thermal_model) ) return

#ifdef USE_PETSC_LIB
    ! Initialize PETSc
    PETSC_COMM_WORLD = mpicom
    call PetscInitialize(PETSC_NULL_CHARACTER, ierr);CHKERRQ(ierr)

    PETSC_COMM_SELF  = MPI_COMM_SELF
    PETSC_COMM_WORLD = mpicom
#else
    call endrun(msg='ERROR elm_petsc_init: '//&
         'PETSc required but the code was not compiled using -DUSE_PETSC_LIB')
#endif

  end subroutine elm_petsc_init


end module elm_initializeMod<|MERGE_RESOLUTION|>--- conflicted
+++ resolved
@@ -944,8 +944,7 @@
     ! Initialise the FATES model state structure cold-start
     ! --------------------------------------------------------------
 
-<<<<<<< HEAD
-    if ( use_fates .and. .not.is_restart() .and. finidat == ' ') then
+    if ( use_fates .and. .not.is_restart() .and. finidat == ' ' .and. nsrest /= nsrBranch) then
        ! If fates is using satellite phenology mode, make sure to call the SatellitePhenology
        ! procedure prior to init_coldstart which will eventually call leaf_area_profile
        if ( use_fates_sp ) then
@@ -958,9 +957,6 @@
           end do
           !$OMP END PARALLEL DO
        end if
-=======
-    if ( use_fates .and. .not.is_restart() .and. finidat == ' ' .and. nsrest /= nsrBranch) then
->>>>>>> aa8bf981
        call alm_fates%init_coldstart(canopystate_vars, soilstate_vars, frictionvel_vars)
     end if
 
