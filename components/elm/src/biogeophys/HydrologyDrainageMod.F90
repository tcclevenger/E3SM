module HydrologyDrainageMod

  !-----------------------------------------------------------------------
  ! !DESCRIPTION:
  ! Calculates soil/snow hydrology with drainage (subsurface runoff)
  !
  use shr_kind_mod      , only : r8 => shr_kind_r8
  use shr_log_mod       , only : errMsg => shr_log_errMsg
  use decompMod         , only : bounds_type
  use elm_varctl        , only : iulog, use_vichydro, use_firn_percolation_and_compaction
  use elm_varcon        , only : e_ice, denh2o, denice, rpi, spval
  use atm2lndType       , only : atm2lnd_type
  use glc2lndMod        , only : glc2lnd_type
  use SoilHydrologyType , only : soilhydrology_type
  use SoilStateType     , only : soilstate_type
  use SoilHydrologyMod  , only : WaterTable
  use TopounitDataType  , only : top_af ! atmospheric flux variables
  use LandunitType      , only : lun_pp
  use ColumnType        , only : col_pp
  use ColumnDataType    , only : col_ws, col_wf
  use VegetationType    , only : veg_pp

  use elm_instMod   , only : ep_betr

  use timeinfoMod
  !
  ! !PUBLIC TYPES:
  implicit none
  save
  !
  ! !PUBLIC MEMBER FUNCTIONS:
  public  :: HydrologyDrainage ! Calculates soil/snow hydrolog with drainage
  !-----------------------------------------------------------------------

contains

  !-----------------------------------------------------------------------
  subroutine HydrologyDrainage(bounds,    &
       num_nolakec, filter_nolakec,       &
       num_hydrologyc, filter_hydrologyc, &
       num_urbanc, filter_urbanc,         &
       num_do_smb_c, filter_do_smb_c,     &
       atm2lnd_vars, glc2lnd_vars,    &
       soilhydrology_vars, soilstate_vars )
    ! !DESCRIPTION:
    ! Calculates soil/snow hydrology with drainage (subsurface runoff)
    !
    ! !USES:
      !$acc routine seq
    use landunit_varcon  , only : istice, istwet, istsoil, istice_mec, istcrop, istice
    use column_varcon    , only : icol_roof, icol_road_imperv, icol_road_perv, icol_sunwall, icol_shadewall
    use elm_varcon       , only : denh2o, denice, secspday, frac_to_downhill
    use elm_varctl       , only : glc_snow_persistence_max_days, use_vichydro, use_betr
    !use domainMod        , only : ldomain
    use elm_varsur         , only : f_surf
    use TopounitType       , only : top_pp
    use TopounitDataType   , only : top_ws
    use atm2lndType      , only : atm2lnd_type
    use elm_varpar       , only : nlevgrnd, nlevurb, nlevsoi
    use SoilHydrologyMod , only : ELMVICMap, Drainage
    use elm_varctl       , only : use_vsfm, use_IM2_hillslope_hydrology
    !
    ! !ARGUMENTS:
    type(bounds_type)        , intent(in)    :: bounds
    integer                  , intent(in)    :: num_nolakec          ! number of column non-lake points in column filter
    integer                  , intent(in)    :: filter_nolakec(:)    ! column filter for non-lake points
    integer                  , intent(in)    :: num_hydrologyc       ! number of column soil points in column filter
    integer                  , intent(in)    :: filter_hydrologyc(:) ! column filter for soil points
    integer                  , intent(in)    :: num_urbanc           ! number of column urban points in column filter
    integer                  , intent(in)    :: filter_urbanc(:)     ! column filter for urban points
    integer                  , intent(in)    :: num_do_smb_c         ! number of bareland columns in which SMB is calculated, in column filter
    integer                  , intent(in)    :: filter_do_smb_c(:)   ! column filter for bare land SMB columns
    type(atm2lnd_type)       , intent(in)    :: atm2lnd_vars
    type(glc2lnd_type)       , intent(in)    :: glc2lnd_vars
    type(soilhydrology_type) , intent(inout) :: soilhydrology_vars
    type(soilstate_type)     , intent(inout) :: soilstate_vars

    !
    ! !LOCAL VARIABLES:
    real(r8) :: dtime
    real(r8) :: temp_to_downhill, temp_mass
    integer  :: g,t,l,c,j,fc,tpu_ind, downhill_t              ! indices
    !-----------------------------------------------------------------------

    associate(                                                                  &
         dz                     => col_pp%dz                                     , & ! Input:  [real(r8) (:,:) ]  layer thickness depth (m)
         ctype                  => col_pp%itype                                  , & ! Input:  [integer  (:)   ]  column type

         qflx_floodg            => atm2lnd_vars%forc_flood_grc                , & ! Input:  [real(r8) (:)   ]  gridcell flux of flood water from RTM
         forc_rain              => top_af%rain                                , & ! Input:  [real(r8) (:)   ]  rain rate (kg H2O/m**2/s, or mm liquid H2O/s)
         forc_snow              => top_af%snow                                , & ! Input:  [real(r8) (:)   ]  snow rate (kg H2O/m**2/s, or mm liquid H2O/s)

         glc_dyn_runoff_routing => glc2lnd_vars%glc_dyn_runoff_routing_grc    , & ! Input:  [real(r8) (:)   ]  whether we're doing runoff routing appropriate for having a dynamic icesheet

         wa                     => soilhydrology_vars%wa_col                  , & ! Input:  [real(r8) (:)   ]  water in the unconfined aquifer (mm)

         h2osoi_liq_depth_intg  => col_ws%h2osoi_liq_depth_intg , & ! Output: [real(r8) (:)   ]  grid-level depth integrated liquid soil water
         h2osoi_ice_depth_intg  => col_ws%h2osoi_ice_depth_intg , & ! Output: [real(r8) (:)   ]  grid-level depth integrated ice soil water
         h2ocan                 => col_ws%h2ocan                 , & ! Input:  [real(r8) (:)   ]  canopy water (mm H2O)
         h2osfc                 => col_ws%h2osfc                 , & ! Input:  [real(r8) (:)   ]  surface water (mm)
         h2osno                 => col_ws%h2osno                 , & ! Input:  [real(r8) (:)   ]  snow water (mm H2O)
         begwb                  => col_ws%begwb                  , & ! Input:  [real(r8) (:)   ]  water mass begining of the time step
         endwb                  => col_ws%endwb                  , & ! Output: [real(r8) (:)   ]  water mass end of the time step
         h2osoi_ice             => col_ws%h2osoi_ice             , & ! Output: [real(r8) (:,:) ]  ice lens (kg/m2)
         h2osoi_liq             => col_ws%h2osoi_liq             , & ! Output: [real(r8) (:,:) ]  liquid water (kg/m2)
         h2osoi_vol             => col_ws%h2osoi_vol             , & ! Output: [real(r8) (:,:) ]  volumetric soil water (0<=h2osoi_vol<=watsat) [m3/m3]
         snow_persistence       => col_ws%snow_persistence       , & ! Output: [real(r8) (:)   ]  counter for length of time snow-covered
         total_plant_stored_h2o => col_ws%total_plant_stored_h2o , & ! Input [real(r8) (:) dynamic water stored in plants]
         qflx_evap_tot          => col_wf%qflx_evap_tot           , & ! Input:  [real(r8) (:)   ]  qflx_evap_soi + qflx_evap_can + qflx_tran_veg
         qflx_irrig             => col_wf%qflx_irrig              , & ! Input:  [real(r8) (:)   ]  irrigation flux (mm H2O /s)
         qflx_irr_demand        => col_wf%qflx_irr_demand         , & ! Input:  [real(r8) (:)   ]  irrigation demand sent to MOSART/WM (mm H2O /s)
         qflx_glcice_melt       => col_wf%qflx_glcice_melt        , & ! Input:  [real(r8) (:)]  ice melt (positive definite) (mm H2O/s)
         qflx_h2osfc_surf       => col_wf%qflx_h2osfc_surf        , & ! Output: [real(r8) (:)   ]  surface water runoff (mm/s)
         qflx_drain_perched     => col_wf%qflx_drain_perched      , & ! Output: [real(r8) (:)   ]  sub-surface runoff from perched zwt (mm H2O /s)
         qflx_rsub_sat          => col_wf%qflx_rsub_sat           , & ! Output: [real(r8) (:)   ]  soil saturation excess [mm h2o/s]
         qflx_drain             => col_wf%qflx_drain              , & ! Output: [real(r8) (:)   ]  sub-surface runoff (mm H2O /s)
         qflx_surf              => col_wf%qflx_surf               , & ! Output: [real(r8) (:)   ]  surface runoff (mm H2O /s)
         qflx_infl              => col_wf%qflx_infl               , & ! Output: [real(r8) (:)   ]  infiltration (mm H2O /s)
         qflx_qrgwl             => col_wf%qflx_qrgwl              , & ! Output: [real(r8) (:)   ]  qflx_surf at glaciers, wetlands, lakes
         qflx_runoff            => col_wf%qflx_runoff             , & ! Output: [real(r8) (:)   ]  total runoff (qflx_drain+qflx_surf+qflx_qrgwl) (mm H2O /s)
         qflx_runoff_u          => col_wf%qflx_runoff_u           , & ! Output: [real(r8) (:)   ]  Urban total runoff (qflx_drain+qflx_surf) (mm H2O /s)
         qflx_runoff_r          => col_wf%qflx_runoff_r           , & ! Output: [real(r8) (:)   ]  Rural total runoff (qflx_drain+qflx_surf+qflx_qrgwl) (mm H2O /s)
         qflx_snwcp_ice         => col_wf%qflx_snwcp_ice          , & ! Output: [real(r8) (:)   ]  excess snowfall due to snow capping (mm H2O /s) [+]`
         qflx_glcice            => col_wf%qflx_glcice             , & ! Output: [real(r8) (:)   ]  flux of new glacier ice (mm H2O /s)
         qflx_glcice_frz        => col_wf%qflx_glcice_frz         , & ! Output: [real(r8) (:)   ]  ice growth (positive definite) (mm H2O/s)
         qflx_glcice_diag       => col_wf%qflx_glcice_diag        , & ! Output: [real(r8) (:)   ]  flux of new glacier ice (mm H2O/s) - diagnostic, no MECs or GLC
<<<<<<< HEAD
         qflx_glcice_frz_diag   => col_wf%qflx_glcice_frz_diag    , & ! Output: [real(r8) (:)   ]  ice growth (positive definite) (mm H2O/s)) - diagnostic, no MECs or GLC
         qflx_to_downhill       => col_wf%qflx_to_downhill          & ! Output: [real(r8) (:)   ]  flux transferred to downhill topounit (mm H2O/s)
=======
         qflx_glcice_frz_diag   => col_wf%qflx_glcice_frz_diag      & ! Output: [real(r8) (:)   ]  ice growth (positive definite) (mm H2O/s)) - diagnostic, no MECs or GLC
>>>>>>> 16383cb0
         )

      ! Determine time step and step size

      dtime = dtime_mod

      if (use_vichydro) then
         call ELMVICMap(bounds, num_hydrologyc, filter_hydrologyc, &
              soilhydrology_vars)
      endif

#ifndef _OPENACC
      if (use_betr) then
        call ep_betr%BeTRSetBiophysForcing(bounds, col_pp, veg_pp, 1, nlevsoi, waterstate_vars=col_ws)
        call ep_betr%PreDiagSoilColWaterFlux(num_hydrologyc, filter_hydrologyc)
      endif
#endif

      if (.not. use_vsfm) then
         call Drainage(bounds, num_hydrologyc, filter_hydrologyc, &
              num_urbanc, filter_urbanc,&
              soilhydrology_vars, soilstate_vars, dtime)
      endif

#ifndef _OPENACC
      if (use_betr) then
        call ep_betr%BeTRSetBiophysForcing(bounds, col_pp, veg_pp, 1, nlevsoi, waterstate_vars=col_ws, &
          waterflux_vars=col_wf)
        call ep_betr%DiagDrainWaterFlux(num_hydrologyc, filter_hydrologyc)
        call ep_betr%RetrieveBiogeoFlux(bounds, 1, nlevsoi, waterflux_vars=col_wf)
      endif
#endif

      do j = 1, nlevgrnd
         do fc = 1, num_nolakec
            c = filter_nolakec(fc)
            if ((ctype(c) == icol_sunwall .or. ctype(c) == icol_shadewall &
                 .or. ctype(c) == icol_roof) .and. j > nlevurb) then
            else
               h2osoi_vol(c,j) = h2osoi_liq(c,j)/(dz(c,j)*denh2o) + h2osoi_ice(c,j)/(dz(c,j)*denice)
            end if
         end do
      end do

      do fc = 1, num_nolakec
         c = filter_nolakec(fc)
         l = col_pp%landunit(c)

         if (ctype(c) == icol_roof .or. ctype(c) == icol_sunwall &
              .or. ctype(c) == icol_shadewall .or. ctype(c) == icol_road_imperv) then
            endwb(c) = h2ocan(c) + h2osno(c)
         else
            ! add h2osfc to water balance
            endwb(c) = h2ocan(c) + h2osno(c) + h2osfc(c) + wa(c)

         end if
      end do

      do j = 1, nlevgrnd
         do fc = 1, num_nolakec
            c = filter_nolakec(fc)
            if ((ctype(c) == icol_sunwall .or. ctype(c) == icol_shadewall &
                 .or. ctype(c) == icol_roof) .and. j > nlevurb) then

            else
               endwb(c) = endwb(c) + h2osoi_ice(c,j) + h2osoi_liq(c,j)
               h2osoi_liq_depth_intg(c) = h2osoi_liq_depth_intg(c) + h2osoi_liq(c,j)
               h2osoi_ice_depth_intg(c) = h2osoi_ice_depth_intg(c) + h2osoi_ice(c,j)
            end if
         end do
      end do

      ! ---------------------------------------------------------------------------------
      ! Add stored plant water to the column water balance
      ! currently, stored plant water is only dynamic when FATES is turned on.
      ! Other orthogonal modules should not need to worry about this term,
      ! and it should be zero in all other cases and all other columns.
      ! ---------------------------------------------------------------------------------
      do fc = 1, num_nolakec
         c = filter_nolakec(fc)
         endwb(c) = endwb(c) + total_plant_stored_h2o(c)
      end do

      ! Prior to summing up wetland/ice hydrology, calculate land ice contributions/sinks
      ! to this hydrology.
      ! 1) Generate SMB from capped-snow amount.  This is done over istice_mec
      !    columns, and also any other columns included in do_smb_c filter, where
      !    perennial snow has remained for at least snow_persistence_max.
      ! 2) If using glc_dyn_runoff_routing=T, zero qflx_snwcp_ice: qflx_snwcp_ice is the flux
      !    sent to ice runoff, but for glc_dyn_runoff_routing=T, we do NOT want this to be
      !    sent to ice runoff (instead it is sent to CISM).

      do c = bounds%begc,bounds%endc
         qflx_glcice_frz(c) = 0._r8
         qflx_glcice_frz_diag(c) = 0._r8

         if (lun_pp%itype(l)==istice .and. qflx_snwcp_ice(c) > 0.0_r8) then
               qflx_glcice_frz_diag(c) = qflx_snwcp_ice(c)
               qflx_glcice_diag(c) = qflx_glcice_diag(c) + qflx_glcice_frz_diag(c)
         endif
      end do
      do fc = 1,num_do_smb_c
         c = filter_do_smb_c(fc)
         l = col_pp%landunit(c)
         g = col_pp%gridcell(c)
         ! In the following, we convert glc_snow_persistence_max_days to r8 to avoid overflow
         if ( (snow_persistence(c) >= (real(glc_snow_persistence_max_days, r8) * secspday)) &
              .or. lun_pp%itype(l) == istice_mec ) then
<<<<<<< HEAD
           qflx_glcice_frz(c) = qflx_snwcp_ice(c)
           qflx_glcice(c) = qflx_glcice(c) + qflx_glcice_frz(c)
           if (glc_dyn_runoff_routing(g)) qflx_snwcp_ice(c) = 0._r8
=======
                   qflx_glcice_frz(c) = qflx_snwcp_ice(c)
                   qflx_glcice(c) = qflx_glcice(c) + qflx_glcice_frz(c)
                   if (glc_dyn_runoff_routing(g)) qflx_snwcp_ice(c) = 0._r8
>>>>>>> 16383cb0
         end if

         !if (lun_pp%itype(l)==istice) then
         !      qflx_glcice_frz_diag(c) = qflx_snwcp_ice(c)
         !      qflx_glcice_diag(c) = qflx_glcice_diag(c) + qflx_glcice_frz_diag(c)
         !endif

      end do

      ! Determine wetland and land ice hydrology (must be placed here
      ! since need snow updated from CombineSnowLayers)
      do c = bounds%begc,bounds%endc
         qflx_irr_demand(c) = 0._r8
      end do

      do fc = 1,num_nolakec
         c = filter_nolakec(fc)
         l = col_pp%landunit(c)
         t = col_pp%topounit(c)
         tpu_ind = top_pp%topo_grc_ind(t)  !Get topounit index on the grid
         g = col_pp%gridcell(c)

         if (lun_pp%itype(l)==istwet .or. lun_pp%itype(l)==istice      &
                                  .or. lun_pp%itype(l)==istice_mec) then

            qflx_drain(c)         = 0._r8
            qflx_drain_perched(c) = 0._r8
            qflx_h2osfc_surf(c)   = 0._r8
            qflx_surf(c)          = 0._r8
            qflx_infl(c)          = 0._r8
            qflx_qrgwl(c) = forc_rain(t) + forc_snow(t) + qflx_floodg(g) - qflx_evap_tot(c) - qflx_snwcp_ice(c) - &
                 (endwb(c)-begwb(c))/dtime

            ! With glc_dyn_runoff_routing = false (the less realistic way, typically used
            ! when NOT coupling to CISM), excess snow immediately runs off, whereas melting
            ! ice stays in place and does not run off. The reverse is true with
            ! glc_dyn_runoff_routing = true: in this case, melting ice runs off, and excess
            ! snow is sent to CISM, where it is converted to ice. These corrections are
            ! done here:
            if (glc_dyn_runoff_routing(g) .and. lun_pp%itype(l)==istice_mec) then
            ! this allows GLC melt to runoff to qflx_qrgwl! 

               ! If glc_dyn_runoff_routing=T, add meltwater from istice_mec ice columns to the runoff.
               !    Note: The meltwater contribution is computed in PhaseChanges (part of Biogeophysics2)
               qflx_qrgwl(c) = qflx_qrgwl(c) + qflx_glcice_melt(c)
               ! Also subtract the freezing component of qflx_glcice: this ice is added to
               ! CISM's ice column rather than running off. (This is analogous to the
               ! subtraction of qflx_snwcp_ice from qflx_qrgwl above, which accounts for
               ! snow that should be put into ice runoff rather than liquid runoff. But for
               ! glc_dyn_runoff_routing=true, qflx_snwcp_ice has been zeroed out, and has
               ! been put into qflx_glcice_frz.)
               qflx_qrgwl(c) = qflx_qrgwl(c) - qflx_glcice_frz(c)
            endif

         else if (lun_pp%urbpoi(l) .and. ctype(c) /= icol_road_perv) then

            qflx_drain_perched(c) = 0._r8
            qflx_h2osfc_surf(c)   = 0._r8
            qflx_rsub_sat(c)      = spval

         end if

         ! if using topounit hillslope hydrology, fractions of qflx_surf, qflx_drain_perched, and qflx_h2osfc
         ! are passed to the from_uphill water state on the downhill topounit, via qflx_to_downhill
         ! only shift positive fluxes, and only set fluxes if there is a downhill topounit
         if (use_IM2_hillslope_hydrology) then
            downhill_t = top_pp%downhill_ti(t)
            if (downhill_t /= -1) then
               ! shift a fixed fraction of qflx_surf
               temp_to_downhill = max(0._r8, frac_to_downhill * qflx_surf(c))
               qflx_to_downhill(c) = temp_to_downhill
               qflx_surf(c) = qflx_surf(c) - temp_to_downhill
               
               ! shift a fixed fraction of qflx_drain_perched
               temp_to_downhill = max(0._r8, frac_to_downhill * qflx_drain_perched(c))
               qflx_to_downhill(c) = qflx_to_downhill(c) + temp_to_downhill
               qflx_drain_perched(c) = qflx_drain_perched(c) - temp_to_downhill
               
               ! shift a fixed fraction of qflx_h2osfc_surf
               temp_to_downhill = max(0._r8, frac_to_downhill * qflx_h2osfc_surf(c))
               qflx_to_downhill(c) = qflx_to_downhill(c) + temp_to_downhill
               qflx_h2osfc_surf(c) = qflx_h2osfc_surf(c) - temp_to_downhill

               ! update the downhill topounit water state
               ! relative weight of this column to downhill topounit on the gridcell is used to 
               ! scale the mass of water from this column to a potentially larger or smaller 
               ! downhill topounit
               temp_mass = (qflx_to_downhill(c) * dtime) * (col_pp%wtgcell(c) / top_pp%wtgcell(downhill_t))
               top_ws%from_uphill(downhill_t) = top_ws%from_uphill(downhill_t) + temp_mass
            else
               qflx_to_downhill(c) = 0._r8
            endif
         endif 

         qflx_runoff(c) = qflx_drain(c) + qflx_surf(c)  + qflx_h2osfc_surf(c) + qflx_qrgwl(c) + qflx_drain_perched(c)

         if ((lun_pp%itype(l)==istsoil .or. lun_pp%itype(l)==istcrop) .and. col_pp%active(c)) then
            qflx_irr_demand(c) = -1.0_r8 * f_surf(g,tpu_ind)*qflx_irrig(c) !surface water demand send to MOSART
         end if
         if (lun_pp%urbpoi(l)) then
            qflx_runoff_u(c) = qflx_runoff(c)
         else if (lun_pp%itype(l)==istsoil .or. lun_pp%itype(l)==istcrop) then
            qflx_runoff_r(c) = qflx_runoff(c)
         end if

      end do

    end associate

  end subroutine HydrologyDrainage

end module HydrologyDrainageMod<|MERGE_RESOLUTION|>--- conflicted
+++ resolved
@@ -124,12 +124,8 @@
          qflx_glcice            => col_wf%qflx_glcice             , & ! Output: [real(r8) (:)   ]  flux of new glacier ice (mm H2O /s)
          qflx_glcice_frz        => col_wf%qflx_glcice_frz         , & ! Output: [real(r8) (:)   ]  ice growth (positive definite) (mm H2O/s)
          qflx_glcice_diag       => col_wf%qflx_glcice_diag        , & ! Output: [real(r8) (:)   ]  flux of new glacier ice (mm H2O/s) - diagnostic, no MECs or GLC
-<<<<<<< HEAD
          qflx_glcice_frz_diag   => col_wf%qflx_glcice_frz_diag    , & ! Output: [real(r8) (:)   ]  ice growth (positive definite) (mm H2O/s)) - diagnostic, no MECs or GLC
          qflx_to_downhill       => col_wf%qflx_to_downhill          & ! Output: [real(r8) (:)   ]  flux transferred to downhill topounit (mm H2O/s)
-=======
-         qflx_glcice_frz_diag   => col_wf%qflx_glcice_frz_diag      & ! Output: [real(r8) (:)   ]  ice growth (positive definite) (mm H2O/s)) - diagnostic, no MECs or GLC
->>>>>>> 16383cb0
          )
 
       ! Determine time step and step size
@@ -238,15 +234,9 @@
          ! In the following, we convert glc_snow_persistence_max_days to r8 to avoid overflow
          if ( (snow_persistence(c) >= (real(glc_snow_persistence_max_days, r8) * secspday)) &
               .or. lun_pp%itype(l) == istice_mec ) then
-<<<<<<< HEAD
            qflx_glcice_frz(c) = qflx_snwcp_ice(c)
            qflx_glcice(c) = qflx_glcice(c) + qflx_glcice_frz(c)
            if (glc_dyn_runoff_routing(g)) qflx_snwcp_ice(c) = 0._r8
-=======
-                   qflx_glcice_frz(c) = qflx_snwcp_ice(c)
-                   qflx_glcice(c) = qflx_glcice(c) + qflx_glcice_frz(c)
-                   if (glc_dyn_runoff_routing(g)) qflx_snwcp_ice(c) = 0._r8
->>>>>>> 16383cb0
          end if
 
          !if (lun_pp%itype(l)==istice) then
