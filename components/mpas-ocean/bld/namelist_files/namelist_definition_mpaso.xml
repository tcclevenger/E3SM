--- conflicted
+++ resolved
@@ -1101,13 +1101,8 @@
 Valid values: .true. or .false.
 Default: Defined in namelist_defaults.xml
 </entry>
-<<<<<<< HEAD
-
-
-=======
-
-
->>>>>>> cd2e94a9
+
+
 <!-- wave_coupling -->
 
 <entry id="config_use_active_wave" type="logical"
