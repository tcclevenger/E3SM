--- conflicted
+++ resolved
@@ -63,10 +63,4 @@
 # WARNING: ERS/ERP tets will override this with STOP_N/STOP_OPTION
   Frequency: ${HIST_N}
   frequency_units: ${HIST_OPTION}
-<<<<<<< HEAD
-Checkpoint Control:
-  Frequency: ${REST_N}
-  frequency_units: ${REST_OPTION}
-=======
->>>>>>> 06a178c7
 ...