--- conflicted
+++ resolved
@@ -86,17 +86,14 @@
                  ["mpicxx","mpifort","mpicc"],
                   "",
                   ""),
-<<<<<<< HEAD
     "ghci-oci" : ([f"eval $({CIMEROOT}/CIME/Tools/get_case_env -c SMS.ne4pg2_ne4pg2.F2010-SCREAMv1.ghci-oci_gnu)"],
                  ["mpicxx","mpifort","mpicc"],
                  "",
                  ""),
-=======
     "anlgce-ub22" : ([". /nfs/gce/software/custom/linux-ubuntu22.04-x86_64/spack/opt/spack/linux-ubuntu22.04-x86_64/gcc-11.2.0/lmod-8.5.6-hkjjxhp/lmod/lmod/init/sh", "module purge", "module load gcc/12.1.0", "export LD_LIBRARY_PATH=/nfs/gce/projects/climate/software/linux-ubuntu22.04-x86_64/mpich/4.1.2/gcc-12.1.0/lib:$LD_LIBRARY_PATH", "export PATH=/nfs/gce/projects/climate/software/linux-ubuntu22.04-x86_64/mpich/4.1.2/gcc-12.1.0/bin:/nfs/gce/projects/climate/software/linux-ubuntu22.04-x86_64/netcdf/4.8.0c-4.3.1cxx-4.5.3f-serial/gcc-12.1.0/bin:$PATH", "export NetCDF_ROOT=/nfs/gce/projects/climate/software/linux-ubuntu22.04-x86_64/netcdf/4.8.0c-4.3.1cxx-4.5.3f-serial/gcc-12.1.0", "export PERL5LIB=/nfs/gce/projects/climate/software/perl5/lib/perl5"],
                  ["mpicxx","mpifort","mpicc"],
                   "",
                   ""),
->>>>>>> c41c698d
     "linux-generic" :        ([],["mpicxx","mpifort","mpicc"],"", ""),
     "linux-generic-debug" :  ([],["mpicxx","mpifort","mpicc"],"", ""),
     "linux-generic-serial" : ([],["mpicxx","mpifort","mpicc"],"", ""),
