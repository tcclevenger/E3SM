#ifndef SCREAM_OUTPUT_MANAGER_HPP
#define SCREAM_OUTPUT_MANAGER_HPP

#include "share/io/scorpio_output.hpp"
#include "share/io/scream_scorpio_interface.hpp"
#include "share/io/scream_io_utils.hpp"

#include "share/field/field_manager.hpp"
#include "share/grid/grids_manager.hpp"
#include "share/util/scream_time_stamp.hpp"

#include "ekat/logging/ekat_logger.hpp"
#include "ekat/mpi/ekat_comm.hpp"
#include "ekat/ekat_parameter_list.hpp"
#include "ekat/ekat_parse_yaml_file.hpp"

namespace scream
{

/*
 * The OutputManager Class handles all individual output streams.
 * Rather than have the SCREAM-AD or unit tests call the scorpio_output
 * class objects directly, the OutputManager stores these in a vector,
 * m_output_streams.
 *
 * Similar to a typical atmospheric process object, the OutputManager
 * has an init, run and finalize routine which is called during the AD
 * during those respective steps.
 *
 * PROPER USAGE:
 * The output manager requires a communication group, a parameter list of control
 * variables, a grid manager and a field manager.
 * Each of these four things are set using the setter function 'set_X' where
 *   X = comm, for the EKAT comm group.
 *     = params, for the parameter list.  In typical SCREAM runs this parameter
 *       list is a sublist of the scream control yaml file.
 *     = grids, for the grids mananger
 *     = fm, for the field manager.
 * The setup of the output manager in the SCREAM-AD is one of the last steps to
 * ensure that all four of the above objects have already been constructed.
 * see /control/atmospheric_driver.cpp for an example.
 *
 * For UNIT TESTS:
 * The output manager does require a comm group, list of parameters, grids manager
 * and field manager to work.  If output is desired in a unit test then these
 * must be established.  There are examples in /src/share/io/tests of how to
 * establish a simple grids manager and field manager.  As well as how to
 * locally create a parameter list.
 *
 * Adding output streams mid-simulation:
 * TODO - This doesn't actually exist
 * It is possible to add an output stream after init has been called by calling
 * the internal function 'add_output_stream' which takes an EKAT parameter list as input.
 * See comments in add_output_stream below for more details.
 *
 * --------------------------------------------------------------------------------
 *  (2020-10-21) Aaron S. Donahue (LLNL)
 *  (2021-08-19) Luca Bertagna (SNL)
 */
class OutputManager
{
public:
  using fm_type = FieldManager;
  using gm_type = GridsManager;
  using globals_map_t = std::map<std::string,ekat::any>;

  // Constructor(s) & Destructor
  OutputManager () = default;
  virtual ~OutputManager () = default;

  // Set up the manager, creating all output streams. Inputs:
  //  - params: the parameter list with file/fields info, as well as method of output options
  //  - field_mgr/field_mgrs: field manager(s) storing fields to be outputed
  //  - grids_mgr: grid manager to create remapping from field managers grids onto the IO grid.
  //               This is needed, e.g., when outputing SEGrid fields without duplicating dofs.
  //  - run_t0: the timestamp of the start of the current simulation
  //  - case_t0: the timestamp of the start of the overall simulation (precedes run_r0 for
  //             a restarted simulation. Restart logic is triggered *only* if case_t0<run_t0.
  //  - is_model_restart_output: whether this output stream is to write a model restart file
  void setup (const ekat::Comm& io_comm, const ekat::ParameterList& params,
              const std::shared_ptr<fm_type>& field_mgr,
              const std::shared_ptr<const gm_type>& grids_mgr,
              const util::TimeStamp& run_t0,
              const util::TimeStamp& case_t0,
              const bool is_model_restart_output);
  void setup (const ekat::Comm& io_comm, const ekat::ParameterList& params,
              const std::shared_ptr<fm_type>& field_mgr,
              const std::shared_ptr<const gm_type>& grids_mgr,
              const util::TimeStamp& run_t0,
              const bool is_model_restart_output) {
    setup (io_comm,params,field_mgr,grids_mgr,run_t0,run_t0,is_model_restart_output);
  }

  void setup (const ekat::Comm& io_comm, const ekat::ParameterList& params,
              const std::map<std::string,std::shared_ptr<fm_type>>& field_mgrs,
              const std::shared_ptr<const gm_type>& grids_mgr,
              const util::TimeStamp& run_t0,
              const util::TimeStamp& case_t0,
              const bool is_model_restart_output);

  void setup (const ekat::Comm& io_comm, const ekat::ParameterList& params,
              const std::map<std::string,std::shared_ptr<fm_type>>& field_mgrs,
              const std::shared_ptr<const gm_type>& grids_mgr,
              const util::TimeStamp& run_t0,
              const bool is_model_restart_output) {
    setup (io_comm,params,field_mgrs,grids_mgr,run_t0,run_t0,is_model_restart_output);
  }

<<<<<<< HEAD
  void setup_globals_map (const globals_map_t& globals);
  void set_logger(const std::shared_ptr<ekat::logger::LoggerBase>& atm_logger)
    {
      m_atm_logger = atm_logger;
    }
=======
  void set_logger(const std::shared_ptr<ekat::logger::LoggerBase>& atm_logger) {
      m_atm_logger = atm_logger;
  }
  void add_global (const std::string& name, const ekat::any& global);
>>>>>>> 06a178c7
  void run (const util::TimeStamp& current_ts);
  void finalize();

  long long res_dep_memory_footprint () const;
protected:

  std::string compute_filename (const IOControl& control,
                                const IOFileSpecs& file_specs,
                                const bool is_checkpoint_step,
                                const util::TimeStamp& timestamp) const;

  // Craft the restart parameter list
  void set_params (const ekat::ParameterList& params,
                   const std::map<std::string,std::shared_ptr<fm_type>>& field_mgrs);

  void setup_file (      IOFileSpecs& filespecs,
                   const IOControl& control,
                   const util::TimeStamp& timestamp);

  // Manage logging of info to atm.log
  void push_to_logger();

  using output_type     = AtmosphereOutput;
  using output_ptr_type = std::shared_ptr<output_type>;

  std::vector<output_ptr_type>   m_output_streams;
  std::vector<output_ptr_type>   m_geo_data_streams;

  globals_map_t                  m_globals;

  ekat::Comm                     m_io_comm;
  ekat::ParameterList            m_params;

  // The output filename root
  std::string       m_casename;

  std::vector<double> m_time_bnds;

  // How to combine multiple snapshots in the output: Instant, Max, Min, Average
  OutputAvgType     m_avg_type;

  // Whether this OutputManager handles a model restart file, or normal model output.
  bool m_is_model_restart_output;

  // Frequency of output and checkpointing
  // See scream_io_utils.hpp for details.
  IOControl m_output_control;
  IOControl m_checkpoint_control;

  // The specs (name, capacity, size) of output and checkpoint file.
  // See scream_io_utils.hpp for details.
  IOFileSpecs m_output_file_specs;
  IOFileSpecs m_checkpoint_file_specs;

  // Whether this run is the restart of a previous run, in which case
  // we might have to load an output checkpoint file (depending on avg type)
  bool m_is_restarted_run;

  // If the user specifies freq units "none" or "never", output is disabled
  bool m_output_disabled = false;

  // The initial time stamp of the simulation and run. For initial runs, they coincide,
  // but for restarted runs, run_t0>case_t0, with the former being the time at which the
  // restart happens, and the latter being the start time of the *original* run.
  util::TimeStamp   m_case_t0;
  util::TimeStamp   m_run_t0;

  // The logger to be used throughout the ATM to log message
  std::shared_ptr<ekat::logger::LoggerBase> m_atm_logger;
};

} // namespace scream

#endif // SCREAM_OUTPUT_MANAGER_HPP<|MERGE_RESOLUTION|>--- conflicted
+++ resolved
@@ -106,18 +106,10 @@
     setup (io_comm,params,field_mgrs,grids_mgr,run_t0,run_t0,is_model_restart_output);
   }
 
-<<<<<<< HEAD
-  void setup_globals_map (const globals_map_t& globals);
-  void set_logger(const std::shared_ptr<ekat::logger::LoggerBase>& atm_logger)
-    {
-      m_atm_logger = atm_logger;
-    }
-=======
   void set_logger(const std::shared_ptr<ekat::logger::LoggerBase>& atm_logger) {
       m_atm_logger = atm_logger;
   }
   void add_global (const std::string& name, const ekat::any& global);
->>>>>>> 06a178c7
   void run (const util::TimeStamp& current_ts);
   void finalize();
 
