#include "share/util/scream_vertical_interpolation.hpp"

namespace scream {
namespace vinterp {

template<int P, int N>
view_Nd<Mask<P>,N> allocate_mask(const std::vector<int>& extents)
{
  switch(extents.size()) {
    case 1:
      return view_Nd<Mask<P>,N>("",extents[0]);
    case 2:
      return view_Nd<Mask<P>,N>("",extents[0],extents[1]);
    case 3:
      return view_Nd<Mask<P>,N>("",extents[0],extents[1],extents[2]);
    default:
      EKAT_ERROR_MSG("vertical_remap::allocate_mask only supports a rank of 2 or 3, received rank = " + std::to_string(N));
  }
}

template<typename T, int P> 
KOKKOS_FUNCTION
void apply_interpolation_impl_1d(
  const view_1d<const Pack<T,P>>& x_src_col,
  const view_1d<const Pack<T,P>>& x_tgt_col,
  const view_1d<const Pack<T,P>>& input_col,
  const view_1d<      Pack<T,P>>& output_col,
  const view_1d<      Mask<P>>&   mask_col,
  const int nlevs_src,
  const int nlevs_tgt,
  const int icol,
  const T msk_val,
  const MemberType& team,
  const LIV<T,P>& vert_interp)
{
  // Recast source views to support different packsizes
  using PackInfo = ekat::PackInfo<P>;
  const int num_src_packs = PackInfo::num_packs(nlevs_src);
  const int num_tgt_packs = PackInfo::num_packs(nlevs_tgt);

  auto x_src  = Kokkos::subview(x_src_col,Kokkos::pair<int,int>(0,num_src_packs));
  auto input  = Kokkos::subview(input_col,Kokkos::pair<int,int>(0,num_src_packs));

  auto x_tgt  = Kokkos::subview(x_tgt_col, Kokkos::pair<int,int>(0,num_tgt_packs));
  auto output = Kokkos::subview(output_col,Kokkos::pair<int,int>(0,num_tgt_packs));
  auto mask   = Kokkos::subview(mask_col,  Kokkos::pair<int,int>(0,num_tgt_packs));

  // The input/output data and x_src/x_tgt data should match in the appropriate size, respectively.
<<<<<<< HEAD
  EKAT_REQUIRE_MSG(x_tgt.size() == output.size(),"Error! vertical_interpolation::perform_checks " + std::to_string(x_tgt.size()) + " != " + std::to_string(output.size()) + ".");
  EKAT_REQUIRE_MSG(x_src.size() == input.size(), "Error! vertical_interpolation::perform_checks " + std::to_string(x_src.size()) + " != " + std::to_string(input.size()) + ".");
=======
  EKAT_KERNEL_REQUIRE_MSG(x_tgt.size() == output.size(), "Error! vertical_interpolation::apply_interpolation_imple_1d - target pressure level size does not match the size of the target data output.");
  EKAT_KERNEL_REQUIRE_MSG(x_src.size() == input.size() , "Error! vertical_interpolation::apply_interpolation_imple_1d - source pressure level size does not match the size of the source data input.");
>>>>>>> 68dad3ff

  //Setup linear interpolation
  vert_interp.setup(team, x_src, x_tgt);
  //Run linear interpolation
  vert_interp.lin_interp(team, x_src, x_tgt, input, output, icol);
  const auto x_src_s = ekat::scalarize(x_src);
  const auto x_tgt_s = ekat::scalarize(x_tgt);
  const auto range = Kokkos::TeamThreadRange(team, x_tgt.extent(0));
  //Mask out values above (below) maximum (minimum) source grid
  Kokkos::parallel_for(range, [&] (const Int & k) {
    const auto above_max = x_tgt[k] > x_src_s[nlevs_src-1];
    const auto below_min = x_tgt[k] < x_src_s[0];
    const auto combined_m = above_max || below_min;
    mask(k) = combined_m;
    output(k).set(combined_m,msk_val);
  });
  team.team_barrier();
}

/* ---------------------------------------------------------------------- 
 * Versions where x_tgt is a 2-D view
 * ---------------------------------------------------------------------- */
template<typename T, int P, int N> 
void perform_checks(
  const view_2d<const Pack<T,P>>&   x_src,
  const view_2d<const Pack<T,P>>&   x_tgt,
  const view_Nd<const Pack<T,P>,N>& input,
  const view_Nd<      Pack<T,P>,N>& output,
  const int                         nlevs_src,
  const int                         nlevs_tgt)
{
  auto rank = N;
  EKAT_REQUIRE_MSG (rank>1 &&rank<=3,"Error::scream_vertical_interpolation, passed view of rank (" + std::to_string(rank) +"), only support ranks 2 or 3\n");

  // The input data and x_src data should match in the appropriate size
  EKAT_REQUIRE(x_src.extent_int(0) == input.extent_int(0));
  EKAT_REQUIRE(x_src.extent_int(1) == input.extent_int(input.rank-1));
  // The output data and x_tgt data should match in the appropriate size
  EKAT_REQUIRE(x_tgt.extent_int(0) == output.extent_int(0));
  EKAT_REQUIRE(x_tgt.extent_int(1) == output.extent_int(input.rank-1));

  // The output data and the input data should match in all sizes except the last one
  for (int ii=0;ii<rank-1;ii++) {
    EKAT_REQUIRE(input.extent_int(ii)==output.extent_int(ii));
  }

  // The nlevs_src and nlevs_tgt values should at least be <= to the extent of x_src and x_tgt * packsize
  EKAT_REQUIRE(nlevs_src <= x_src.extent_int(1)*P);
  EKAT_REQUIRE(nlevs_tgt <= x_tgt.extent_int(1)*P);

}

template<typename T, int P, int N> 
void perform_vertical_interpolation(
  const view_2d<const Pack<T,P>>&   x_src,
  const view_2d<const Pack<T,P>>&   x_tgt,
  const view_Nd<const Pack<T,P>,N>& input,
  const view_Nd<      Pack<T,P>,N>& output,
  const view_Nd<      Mask<P>,N>&   mask,
  const int nlevs_src,
  const int nlevs_tgt,
  const Real msk_val)
{
  int ndofs = x_src.extent(0);
  for (int ii=1; ii<N-1; ii++) {
    ndofs *= input.extent_int(ii);
  }
  perform_checks<T,P,N>(x_src, x_tgt, input, output, nlevs_src, nlevs_tgt);
  LIV<T,P> vert_interp(ndofs,nlevs_src,nlevs_tgt);
  apply_interpolation(nlevs_src, nlevs_tgt, msk_val, vert_interp, x_src, x_tgt, input, output, mask);
}

template<typename T, int P, int N> 
void perform_vertical_interpolation(
  const view_2d<const Pack<T,P>>&   x_src,
  const view_2d<const Pack<T,P>>&   x_tgt,
  const view_Nd<const Pack<T,P>,N>& input,
  const view_Nd<      Pack<T,P>,N>& output,
  const int nlevs_src,
  const int nlevs_tgt,
  const Real msk_val)
{
  int ndofs = x_src.extent(0);
  for (int ii=1; ii<N-1; ii++) {
    ndofs *= input.extent_int(ii);
  }
  perform_checks<T,P,N>(x_src, x_tgt, input, output, nlevs_src, nlevs_tgt);

  std::vector<int> extents;
  for (int ii=0;ii<output.rank;ii++) {
    extents.push_back(output.extent_int(ii));
  }
  const auto mask = allocate_mask<P,N>(extents);

  LIV<T,P> vert_interp(ndofs,nlevs_src,nlevs_tgt);
  for (int ii=1; ii<N-1; ii++) {
    ndofs *= input.extent_int(ii);
  }
  apply_interpolation(nlevs_src, nlevs_tgt, msk_val, vert_interp, x_src, x_tgt, input, output, mask);
}

template<typename T, int P> 
void apply_interpolation(
  const                      int  num_levs_src,
  const                      int  num_levs_tgt,
  const                        T  mask_val,
  const                 LIV<T,P>& vert_interp,
  const view_2d<const Pack<T,P>>& x_src,
  const view_2d<const Pack<T,P>>& x_tgt,
  const view_2d<const Pack<T,P>>& input,
  const view_2d<      Pack<T,P>>& output,
  const view_2d<        Mask<P>>& mask_out)
{
  const int d_0      = input.extent_int(0);
  const int npacks   = output.extent_int(output.rank-1);
  const auto policy = ESU::get_default_team_policy(d_0, npacks);
  Kokkos::parallel_for("scream_vert_interp_setup_loop", policy,
     	       KOKKOS_LAMBDA(MemberType const& team) {
        		 
    const int  icol  = team.league_rank();
    const auto x1   = ekat::subview(x_src,  icol);
    const auto xt   = ekat::subview(x_tgt,  icol);
    const auto in   = ekat::subview(input,  icol);
    const auto out  = ekat::subview(output, icol);
    const auto mask = ekat::subview(mask_out, icol);
    
    apply_interpolation_impl_1d<T,P>(x1,xt,in,out,mask,num_levs_src,num_levs_tgt,icol,mask_val,team,vert_interp);
  });
  Kokkos::fence();
}

template<typename T, int P> 
void apply_interpolation(
  const                      int  num_levs_src,
  const                      int  num_levs_tgt,
  const                        T  mask_val,
  const                 LIV<T,P>& vert_interp,
  const view_2d<const Pack<T,P>>& x_src,
  const view_2d<const Pack<T,P>>& x_tgt,
  const view_3d<const Pack<T,P>>& input,
  const view_3d<      Pack<T,P>>& output,
  const view_3d<        Mask<P>>& mask_out)
{
  const int d_0      = input.extent_int(0);
  const int num_vars = input.extent_int(1);
  const int npacks   = output.extent_int(output.rank-1);
  const auto policy = ESU::get_default_team_policy(d_0*num_vars, npacks);
  Kokkos::parallel_for("scream_vert_interp_setup_loop", policy,
     	       KOKKOS_LAMBDA(MemberType const& team) {
        		 
    const int icol  = team.league_rank() / num_vars;
    const int ivar  = team.league_rank() % num_vars;
    const auto x1   = ekat::subview(x_src,  icol);
    const auto xt   = ekat::subview(x_tgt,  icol);
    const auto in   = ekat::subview(input,  icol, ivar);
    const auto out  = ekat::subview(output, icol, ivar);
    const auto mask = ekat::subview(mask_out, icol, ivar);

    apply_interpolation_impl_1d<T,P>(x1,xt,in,out,mask,num_levs_src,num_levs_tgt,icol,mask_val,team,vert_interp);
  });
  Kokkos::fence();   
}

/* ---------------------------------------------------------------------- 
 * Versions where x_tgt is a single 1-D vertical profile
 * ---------------------------------------------------------------------- */
template<typename T, int P, int N> 
void perform_checks(
  const view_2d<const Pack<T,P>>&   x_src,
  const view_1d<const Pack<T,P>>&   x_tgt,
  const view_Nd<const Pack<T,P>,N>& input,
  const view_Nd<      Pack<T,P>,N>& output,
  const int                         nlevs_src,
  const int                         nlevs_tgt)
{
  auto rank = input.rank;
  EKAT_REQUIRE_MSG (rank>1 &&rank<=3,"Error::scream_vertical_interpolation, passed view of rank (" + std::to_string(rank) +"), only support ranks 2 or 3\n");

  // The input data and x_src data should match in the appropriate size
  EKAT_REQUIRE(x_src.extent_int(0) == input.extent_int(0));


  // The output and input data should match in rank
  EKAT_REQUIRE(input.rank == output.rank);
  // The output data and the input data should match in all sizes except the last one
  for (int ii=0;ii<rank-1;ii++) {
    EKAT_REQUIRE(input.extent_int(ii)==output.extent_int(ii));
  }

  // The nlevs_src and nlevs_tgt values should at least be <= to the extent of x_src and x_tgt * packsize
  EKAT_REQUIRE(nlevs_src <= x_src.extent_int(1)*P);
  EKAT_REQUIRE(nlevs_tgt <= x_tgt.extent_int(0)*P);

}

template<typename T, int P, int N> 
void perform_vertical_interpolation(
  const view_2d<const Pack<T,P>>&   x_src,
  const view_1d<const Pack<T,P>>&   x_tgt,
  const view_Nd<const Pack<T,P>,N>& input,
  const view_Nd<      Pack<T,P>,N>& output,
  const view_Nd<      Mask<P>,N>&   mask,
  const int nlevs_src,
  const int nlevs_tgt,
  const Real msk_val)
{
  int ndofs = x_src.extent(0);
  for (int ii=1; ii<N-1; ii++) {
    ndofs *= input.extent_int(ii);
  }
  perform_checks<T,P,N>(x_src, x_tgt, input, output, nlevs_src, nlevs_tgt);
  LIV<T,P> vert_interp(ndofs,nlevs_src,nlevs_tgt);
  apply_interpolation(nlevs_src, nlevs_tgt, msk_val, vert_interp, x_src, x_tgt, input, output, mask);
}

template<typename T, int P, int N> 
void perform_vertical_interpolation(
  const view_2d<const Pack<T,P>>&   x_src,
  const view_1d<const Pack<T,P>>&   x_tgt,
  const view_Nd<const Pack<T,P>,N>& input,
  const view_Nd<      Pack<T,P>,N>& output,
  const int nlevs_src,
  const int nlevs_tgt,
  const Real msk_val)
{
  int ndofs = x_src.extent(0);
  for (int ii=1; ii<N-1; ii++) {
    ndofs *= input.extent_int(ii);
  }
  perform_checks<T,P,N>(x_src, x_tgt, input, output, nlevs_src, nlevs_tgt);

  std::vector<int> extents;
  for (int ii=0;ii<output.rank;ii++) {
    extents.push_back(output.extent_int(ii));
  }
  const auto mask = allocate_mask<P,N>(extents);

  LIV<T,P> vert_interp(ndofs,nlevs_src,nlevs_tgt);
  apply_interpolation(nlevs_src, nlevs_tgt, msk_val, vert_interp, x_src, x_tgt, input, output, mask);
}

template<typename T, int P> 
void apply_interpolation(
  const                      int  num_levs_src,
  const                      int  num_levs_tgt,
  const                        T  mask_val,
  const                 LIV<T,P>& vert_interp,
  const view_2d<const Pack<T,P>>& x_src,
  const view_1d<const Pack<T,P>>& x_tgt,
  const view_2d<const Pack<T,P>>& input,
  const view_2d<      Pack<T,P>>& output,
  const view_2d<        Mask<P>>& mask_out)
{
  const int d_0      = input.extent_int(0);
  const int npacks   = output.extent_int(output.rank-1);
  const auto policy = ESU::get_default_team_policy(d_0, npacks);
  Kokkos::parallel_for("scream_vert_interp_setup_loop", policy,
     	       KOKKOS_LAMBDA(MemberType const& team) {
        		 
    const int  icol  = team.league_rank();
    const auto x1   = ekat::subview(x_src,  icol);
    const auto in   = ekat::subview(input,  icol);
    const auto out  = ekat::subview(output, icol);
    const auto mask = ekat::subview(mask_out, icol);
    
    apply_interpolation_impl_1d<T,P>(x1,x_tgt,in,out,mask,num_levs_src,num_levs_tgt,icol,mask_val,team,vert_interp);
  });
  Kokkos::fence();
}

template<typename T, int P> 
void apply_interpolation(
  const                      int  num_levs_src,
  const                      int  num_levs_tgt,
  const                        T  mask_val,
  const                 LIV<T,P>& vert_interp,
  const view_2d<const Pack<T,P>>& x_src,
  const view_1d<const Pack<T,P>>& x_tgt,
  const view_3d<const Pack<T,P>>& input,
  const view_3d<      Pack<T,P>>& output,
  const view_3d<        Mask<P>>& mask_out)
{
  const int d_0      = input.extent_int(0);
  const int num_vars = input.extent_int(1);
  const int npacks   = output.extent_int(output.rank-1);
  const auto policy = ESU::get_default_team_policy(d_0*num_vars, npacks);
  Kokkos::parallel_for("scream_vert_interp_setup_loop", policy,
     	       KOKKOS_LAMBDA(MemberType const& team) {
        		 
    const int icol  = team.league_rank() / num_vars;
    const int ivar  = team.league_rank() % num_vars;
    const auto x1   = ekat::subview(x_src,  icol);
    const auto in   = ekat::subview(input,  icol, ivar);
    const auto out  = ekat::subview(output, icol, ivar);
    const auto mask = ekat::subview(mask_out, icol, ivar);

    apply_interpolation_impl_1d<T,P>(x1,x_tgt,in,out,mask,num_levs_src,num_levs_tgt,team.league_rank(),mask_val,team,vert_interp);
  });
  Kokkos::fence();   
}
  
} // namespace vinterp
} // namespace scream
<|MERGE_RESOLUTION|>--- conflicted
+++ resolved
@@ -46,13 +46,8 @@
   auto mask   = Kokkos::subview(mask_col,  Kokkos::pair<int,int>(0,num_tgt_packs));
 
   // The input/output data and x_src/x_tgt data should match in the appropriate size, respectively.
-<<<<<<< HEAD
-  EKAT_REQUIRE_MSG(x_tgt.size() == output.size(),"Error! vertical_interpolation::perform_checks " + std::to_string(x_tgt.size()) + " != " + std::to_string(output.size()) + ".");
-  EKAT_REQUIRE_MSG(x_src.size() == input.size(), "Error! vertical_interpolation::perform_checks " + std::to_string(x_src.size()) + " != " + std::to_string(input.size()) + ".");
-=======
   EKAT_KERNEL_REQUIRE_MSG(x_tgt.size() == output.size(), "Error! vertical_interpolation::apply_interpolation_imple_1d - target pressure level size does not match the size of the target data output.");
   EKAT_KERNEL_REQUIRE_MSG(x_src.size() == input.size() , "Error! vertical_interpolation::apply_interpolation_imple_1d - source pressure level size does not match the size of the source data input.");
->>>>>>> 68dad3ff
 
   //Setup linear interpolation
   vert_interp.setup(team, x_src, x_tgt);
