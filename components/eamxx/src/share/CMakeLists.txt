--- conflicted
+++ resolved
@@ -31,11 +31,8 @@
   util/scream_time_stamp.cpp
   util/scream_timing.cpp
   util/scream_utils.cpp
-<<<<<<< HEAD
   util/eamxx_time_interpolation.cpp
-=======
   util/scream_bfbhash.cpp
->>>>>>> 0f6a55f3
 )
 
 add_library(scream_share ${SHARE_SRC})
