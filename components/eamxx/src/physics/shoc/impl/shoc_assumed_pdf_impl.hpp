#ifndef SHOC_SHOC_ASSUMED_PDF_IMPL_HPP
#define SHOC_SHOC_ASSUMED_PDF_IMPL_HPP

#include "shoc_functions.hpp" // for ETI only but harmless for GPU
#include "physics/share/physics_functions.hpp"

#include <iomanip>

namespace scream {
namespace shoc {

/*
 * Implementation of shoc shoc_assumed_pdf. Clients should NOT
 * #include this file, but include shoc_functions.hpp instead.
 *
 *  Purpose of this function is to calculate the
 *  double Gaussian PDF of SHOC, which is the centerpiece
 *  of the scheme.  The main outputs are the SGS cloud
 *  fraction and liquid water amount, in addition to the
 *  SGS buoyancy flux which is needed to close the SGS
 *  TKE equation.  This code follows the appendix of
 *  Larson et al. (2002) for Analytic Double Gaussian 1.
 */

template<typename S, typename D>
KOKKOS_FUNCTION
void Functions<S,D>::shoc_assumed_pdf(
  const MemberType&            team,
  const Int&                   nlev,
  const Int&                   nlevi,
  const uview_1d<const Spack>& thetal,
  const uview_1d<const Spack>& qw,
  const uview_1d<const Spack>& w_field,
  const uview_1d<const Spack>& thl_sec,
  const uview_1d<const Spack>& qw_sec,
  const uview_1d<const Spack>& wthl_sec,
  const uview_1d<const Spack>& w_sec,
  const uview_1d<const Spack>& wqw_sec,
  const uview_1d<const Spack>& qwthl_sec,
  const uview_1d<const Spack>& w3,
  const uview_1d<const Spack>& pres,
  const uview_1d<const Spack>& zt_grid,
  const uview_1d<const Spack>& zi_grid,
  const Workspace&             workspace,
  const uview_1d<Spack>&       shoc_cldfrac,
  const uview_1d<Spack>&       shoc_ql,
  const uview_1d<Spack>&       wqls,
  const uview_1d<Spack>&       wthv_sec,
  const uview_1d<Spack>&       shoc_ql2)
{
  // Define temporary variables
  uview_1d<Spack> wthl_sec_zt, wqw_sec_zt, w3_zt,
                  thl_sec_zt, qwthl_sec_zt, qw_sec_zt;
  workspace.template take_many_contiguous_unsafe<6>(
    {"wthl_sec_zt", "wqw_sec_zt", "w3_zt",
     "thl_sec_zt", "qwthl_sec_zt", "qw_sec_zt"},
    {&wthl_sec_zt, &wqw_sec_zt, &w3_zt,
     &thl_sec_zt, &qwthl_sec_zt, &qw_sec_zt});

  // Tolerances, thresholds, and constants
  const Scalar thl_tol = 1e-2;
  const Scalar rt_tol = 1e-4;
  const Scalar w_tol_sqd = 4e-4;
  const Scalar w_thresh = 0;
  const Scalar largeneg = SC::largeneg;
  const Scalar rair = C::Rair;
  const Scalar rv = C::RV;
  const bool dothetal_skew = SC::dothetal_skew;
  const Scalar basepres = C::P0;
  const Scalar cp = C::CP;
  const Scalar lcond = C::LatVap;
  const Scalar pi = C::Pi;
  const Scalar basetemp = C::basetemp;
  const Scalar epsterm = rair/rv;
  const Scalar Tl_min = 100;

  // Interpolate many variables from interface grid to thermo grid
  linear_interp(team,zi_grid,zt_grid,w3,w3_zt,nlevi,nlev,largeneg);
  linear_interp(team,zi_grid,zt_grid,thl_sec,thl_sec_zt,nlevi,nlev,0);
  linear_interp(team,zi_grid,zt_grid,wthl_sec,wthl_sec_zt,nlevi,nlev,largeneg);
  linear_interp(team,zi_grid,zt_grid,qwthl_sec,qwthl_sec_zt,nlevi,nlev,largeneg);
  linear_interp(team,zi_grid,zt_grid,wqw_sec,wqw_sec_zt,nlevi,nlev,largeneg);
  linear_interp(team,zi_grid,zt_grid,qw_sec,qw_sec_zt,nlevi,nlev,0);

  // The following is morally a const var, but there are issues with
  // gnu and std=c++14. The macro ConstExceptGnu is defined in ekat_kokkos_types.hpp.
  ConstExceptGnu Int nlev_pack = ekat::npack<Spack>(nlev);
  Kokkos::parallel_for(Kokkos::TeamThreadRange(team, nlev_pack), [&] (const Int& k) {
    // Initialize cloud variables to zero
    shoc_cldfrac(k) = 0;
    if (k==0) { shoc_ql(k)[0] = 0; }
    shoc_ql2(k) = 0;

    const auto pval = pres(k);

    // Get all needed input moments for the PDF at this particular point
    const auto thl_first = thetal(k);
    const auto w_first = w_field(k);
    const auto qw_first = qw(k);
    const auto w3var = w3_zt(k);
    const auto thlsec = thl_sec_zt(k);
    const auto qwsec = qw_sec_zt(k);
    const auto qwthlsec = qwthl_sec_zt(k);
    const auto wqwsec = wqw_sec_zt(k);
    const auto wthlsec = wthl_sec_zt(k);
    const auto w2sec = w_sec(k);

    // Compute square roots of some variables so we don't have to compute these again
    const auto sqrtw2 = ekat::sqrt(w_sec(k));
    const auto sqrtthl = ekat::max(thl_tol,ekat::sqrt(thlsec));
    const auto sqrtqt = ekat::max(rt_tol,ekat::sqrt(qwsec));

    // Find parameters for vertical velocity
    Spack Skew_w(0), w1_1(w_first), w1_2(w_first), w2_1(0), w2_2(0), a(0.5);
    {
      const Smask condition = w_sec(k) > w_tol_sqd;

      const Scalar tmp_val(0.4);
      const Scalar one_m_tmp_val(1 - tmp_val);
      const Scalar sqrtw2t(std::sqrt(1-tmp_val));

      Skew_w.set(condition, w3var/ekat::sqrt(ekat::cube(w_sec(k))));
      a.set(condition,
            ekat::max(sp(0.01),
                      ekat::min(sp(0.99),
                                sp(0.5)*(1 - Skew_w*ekat::sqrt(1/(4*(one_m_tmp_val*one_m_tmp_val*one_m_tmp_val)
                                                                  + ekat::square(Skew_w)))))));

      w1_1.set(condition, ekat::sqrt((1 - a)/a)*sqrtw2t);
      w1_2.set(condition, -1*ekat::sqrt(a/(1 - a))*sqrtw2t);
      w2_1.set(condition, tmp_val*w_sec(k));
      w2_2.set(condition, tmp_val*w_sec(k));
    }

    // Find parameters for thetal
    Spack thl1_1(thl_first), thl1_2(thl_first), thl2_1(0), thl2_2(0),
          sqrtthl2_1(0), sqrtthl2_2(0);
    {
      const Smask condition =  thlsec > (thl_tol*thl_tol) && ekat::abs(w1_2 - w1_1) > w_thresh;

      const Spack corrtest1 = ekat::max(-1, ekat::min(1, wthlsec/(sqrtw2*sqrtthl)));
      const Spack tmp_val_1(-corrtest1/w1_1), tmp_val_2(-corrtest1/w1_2);

      Spack Skew_thl(0);
      if (dothetal_skew == true) {
        const auto tsign = ekat::abs(tmp_val_1 - tmp_val_2);
        Skew_thl.set(tsign>sp(0.4), sp(1.2)*Skew_w);
        Skew_thl.set(tsign>sp(0.2) && tsign<=sp(0.4), (((sp(1.2)*Skew_w)/sp(0.2))*(tsign-sp(0.2))));
      }

      if (condition.any()) {
        thl2_1.set(condition,
                   ekat::min(100,
                             ekat::max(0, (3*tmp_val_1*(1 - a*ekat::square(tmp_val_2) - (1-a)*ekat::square(tmp_val_1))
                                           - (Skew_thl - a*ekat::cube(tmp_val_2) - (1 - a)*ekat::cube(tmp_val_1)))
                                       /(3*a*(tmp_val_1 - tmp_val_2))))*thlsec);
        thl2_2.set(condition,
                   ekat::min(100,
                           ekat::max(0, (-3*tmp_val_2*(1 - a*ekat::square(tmp_val_2)
                                         - (1 - a)*ekat::square(tmp_val_1))
                                         + (Skew_thl - a*ekat::cube(tmp_val_2) - (1 - a)*ekat::cube(tmp_val_1)))
                                         /(3*(1 - a)*(tmp_val_1 - tmp_val_2))))*thlsec);

        thl1_1.set(condition, tmp_val_2*sqrtthl+thl_first);
        thl1_2.set(condition, tmp_val_1*sqrtthl+thl_first);

        sqrtthl2_1.set(condition, ekat::sqrt(thl2_1));
        sqrtthl2_2.set(condition, ekat::sqrt(thl2_2));
      }

    }

    // Find parameters for total water mixing ratio
    Spack qw1_1(qw_first), qw1_2(qw_first), qw2_1(0), qw2_2(0),
          sqrtqw2_1(0), sqrtqw2_2(0);
    {
      const Smask condition = qwsec > (rt_tol*rt_tol) && ekat::abs(w1_2 - w1_1) > w_thresh;

      const Spack corrtest2 = ekat::max(-1, ekat::min(1, wqwsec/(sqrtw2*sqrtqt)));
      const Spack tmp_val_1(-corrtest2/w1_1), tmp_val_2(-corrtest2/w1_2);

      const auto tsign = ekat::abs(tmp_val_1 - tmp_val_2);
      Spack Skew_qw(0);
      Skew_qw.set(tsign>sp(0.4), sp(1.2)*Skew_w);
      Skew_qw.set(tsign>sp(0.2) && tsign<=sp(0.4), (((sp(1.2)*Skew_w)/sp(0.2))*(tsign-sp(0.2))));

      if (condition.any()) {
        qw2_1.set(condition,
                ekat::min(100,
                          ekat::max(0, (3*tmp_val_1*(1 - a*ekat::square(tmp_val_2) - (1 - a)*ekat::square(tmp_val_1))
                                        - (Skew_qw - a*ekat::cube(tmp_val_2) - (1 - a)*ekat::cube(tmp_val_1)))
                                        /(3*a*(tmp_val_1 - tmp_val_2))))*qwsec);
        qw2_2.set(condition,
                ekat::min(100,
                          ekat::max(0, (-3*tmp_val_2*(1 - a*ekat::square(tmp_val_2) - (1 - a)*ekat::square(tmp_val_1))
                                        + (Skew_qw - a*ekat::cube(tmp_val_2) - (1 - a)*ekat::cube(tmp_val_1)))
                                        /(3*(1 - a)*(tmp_val_1 - tmp_val_2))))*qwsec);
      }

      qw1_1.set(condition, tmp_val_2*sqrtqt+qw_first);
      qw1_2.set(condition, tmp_val_1*sqrtqt+qw_first);

      sqrtqw2_1.set(condition, ekat::sqrt(qw2_1));
      sqrtqw2_2.set(condition, ekat::sqrt(qw2_2));
    }

    // Convert from tilde variables to "real" variables
     w1_1 *= sqrtw2;
     w1_1 += w_first;
     w1_2 *= sqrtw2;
     w1_2 += w_first;

     // Find within-plume correlations.
      Spack r_qwthl_1(0);
      {
        const Spack testvar = a*sqrtqw2_1*sqrtthl2_1 + (1 - a)*sqrtqw2_2*sqrtthl2_2;
        const auto testvar_ne_zero = testvar != 0;
        if (testvar_ne_zero.any()) {
          r_qwthl_1.set(testvar_ne_zero,
                        ekat::max(-1,
                                  ekat::min(1, (qwthlsec - a*(qw1_1 - qw_first)*(thl1_1 - thl_first)
                                                - (1 - a)*(qw1_2 - qw_first)*(thl1_2 - thl_first))/testvar)));
        }
      }

      // Begin to compute cloud property statistics
      Spack Tl1_1 = thl1_1/(ekat::pow(basepres/pval,(rair/cp)));
      Spack Tl1_2 = thl1_2/(ekat::pow(basepres/pval,(rair/cp)));

      const auto index_range = ekat::range<IntSmallPack>(k*Spack::n);
      const Smask active_entries = (index_range < nlev);

<<<<<<< HEAD
      // Do NaN Checking here
      const Smask is_nan_Tl1_1 = isnan(Tl1_1) && active_entries;
      const Smask is_nan_Tl1_2 = isnan(Tl1_2) && active_entries;
      if (is_nan_Tl1_1.any() || is_nan_Tl1_2.any()) {
        printf("WARNING: NaN Detected in Tl1_1 or Tl1_2!\n");
        for (int i=0; i<is_nan_Tl1_1.n; i++) {
          if (is_nan_Tl1_1[i] || is_nan_Tl1_2[i]) {
            printf(
              "Tl1 NaN Detected: lev, Tl1_1, Tl1_2: %d, %16.9e, %16.9e\n"
              "  thetal, qw, temp, pressure, thl_sec, qw_sec, w2sec:"
              " %16.9e, %16.9e, %16.9e, %16.9e, %16.9e, %16.9e, %16.9e\n"
              "  w_first, w3, qwthlsec, wqwsec, wthlsec, a:"
              " %16.9e, %16.9e, %16.9e, %16.9e, %16.9e, %16.9e\n"
              "  w1_1, w1_2, w2_1, w2_2, thl1_1, thl1_2, thl2_1, thl2_2:"
              " %16.9e, %16.9e, %16.9e, %16.9e, %16.9e, %16.9e, %16.9e, %16.9e\n"
              "  qw1_1, qw1_2, qw2_1, qw2_2:"
              " %16.9e, %16.9e, %16.9e, %16.9e\n",
              index_range[i], Tl1_1[i], Tl1_2[i],
              thl_first[i], qw_first[i], Tl1_g[i], pval[i], thlsec[i], qwsec[i], w2sec[i],
              w_first[i], w3var[i], qwthlsec[i], wqwsec[i], wthlsec[i], a[i],
              w1_1[i], w1_2[i], w2_1[i], w2_2[i], thl1_1[i], thl1_2[i], thl2_1[i], thl2_2[i],
              qw1_1[i], qw1_2[i], qw2_1[i], qw2_2[i]);
          }
        }
      }

      // Check to ensure Tl1_1 and Tl1_2 are not negative, temporarily set to grid mean value if so.
      const Smask is_neg_Tl1_1 = (Tl1_1 <= 0) && active_entries;
      const Smask is_neg_Tl1_2 = (Tl1_2 <= 0) && active_entries;
      if( is_neg_Tl1_1.any() ) {
        Tl1_1.set(is_neg_Tl1_1,Tl1_g);
=======
      // Check to ensure Tl1_1 and Tl1_2 are not excessively small, set to threshold value if so.
      const Smask is_small_Tl1_1 = (Tl1_1 <= Tl_min) && active_entries;
      const Smask is_small_Tl1_2 = (Tl1_2 <= Tl_min) && active_entries;
      if( is_small_Tl1_1.any() ) {
        Tl1_1.set(is_small_Tl1_1,Tl_min);
>>>>>>> eb849aad
        int n_mask = 0;
        for (int i=0; i<is_small_Tl1_1.n; i++) {
          if (is_small_Tl1_1[i]) {
            n_mask++;
          }
        }
        printf("WARNING: Tl1_1 has %d values <= allowable value.  Resetting to minimum value.\n",n_mask);
      }
      if( is_small_Tl1_2.any() ) {
        Tl1_2.set(is_small_Tl1_2,Tl_min);
        int n_mask = 0;
        for (int i=0; i<is_small_Tl1_2.n; i++) {
          if (is_small_Tl1_2[i]) {
            n_mask++;
          }
        }
        printf("WARNING: Tl1_2 has %d values <= allowable value.  Resetting to minimum value.\n",n_mask);
      }

      // Compute qs and beta
      Spack qs1(0), qs2(0), beta1(0), beta2(0);
      {
        // Compute MurphyKoop_svp
        const int liquid = 0;
        const Spack esval1_1 = scream::physics::Functions<S,D>::MurphyKoop_svp(Tl1_1,liquid,active_entries,"shoc::shoc_assumed_pdf (Tl1_1)");
        const Spack esval1_2 = scream::physics::Functions<S,D>::MurphyKoop_svp(Tl1_2,liquid,active_entries,"shoc::shoc_assumed_pdf (Tl1_2)");
        const Spack lstarn(lcond);

        qs1 = sp(0.622)*esval1_1/ekat::max(esval1_1, pval - esval1_1);
        beta1 = (rair/rv)*(lstarn/(rair*Tl1_1))*(lstarn/(cp*Tl1_1));

        // Only compute qs2 and beta2 if the two plumes are not equal
        const Smask condition = (Tl1_1 != Tl1_2);
        qs2 = qs1;
        beta2 = beta1;

        qs2.set(condition, sp(0.622)*esval1_2/ekat::max(esval1_2, pval - esval1_2));
        beta2.set(condition, (rair/rv)*(lstarn/(rair*Tl1_2))*(lstarn/(cp*Tl1_2)));
      }

      // Cloud computations

      // Compute s terms.
      Spack s1(0), std_s1(0), qn1(0), C1(0), ql1(0),
            s2(0), std_s2(0), qn2(0), C2(0), ql2(0);
      {
        const Scalar sqrt2(std::sqrt(Scalar(2.0))), sqrt2pi(std::sqrt(2*pi));

        // First plume
        const Spack cthl1=((1 + beta1*qw1_1)/ekat::square(1 + beta1*qs1))*(cp/lcond)*
                                            beta1*qs1*ekat::pow(pval/basepres, (rair/cp));
        const Spack cqt1 = 1/(1 + beta1*qs1);

        std_s1 = ekat::sqrt(ekat::max(0,
                                      ekat::square(cthl1)*thl2_1
                                      + ekat::square(cqt1)*qw2_1 - 2*cthl1*sqrtthl2_1*cqt1*sqrtqw2_1*r_qwthl_1));
        const auto std_s1_not_small = std_s1 > std::sqrt(std::numeric_limits<Scalar>::min()) * 100;
        s1 = qw1_1-qs1*((1 + beta1*qw1_1)/(1 + beta1*qs1));
        if (std_s1_not_small.any()) {
          C1.set(std_s1_not_small, sp(0.5)*(1 + ekat::erf(s1/(sqrt2*std_s1))));
        }
        C1.set(!std_s1_not_small && s1 > 0, 1);
        const auto std_s1_C1_not_small = std_s1_not_small && C1 != 0;
        if (std_s1_C1_not_small.any()) {
          qn1.set(std_s1_C1_not_small, s1*C1+(std_s1/sqrt2pi)*ekat::exp(-sp(0.5)*ekat::square(s1/std_s1)));
        }
        qn1.set(!std_s1_not_small && s1 > 0, s1);
        
        // Checking to prevent empty clouds
        const auto qn1_le_zero = qn1 <= 0;
        C1.set(qn1_le_zero,0);
        qn1.set(qn1_le_zero,0);
        
        ql1 = ekat::min(qn1, qw1_1);

        // Second plume
        // Only compute variables of the second plume if the two plumes are not equal
        const Smask equal(qw1_1==qw1_2 && thl2_1==thl2_2 && qs1==qs2);
        std_s2.set(equal, std_s1);
        s2.set(equal, s1);
        C2.set(equal, C1);
        qn2.set(equal, qn1);

        const Spack cthl2(!equal,
                          ((1 + beta2*qw1_2)/ekat::square(1 + beta2*qs2))*(cp/lcond)*
                           beta2*qs2*ekat::pow(pval/basepres, (rair/cp)));
        const Spack cqt2(!equal,
                         1/(1 + beta2*qs2));

        const auto nequal = !equal;
        if (nequal.any()) {
          std_s2.set(nequal,
                     ekat::sqrt(ekat::max(0,
                                          ekat::square(cthl2)*thl2_2
                                          + ekat::square(cqt2)*qw2_2 - 2*cthl2*sqrtthl2_2*cqt2*sqrtqw2_2*r_qwthl_1)));
          s2.set(nequal, qw1_2-qs2*((1 + beta2*qw1_2)/(1 + beta2*qs2)));
          const auto std_s2_not_small = std_s2 > std::sqrt(std::numeric_limits<Scalar>::min()) * 100;
          const auto nequal_std_s2_not_small = nequal && std_s2_not_small;
          if (nequal_std_s2_not_small.any()) {
            C2.set(nequal_std_s2_not_small, sp(0.5)*(1 + ekat::erf(s2/(sqrt2*std_s2))));
          }
          C2.set(nequal && !std_s2_not_small && s2 > 0, 1);
          const auto nequal_std_s2_C2_not_small = nequal_std_s2_not_small && C2 != 0;
          if (nequal_std_s2_C2_not_small.any()) {
            qn2.set(nequal_std_s2_C2_not_small, s2*C2+(std_s2/sqrt2pi)*ekat::exp(-sp(0.5)*ekat::square(s2/std_s2)));
          }
          qn2.set(nequal && !std_s2_not_small && s2 > 0, s2);
        }
        
        // Checking to prevent empty clouds
        const auto qn2_le_zero = qn2 <= 0;
        C2.set(qn2_le_zero,0);
        qn2.set(qn2_le_zero,0);

        ql2 = ekat::min(qn2, qw1_2);
      }

      // Compute SGS cloud fraction
      shoc_cldfrac(k) = ekat::min(1, a*C1 + (1 - a)*C2);

      // Compute SGS liquid water mixing ratio
      shoc_ql(k) = ekat::max(0, a*ql1 + (1 - a)*ql2);

      // Compute cloud liquid variance (CLUBB formulation, adjusted to SHOC parameters based)
      shoc_ql2(k) = ekat::max(0, a*(s1*ql1 + C1*ekat::square(std_s1))
                                 + (1 - a)*(s2*ql2 + C2*ekat::square(std_s2))
                                 - ekat::square(shoc_ql(k)));

      // Compute liquid water flux
      wqls(k) = a*((w1_1 - w_first)*ql1) + (1 - a)*((w1_2 - w_first)*ql2);

      // Compute the SGS buoyancy flux
      wthv_sec(k) = wthlsec + ((1 - epsterm)/epsterm)*basetemp*wqwsec
                   + ((lcond/cp)*ekat::pow(basepres/pval, (rair/cp))
                   - (1/epsterm)*basetemp)*wqls(k);
  });

  // Release temporary variables from the workspace
  workspace.template release_many_contiguous<6>(
    {&wthl_sec_zt, &wqw_sec_zt, &w3_zt,
     &thl_sec_zt, &qwthl_sec_zt, &qw_sec_zt});
}

} // namespace shoc
} // namespace scream

#endif<|MERGE_RESOLUTION|>--- conflicted
+++ resolved
@@ -230,7 +230,6 @@
       const auto index_range = ekat::range<IntSmallPack>(k*Spack::n);
       const Smask active_entries = (index_range < nlev);
 
-<<<<<<< HEAD
       // Do NaN Checking here
       const Smask is_nan_Tl1_1 = isnan(Tl1_1) && active_entries;
       const Smask is_nan_Tl1_2 = isnan(Tl1_2) && active_entries;
@@ -240,16 +239,16 @@
           if (is_nan_Tl1_1[i] || is_nan_Tl1_2[i]) {
             printf(
               "Tl1 NaN Detected: lev, Tl1_1, Tl1_2: %d, %16.9e, %16.9e\n"
-              "  thetal, qw, temp, pressure, thl_sec, qw_sec, w2sec:"
+              "  thetal, qw, pressure, thl_sec, qw_sec, w2sec:"
               " %16.9e, %16.9e, %16.9e, %16.9e, %16.9e, %16.9e, %16.9e\n"
               "  w_first, w3, qwthlsec, wqwsec, wthlsec, a:"
-              " %16.9e, %16.9e, %16.9e, %16.9e, %16.9e, %16.9e\n"
+              " %16.9e, %16.9e, %16.9e, %16.9e, %16.9e\n"
               "  w1_1, w1_2, w2_1, w2_2, thl1_1, thl1_2, thl2_1, thl2_2:"
               " %16.9e, %16.9e, %16.9e, %16.9e, %16.9e, %16.9e, %16.9e, %16.9e\n"
               "  qw1_1, qw1_2, qw2_1, qw2_2:"
               " %16.9e, %16.9e, %16.9e, %16.9e\n",
               index_range[i], Tl1_1[i], Tl1_2[i],
-              thl_first[i], qw_first[i], Tl1_g[i], pval[i], thlsec[i], qwsec[i], w2sec[i],
+              thl_first[i], qw_first[i], pval[i], thlsec[i], qwsec[i], w2sec[i],
               w_first[i], w3var[i], qwthlsec[i], wqwsec[i], wthlsec[i], a[i],
               w1_1[i], w1_2[i], w2_1[i], w2_2[i], thl1_1[i], thl1_2[i], thl2_1[i], thl2_2[i],
               qw1_1[i], qw1_2[i], qw2_1[i], qw2_2[i]);
@@ -257,18 +256,11 @@
         }
       }
 
-      // Check to ensure Tl1_1 and Tl1_2 are not negative, temporarily set to grid mean value if so.
-      const Smask is_neg_Tl1_1 = (Tl1_1 <= 0) && active_entries;
-      const Smask is_neg_Tl1_2 = (Tl1_2 <= 0) && active_entries;
-      if( is_neg_Tl1_1.any() ) {
-        Tl1_1.set(is_neg_Tl1_1,Tl1_g);
-=======
       // Check to ensure Tl1_1 and Tl1_2 are not excessively small, set to threshold value if so.
       const Smask is_small_Tl1_1 = (Tl1_1 <= Tl_min) && active_entries;
       const Smask is_small_Tl1_2 = (Tl1_2 <= Tl_min) && active_entries;
       if( is_small_Tl1_1.any() ) {
         Tl1_1.set(is_small_Tl1_1,Tl_min);
->>>>>>> eb849aad
         int n_mask = 0;
         for (int i=0; i<is_small_Tl1_1.n; i++) {
           if (is_small_Tl1_1[i]) {
