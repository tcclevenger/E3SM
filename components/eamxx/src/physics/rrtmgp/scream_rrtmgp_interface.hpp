--- conflicted
+++ resolved
@@ -12,7 +12,6 @@
 #include "ekat/logging/ekat_logger.hpp"
 
 namespace scream {
-<<<<<<< HEAD
 
 void init_kls ();
 void finalize_kls();
@@ -249,7 +248,7 @@
 #endif
 
 /*
- * Return select cloud-top diagnostics following AeroCOM recommendation
+ * Return select cloud-top diagnostics following AeroCom recommendation
  */
 #ifdef RRTMGP_ENABLE_YAKL
 void compute_aerocom_cloudtop(
@@ -366,179 +365,7 @@
 int get_wavelength_index_lw_k(double wavelength);
 #endif
 
-
 } // namespace rrtmgp
 } // namespace scream
-=======
-  void yakl_init ();
-  void yakl_finalize();
-    namespace rrtmgp {
-        /* 
-         * Objects containing k-distribution information need to be initialized
-         * once and then persist throughout the life of the program, so we
-         * declare them here within the rrtmgp namespace.
-         */
-        extern GasOpticsRRTMGP k_dist_sw;
-        extern GasOpticsRRTMGP k_dist_lw;
-        /*
-         * Objects containing cloud optical property look-up table information.
-         * We want to initialize these once and use throughout the life of the
-         * program, so declare here and read data in during rrtmgp_initialize().
-         */
-        extern CloudOptics cloud_optics_sw;
-        extern CloudOptics cloud_optics_lw;
-        /*
-         * Flag to indicate whether or not we have initialized RRTMGP
-         */
-        extern bool initialized;
-        /*
-         * Initialize data for RRTMGP driver
-         */
-        extern void rrtmgp_initialize(GasConcs &gas_concs,
-                                      const std::string coefficients_file_sw, const std::string coefficients_file_lw,
-                                      const std::string cloud_optics_file_sw, const std::string cloud_optics_file_lw,
-                                      const std::shared_ptr<spdlog::logger>& logger);
-        /*
-         * Compute band-by-band surface albedos from broadband albedos.
-         */
-        extern void compute_band_by_band_surface_albedos(
-                const int ncol, const int nswbands,
-                real1d &sfc_alb_dir_vis, real1d &sfc_alb_dir_nir,
-                real1d &sfc_alb_dif_vis, real1d &sfc_alb_dif_nir,
-                real2d &sfc_alb_dir,     real2d &sfc_alb_dif);
-        /*
-         * Compute broadband visible/UV and near-infrared surface fluxes.
-         */
-        extern void compute_broadband_surface_fluxes(
-                const int ncol, const int ktop, const int nswbands,
-                real3d &sw_bnd_flux_dir , real3d &sw_bnd_flux_dif ,
-                real1d &sfc_flux_dir_vis, real1d &sfc_flux_dir_nir,
-                real1d &sfc_flux_dif_vis, real1d &sfc_flux_dif_nir);
-        /*
-         * Main driver code to run RRTMGP.
-         * The input logger is in charge of outputing info to
-         * screen and/or to file (or neither), depending on how it was set up.
-         */
-        extern void rrtmgp_main(
-                const int ncol, const int nlay,
-                real2d &p_lay, real2d &t_lay, real2d &p_lev, real2d &t_lev,
-                GasConcs &gas_concs,
-                real2d &sfc_alb_dir, real2d &sfc_alb_dif, real1d &mu0,
-                real2d &lwp, real2d &iwp, real2d &rel, real2d &rei, real2d &cldfrac,
-                real3d &aer_tau_sw, real3d &aer_ssa_sw, real3d &aer_asm_sw, real3d &aer_tau_lw,
-                real3d &cld_tau_sw_bnd, real3d &cld_tau_lw_bnd,
-                real3d &cld_tau_sw_gpt, real3d &cld_tau_lw_gpt,
-                real2d &sw_flux_up, real2d &sw_flux_dn, real2d &sw_flux_dn_dir,
-                real2d &lw_flux_up, real2d &lw_flux_dn,
-                real2d &sw_clnclrsky_flux_up, real2d &sw_clnclrsky_flux_dn, real2d &sw_clnclrsky_flux_dn_dir,
-                real2d &sw_clrsky_flux_up, real2d &sw_clrsky_flux_dn, real2d &sw_clrsky_flux_dn_dir,
-                real2d &sw_clnsky_flux_up, real2d &sw_clnsky_flux_dn, real2d &sw_clnsky_flux_dn_dir,
-                real2d &lw_clnclrsky_flux_up, real2d &lw_clnclrsky_flux_dn,
-                real2d &lw_clrsky_flux_up, real2d &lw_clrsky_flux_dn,
-                real2d &lw_clnsky_flux_up, real2d &lw_clnsky_flux_dn,
-                real3d &sw_bnd_flux_up, real3d &sw_bnd_flux_dn, real3d &sw_bnd_flux_dn_dir,
-                real3d &lw_bnd_flux_up, real3d &lw_bnd_flux_dn,
-                const Real tsi_scaling,
-                const std::shared_ptr<spdlog::logger>& logger,
-                const bool extra_clnclrsky_diag = false, const bool extra_clnsky_diag = false);
-        /*
-         * Perform any clean-up tasks
-         */
-        extern void rrtmgp_finalize();
-        /*
-         * Shortwave driver (called by rrtmgp_main)
-         */
-        extern void rrtmgp_sw(const int ncol, const int nlay,
-                GasOpticsRRTMGP &k_dist,
-                real2d &p_lay, real2d &t_lay, real2d &p_lev, real2d &t_lev,
-                GasConcs &gas_concs,
-                real2d &sfc_alb_dir, real2d &sfc_alb_dif, real1d &mu0,
-                OpticalProps2str &aerosol, OpticalProps2str &clouds,
-                FluxesByband &fluxes, FluxesBroadband &clnclrsky_fluxes, FluxesBroadband &clrsky_fluxes, FluxesBroadband &clnsky_fluxes,
-                const Real tsi_scaling,
-                const std::shared_ptr<spdlog::logger>& logger,
-                const bool extra_clnclrsky_diag, const bool extra_clnsky_diag);
-        /*
-         * Longwave driver (called by rrtmgp_main)
-         */
-        extern void rrtmgp_lw(
-                const int ncol, const int nlay,
-                GasOpticsRRTMGP &k_dist,
-                real2d &p_lay, real2d &t_lay, real2d &p_lev, real2d &t_lev,
-                GasConcs &gas_concs,
-                OpticalProps1scl &aerosol, OpticalProps1scl &clouds,
-                FluxesByband &fluxes, FluxesBroadband &clnclrsky_fluxes, FluxesBroadband &clrsky_fluxes, FluxesBroadband &clnsky_fluxes,
-                const bool extra_clnclrsky_diag, const bool extra_clnsky_diag);
-        /*
-         * Return a subcolumn mask consistent with a specified overlap assumption
-         */
-        int3d get_subcolumn_mask(const int ncol, const int nlay, const int ngpt, real2d &cldf, const int overlap_option, int1d &seeds);
-        /*
-         * Compute cloud area from 3d subcol cloud property
-         */
-        void compute_cloud_area(
-                int ncol, int nlay, int ngpt, Real pmin, Real pmax,
-                const real2d& pmid, const real3d& cld_tau_gpt, real1d& cld_area);
-        /*
-         * Return select cloud-top diagnostics following AeroCom recommendation
-         */
-        void compute_aerocom_cloudtop(
-            int ncol, int nlay, const real2d &tmid, const real2d &pmid,
-            const real2d &p_del, const real2d &z_del, const real2d &qc,
-            const real2d &qi, const real2d &rel, const real2d &rei,
-            const real2d &cldfrac_tot, const real2d &nc,
-            real1d &T_mid_at_cldtop, real1d &p_mid_at_cldtop,
-            real1d &cldfrac_ice_at_cldtop, real1d &cldfrac_liq_at_cldtop,
-            real1d &cldfrac_tot_at_cldtop, real1d &cdnc_at_cldtop,
-            real1d &eff_radius_qc_at_cldtop, real1d &eff_radius_qi_at_cldtop);
-
-        /* 
-         * Provide a function to convert cloud (water and ice) mixing ratios to layer mass per unit area
-         * (what E3SM refers to as "in-cloud water paths", a terminology we shun here to avoid confusion
-         * with the standard practice of using "water path" to refer to the total column-integrated
-         * quantities).
-         */
-        template<class T, int myMem, int myStyle> void mixing_ratio_to_cloud_mass(
-                yakl::Array<T,2,myMem,myStyle> const &mixing_ratio, 
-                yakl::Array<T,2,myMem,myStyle> const &cloud_fraction, 
-                yakl::Array<T,2,myMem,myStyle> const &dp, 
-                yakl::Array<T,2,myMem,myStyle>       &cloud_mass) {
-            int ncol = mixing_ratio.dimension[0];
-            int nlay = mixing_ratio.dimension[1];
-            using physconst = scream::physics::Constants<Real>;
-            yakl::fortran::parallel_for(yakl::fortran::SimpleBounds<2>(nlay, ncol), YAKL_LAMBDA(int ilay, int icol) {
-                // Compute in-cloud mixing ratio (mixing ratio of the cloudy part of the layer)
-                // NOTE: these thresholds (from E3SM) seem arbitrary, but included here for consistency
-                // This limits in-cloud mixing ratio to 0.005 kg/kg. According to note in cloud_diagnostics
-                // in EAM, this is consistent with limits in MG2. Is this true for P3?
-                if (cloud_fraction(icol,ilay) > 0) {
-                    // Compute layer-integrated cloud mass (per unit area)
-                    auto incloud_mixing_ratio = std::min(mixing_ratio(icol,ilay) / std::max(0.0001, cloud_fraction(icol,ilay)), 0.005);
-                    cloud_mass(icol,ilay) = incloud_mixing_ratio * dp(icol,ilay) / physconst::gravit;
-                } else {
-                    cloud_mass(icol,ilay) = 0;
-                }
-            });
-        }
-
-        /*
-         * Routine to limit a quantity to set bounds. Used to make sure
-         * effective radii are within the bounds of the cloud optical
-         * property look-up tables, but could be used to limit other
-         * fields as well.
-         */
-        template<class S, class T> void limit_to_bounds(S const &arr_in, T const lower, T const upper, S &arr_out) {
-            yakl::c::parallel_for(arr_in.totElems(), YAKL_LAMBDA(int i) {
-                arr_out.data()[i] = std::min(std::max(arr_in.data()[i], lower), upper);
-            });
-        }
-
-        int get_wavelength_index(OpticalProps &kdist, double wavelength);
-        int get_wavelength_index_sw(double wavelength);
-        int get_wavelength_index_lw(double wavelength);
-
-    } // namespace rrtmgp
-}  // namespace scream
->>>>>>> 14766962
 
 #endif  // SCREAM_RRTMGP_INTERFACE_HPP