set (dynLibName)
if ("${SCREAM_DYNAMICS_DYCORE}" STREQUAL "HOMME")
  # Need these two to be linked, due to homme deps

  # Recall that src/dynamics/homme/CMakeLists.txt does not build a dyn lib.
  # It only defines a macro to build it, so that different tests can build
  # a dyn lib if necessary.
  # Here, we ask to create a dyn lib depending on the config options that
  # were set during e3sm configuration

  # This is a list of cmake vars whose values are then used when calling
  # CreateDynamicsLib, to correctly build the dynamics library within Homme.
  # We set them to a default, but each compset should set its values anyways.
  set (SCREAM_DYN_TARGET none CACHE STRING "The name of the desired Homme target.")
  set (SCREAM_NP 4 CACHE STRING "The number of Gauss points per element.")
  set (SCREAM_NUM_TRACERS 4 CACHE STRING "The max number of tracers.")
  set (SCREAM_USE_PIO FALSE CACHE STRING "Whether Homme can use PIO.")

  CreateDynamicsLib (${SCREAM_DYN_TARGET} ${SCREAM_NP} ${SCREAM_NUM_VERTICAL_LEV} ${SCREAM_NUM_TRACERS})
endif()

set(ATM_SRC
  scream_cxx_f90_interface.cpp
  atm_comp_mct.F90
  ekat_string_utils.F90
  scream_f2c_mod.F90
  scream_cpl_indices.F90
  ${SCREAM_BASE_DIR}/../eam/src/physics/cam/physics_utils.F90
)

set (SCREAM_LIBS
     scream_share
     scream_control
     ${dynLibName}
     p3
     shoc
     scream_rrtmgp
     eamxx_cosp
     cld_fraction
     spa
     nudging
     diagnostics
<<<<<<< HEAD
     tms
=======
     ml_correction
>>>>>>> be628783
)
if (SCREAM_ENABLE_MAM)
  set(SCREAM_LIBS ${SCREAM_LIBS} mam)
endif()


# Create atm lib
add_library(atm ${ATM_SRC})

# Set f90 compiled modules dir
set_target_properties(atm PROPERTIES Fortran_MODULE_DIRECTORY ${CMAKE_BINARY_DIR}/cmake/atm)
target_include_directories (atm PUBLIC ${CMAKE_BINARY_DIR}/cmake/atm)

# Link libraries
target_link_libraries(atm PRIVATE ${SCREAM_LIBS} mct)<|MERGE_RESOLUTION|>--- conflicted
+++ resolved
@@ -40,11 +40,8 @@
      spa
      nudging
      diagnostics
-<<<<<<< HEAD
      tms
-=======
      ml_correction
->>>>>>> be628783
 )
 if (SCREAM_ENABLE_MAM)
   set(SCREAM_LIBS ${SCREAM_LIBS} mam)
