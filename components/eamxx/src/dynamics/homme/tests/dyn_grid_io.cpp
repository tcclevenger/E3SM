--- conflicted
+++ resolved
@@ -147,21 +147,6 @@
   dyn2ctrl->remap(true);
 
   // Now try to write all fields to file from the dyn grid fm
-<<<<<<< HEAD
-  // IMPORTANT! Make the file name dependent on comm size, so all tests
-  //            can run in parallel without race conditions on the nc file.
-  ekat::ParameterList io_params;
-  io_params.set<int>("Max Snapshots Per File",1);
-  io_params.set<std::string>("Averaging Type","Instant");
-  io_params.set<std::vector<std::string>>("Grids",{"Dynamics"});
-  io_params.set<std::string>("filename_prefix","dyn_grid_io_np" + std::to_string(comm.size()));
-  io_params.sublist("Fields").sublist("Dynamics").set<std::vector<std::string>>("Field Names",fnames);
-  io_params.sublist("Fields").sublist("Dynamics").set<std::string>("IO Grid Name","Physics GLL");
-
-  io_params.sublist("output_control").set<int>("Frequency",1);
-  io_params.sublist("output_control").set<std::string>("frequency_units","nsteps");
-  io_params.set<std::string>("Floating Point Precision","real");
-=======
   // Note: add MPI ranks to filename, to allow MPI tests to run in parallel
   ekat::ParameterList out_params;
   out_params.set<std::string>("Averaging Type","Instant");
@@ -173,7 +158,6 @@
   out_params.sublist("output_control").set<std::string>("frequency_units","nsteps");
   out_params.sublist("output_control").set<bool>("MPI Ranks in Filename",true);
   out_params.set<std::string>("Floating Point Precision","real");
->>>>>>> 06a178c7
 
   OutputManager output;
   output.setup (comm, out_params, fm_dyn, gm, t0, t0, false);
