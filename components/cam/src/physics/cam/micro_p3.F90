--- conflicted
+++ resolved
@@ -2536,11 +2536,7 @@
            qcheti,ncheti)
 
 #ifdef SCREAM_CONFIG_IS_CMAKE
-<<<<<<< HEAD
-   use micro_p3_iso_f, only: cldliq_immersion_freezing_f, cxx_pow, cxx_gamma, cxx_exp
-=======
-   use micro_p3_iso_f, only: cxx_gamma, cxx_exp
->>>>>>> e264e681
+   use micro_p3_iso_f, only: cldliq_immersion_freezing_f, cxx_gamma, cxx_exp
 #endif
    !............................................................
    ! contact and immersion freezing droplets
