<?xml version="1.0"?>

<?xml-stylesheet type="text/xsl" href="config_definition.xsl" ?>

<config_definition>

<entry id="cam_bld" value=".">
CAM build directory; contains .o and .mod files.
</entry>
<entry id="cam_exedir" value=".">
Directory where CAM executable will be created.
</entry>
<entry id="cam_root" value="">
Root directory of CAM source distribution.
</entry>
<entry id="usr_src" value="" list="1">
User source directories to prepend to the filepath.  Multiple directories
are specified as a comma separated list with no embedded white space.
</entry>
<entry id="ccsm_seq" valid_values="0,1" value="0">
Switch specifies whether CAM is being built by the CCSM sequential scripts.  0 => no, 1 => yes.
</entry>
<entry id="comp_intf" valid_values="mct,esmf" value="mct">
Component interfaces: mct or esmf.  Default: mct.
</entry>
<entry id="dyn" valid_values="eul,sld,fv,homme,se" value="">
Dynamics package: eul, sld, fv, or se.
</entry>
<entry id="waccm_phys" valid_values="0,1" value="0">
Switch to turn on waccm physics: 0 => no, 1 => yes.
</entry>
<entry id="offline_dyn" valid_values="0,1" value="0">
Switch to turn on FV offline driver: 0 => no, 1 => yes.
</entry>
<entry id="waccmx" valid_values="0,1" value="0">
Option to turn on waccmx thermosphere/ionosphere extension: 0 => no, 1 => yes
</entry>
<entry id="phys" valid_values="cam3,cam3_5_1,cam4,cam5,ideal,adiabatic" value="">
Physics package: cam3, cam4, cam5, ideal (Held-Suarez forcings), adiabatic.
</entry>
<entry id="microphys" valid_values="rk,mg1,mg1.5,mg2,p3" value="">
Microphysics package: rk (Rasch and Kristjansson), mg1 (Morrison and Gettelman two moment scheme CAM5.1), mg1.5 (Morrison and Gettelman second version development), mg2 (Morrison and Gettelman second version), p3 (Morrison and Milbrandt (2015) two moment scheme).
</entry>
<entry id="macrophys" valid_values="rk,park,clubb_sgs,shoc_sgs,none" value="">
Macrophysics package: RK, Park, CLUBB_SGS, SHOC_SGS.
</entry>
<entry id="clubb_sgs" valid_values="0,1" value="0">
Switch to turn on/off CLUBB_SGS package: 0 => no, 1 => yes
</entry>
<entry id="shoc_sgs" valid_values="0,1" value="0">
Switch to turn on/off SHOC_SGS package: 0 => no, 1 => yes
</entry>
<entry id="unicon" valid_values="0,1" value="0">
Switch to turn on UNICON package: 0 => off, 1 => on
</entry>
<entry id="clubb_do_deep" valid_values="0,1" value="0">
Switch to turn on/off CLUBB_SGS using clubb to calculate deep: 0 => no, 1 => yes
</entry>
<entry id="clubb_do_adv" valid_values="0,1" value="0">
Switch to turn on/off advecting CLUBB moments: 0 => no, 1 => yes
</entry>
<entry id="pbl" valid_values="uw,hb,hbr,clubb_sgs,shoc_sgs" value="">
PBL package: uw (University of Washington), hb (Holtslag and Boville), hbr
 (Holtslag, Boville, and Rasch), clubb_sgs, shoc_sgs.
</entry>
<entry id="rad" valid_values="rrtmg,rrtmgp,camrt" value="">
Radiative transfer calculation: 
camrt (CAM3 and CAM4 RT package), rrtmg (RRTMG package from AER), rrtmgp (RRTMGP package from AER).
</entry>
<entry id="carma" valid_values="none,bc_strat,cirrus,cirrus_dust,dust,meteor_impact,meteor_smoke,mixed_sulfate,pmc,pmc_sulfate,sea_salt,sulfate,tholin,test_detrain,test_growth,test_passive,test_radiative,test_swelling,test_tracers,test_tracers2" value="none">
CARMA sectional microphysics: 
none (disabled), bc_strat (Stratospheric Black Carbon), cirrus (Cirrus Clouds),
cirrus_dust (Cirrus Clouds with dust), dust (Dust), meteor_impact (Meteor Impact), 
meteor_smoke (Meteor Smoke), mixed_sulfate (Meteor Smoke and Sulfate), pmc (Polar Mesospheric Clouds), pmc_sulfate (PMC and Sulfate), sea_salt (Sea Salt),
sulfate (Sulfate Aerosols), tholin (early earth haze), test_detrain (Detrainment), test_growth (Particle Growth), test_passive (Passive Dust), 
test_radiative (Radiatively Active Dust), test_swelling (Sea Salt), test_tracers (Asian Monsoon), test_tracers2 (Guam).
</entry>
<entry id="chem" valid_values="waccm_mozart,waccm_mozart_mam3,waccm_mozart_sulfur,waccm_ghg,trop_mozart,trop_mozart_mam3,trop_mozart_soa,trop_strat_soa,trop_strat_mam3,trop_strat_mam7,super_fast_llnl,super_fast_llnl_mam3,trop_ghg,trop_bam,trop_mam3,trop_mam4,trop_mam4_resus,trop_mam4_resus_soag,trop_mam4_resus_mom,trop_mam4_mom,trop_mam7,linoz_mam3,linoz_mam4_resus,linoz_mam4_resus_soag,linoz_mam4_resus_mom,linoz_mam4_resus_mom_soag,none"
 value="">
Chemistry package: waccm_mozart, waccm_mozart_mam3, waccm_mozart_sulfur, waccm_ghg, trop_mozart, trop_mozart_mam3, trop_mozart_soa, trop_strat_soa, trop_strat_mam3, trop_strat_mam7, super_fast_llnl, trop_ghg, trop_bam, trop_mam3, trop_mam4, trop_mam4_resus, trop_mam4_resus_soag, trop_mam4_resus_mom, trop_mam4_mom, trop_mam7, linoz_mam3, linoz_mam4_resus, linoz_mam4_resus_soag, linoz_mam4_resus_mom, linoz_mam4_resus_mom_soag, or none.
</entry>
<entry id="prog_species" valid_values="DST,SSLT,SO4,GHG,OC,BC,CARBON16" value="" list="1">
Prognostic mozart species packages: list of any subset of the following: DST,SSLT,SO4,GHG,OC,BC,CARBON16
</entry>
<entry id="edit_chem_mech" valid_values="0,1" value="0">
Switch to allow user to edit chem mechanism file: 0 => no, 1 => yes.
</entry>
<entry id="usr_mech_infile" value="">
Path and file name of the user supplied chemistry mechanism file.
</entry>
<entry id="chem_proc_bld" value="">
Chemistry preprocessor build directory; contains .o and .mod files.
</entry>
<entry id="chem_proc_src" value="">
Chemistry source directory generated by the chemistry preprocessor; contains F90 files.
</entry>
<entry id="chem_src_dir" value="">
Chemistry source directory; contains F90 files.
</entry>
<entry id="lnd" valid_values="clm,slnd,none" value="clm">
Use clm, stub land or no lnd model in cam build: clm, slnd, none
</entry>
<entry id="rof" valid_values="rtm,srof,none" value="rtm">
Use rtm, stub runoff or no runoff model in cam build: rtm, srof, none
</entry>
<entry id="ocn" valid_values="docn,dom,socn,aquaplanet,pop,mpaso" value="docn">
Use data ocean model (docn or dom), stub ocean (socn), or aqua planet ocean
(aquaplanet) in cam build.  When built from the CESM scripts the value of
ocn may be set to pop, but this doesn't impact how CAM is built.
</entry>
<entry id="aquaplanet" valid_value="0,1" value="0">
Switch for aquaplanet mode.  By default this switch sets the ocn component
to use an analytic expression for SST.  To use aquaplanet with time varying
SSTs read from a dataset, or with a slab ocean, the ocean component should
be set to DOCN.
</entry>
<entry id="ice" valid_values="cice,sice,none" value="">
Use cice, stub ice model or no ice model in cam build: cice, sice, none
</entry>
<entry id="cice_mode" valid_values="thermo_only,prescribed" value="">
mode of cice to be used in stand-alone cam test suite
</entry>
<entry id="cice_prestype" valid_values="clim_2000" value="">
if cice_mode is prescribed, input type forcing for prescribed mode
</entry>
<entry id="cice_grid" value="">
cice grid is same as cam grid
</entry>
<entry id="cice_decomptype" valid_values="cartesian,spacecurve" value="">
Type of cice decomposition.
</entry>
<entry id="cice_config_cache_file" value="">
Filename for the CICE config_cache file.
</entry>
<entry id="cice_config_cache_dir" value="">
Directory name for the CICE config_cache file.
</entry>
<entry id="co2_cycle" valid_values="0,1" value="0">
Turn on CO2 cycle in biogeochemistry model: 0 => no, 1 => yes.
</entry>
<entry id="pergro" valid_values="0,1" value="0">
Modifications that allow perturbation growth testing: 0=off, 1=on.
</entry>
<entry id="scam" valid_values="0,1" value="0">
Configure CAM for single column mode: 0=off, 1=on.  This option only
supported for the Eulerian dycore.
</entry>
<<<<<<< HEAD
<entry id="iop_scream" valid_values="0,1" value="0">
Configure SCREAM for IOP mode: 0=off, 1=on.  This option only
supported for the SE dycore.
</entry>
<entry id="camiop" valid_values="0,1" value="0">
Configure CAM to generate an IOP file that can be used to drive SCAM: 0=no, 1=yes.
This option only supported for the Eulerian dycore.
=======
<entry id="e3smreplay" valid_values="0,1" value="0">
Configure E3SM to generate an IOP file that can be used to drive the SCM: 0=no, 1=yes.
This option only supported for the Spectral Element dycore.
>>>>>>> 8a4824bd
</entry>
<entry id="hgrid" value="">
Horizontal grid specifier.  The recognized values depend on
the dynamics type and are contained in the config_horiz_grid.xml file.
</entry>
<entry id="nlon" value="1">
Number of unique longitude points in rectangular lat/lon grid.
</entry>
<entry id="nlat" value="1">
Number of unique latitude points in rectangular lat/lon grid.
</entry>
<entry id="csne" value="1">
Number of elements along one edge of a cubed sphere grid.
</entry>
<entry id="csnp" value="1">
Number of points on each edge of the elements in a cubed sphere grid.
</entry>
<entry id="npg" value="0">
Number of physics grid cells on each edge of the elements in a cubed sphere grid.
</entry>
<entry id="nlev" value="30">
Number of vertical levels.
</entry>
<entry id="nadv" value="">
Total number of advected constituents.  By default this is computed by
configure.  However, configure has a commandline argument to allow the user
to override the default.
</entry>
<entry id="nadv_tt" value="0">
Total number of advected test tracers.
</entry>
<entry id="age_of_air_trcs" valid_values="0,1" value="0">
Switch on (off) age of air tracers: 0=off, 1=on.
</entry>
<entry id="max_n_rad_cnst" value="30">
Maximum number of constituents that are radiatively active or in any one
diagnostic list.
</entry>
<entry id="trm" value="1">
Maximum Fourier wavenumber.
</entry>
<entry id="trn" value="1">
Highest degree of the Legendre polynomials for m=0.
</entry>
<entry id="trk" value="1">
Highest degree of the associated Legendre polynomials.
</entry>
<entry id="pcols" value="16">
Maximum number of columns in a chunk (physics data structure).
</entry>
<entry id="psubcols" value="1">
Maximum number of sub-columns in a column (physics data structure).
</entry>
<entry id="cam_exe" value="cam">
Name of CAM executable.
</entry>
<entry id="cppdefs" value="">
User specified CPP defines to append to Makefile defaults.
</entry>
<entry id="cc" value="">
User specified C compiler overrides Makefile default (linux only).
</entry>
<entry id="cflags" value="" list="1">
User specified C compiler options to append to Makefile defaults.
</entry>
<entry id="fc" value="">
User specified Fortran compiler overrides Makefile default.
</entry>
<entry id="fc_type" valid_values="pgi,intel,gnu,pathscale,xlf,nag" value="">
Type of Fortran compiler.  Used when -fc specifies a generic wrapper script
such as mpif90 or ftn.
</entry>
<entry id="bc_dep_to_snow_updates" valid_values="0,1" value="0">
Use updated treatment of BC/dust deposition to snow, ice: 0=off, 1=on.
</entry>
<entry id="rain_evap_to_coarse_aero" valid_values="0,1" value="0">
Switch to enable extra species (BC, POM and SOA) in coarse mode for MAM3 and MAM4 simulations: 0=off, 1=on.
</entry>
<entry id="debug" valid_values="0,1" value="0">
Switch to enable debugging options for Fortran compiler: 0=off, 1=on.
</entry>
<entry id="fflags" value="" list="1">
User specified Fortran compiler flags to append to Makefile defaults.
</entry>
<entry id="fopt" value="">
User specified Fortran optimization flags to override Makefile defaults.
</entry>
<entry id="linker" value="">
User specified linker.  Overrides the Makefile default $(FC).
</entry>
<entry id="ldflags" value="" list="1">
User specified load options to append to Makefile defaults.
</entry>
<entry id="spmd" valid_values="0,1" value="">
Switch to enable or disable building SPMD version of CAM: 0=off, 1=on.
</entry>
<entry id="ntasks" value="">
Number of MPI tasks.  This is used to determine default grid
decompositions.  Currently only used by CICE.
</entry>
<entry id="smp" valid_values="0,1" value="">
Switch to enable or disable building SMP version (OPENMP) of CAM: 0=off, 1=on.
</entry>
<entry id="nthreads" value="">
Number of OMP threads.  This is used to determine default grid
decompositions.  Currently only used by CICE.
</entry>
<entry id="nc_inc" value="">
Directory containing NetCDF include files.
</entry>
<entry id="nc_lib" value="">
Directory containing NetCDF library.
</entry>
<entry id="nc_ldflags" value="" list="1">
Arguments for linking NetCDF libraries.
</entry>
<entry id="nc_mod" value="">
Directory containing NetCDF module files.
</entry>
<entry id="pnc_inc" value="">
Directory containing pNetCDF include files.
</entry>
<entry id="pnc_lib" value="">
Directory containing pNetCDF library.
</entry>
<entry id="lapack_libdir" value="">
Directory containing LAPACK library.
</entry>
<entry id="esmf_libdir" value="">
Directory containing ESMF library (for linking to external ESMF).
</entry>
<entry id="esmf_libvers" value="">
Version of ESMF library.
</entry>
<entry id="mct_libdir" value="">
Directory containing MCT library (for linking to external MCT).
</entry>
<entry id="mpi_inc" value="">
Directory containing MPI include files.
</entry>
<entry id="mpi_lib" value="">
Directory containing MPI library.
</entry>
<entry id="mpi_lib_name" value="">
Name of MPI library.
</entry>
<entry id="cosp" valid_values="0,1" value="0">
Switch to enable building COSP simulator package.  1 => build COSP.
</entry>
<entry id="cosp_libdir" value="">
Directory containing COSP library.
</entry>
<entry id="target_os" value="">
OS for which CAM is being built.  The default value is the name contained
in Perl's $OSNAME variable.  This parameter allows the user to override
that setting to allow for cross-compilation, and for instances where the
$OSNAME value is too generic.  For example, currently on both cray-xt and
bluegene systems $OSNAME has the value "linux".
</entry>

</config_definition><|MERGE_RESOLUTION|>--- conflicted
+++ resolved
@@ -145,19 +145,13 @@
 Configure CAM for single column mode: 0=off, 1=on.  This option only
 supported for the Eulerian dycore.
 </entry>
-<<<<<<< HEAD
 <entry id="iop_scream" valid_values="0,1" value="0">
 Configure SCREAM for IOP mode: 0=off, 1=on.  This option only
 supported for the SE dycore.
 </entry>
-<entry id="camiop" valid_values="0,1" value="0">
-Configure CAM to generate an IOP file that can be used to drive SCAM: 0=no, 1=yes.
-This option only supported for the Eulerian dycore.
-=======
 <entry id="e3smreplay" valid_values="0,1" value="0">
 Configure E3SM to generate an IOP file that can be used to drive the SCM: 0=no, 1=yes.
 This option only supported for the Spectral Element dycore.
->>>>>>> 8a4824bd
 </entry>
 <entry id="hgrid" value="">
 Horizontal grid specifier.  The recognized values depend on
