<?xml version="1.0"?>

<config_horiz_grid>

<horiz_grid dyn="eul"   hgrid="512x1024"  nlat="512" nlon="1024" m="341" n="341" k="341" />
<horiz_grid dyn="eul"   hgrid="256x512"   nlat="256" nlon="512" m="170" n="170" k="170" />
<horiz_grid dyn="eul"   hgrid="128x256"   nlat="128" nlon="256" m="85"  n="85"  k="85"  />
<horiz_grid dyn="eul"   hgrid="64x128"    nlat="64"  nlon="128" m="42"  n="42"  k="42"  />
<horiz_grid dyn="eul"   hgrid="48x96"     nlat="48"  nlon="96"  m="31"  n="31"  k="31"  />
<horiz_grid dyn="eul"   hgrid="32x64"     nlat="32"  nlon="64"  m="21"  n="21"  k="21"  />
<horiz_grid dyn="eul"   hgrid="8x16"      nlat="8"   nlon="16"  m="5"   n="5"   k="5"   />
<horiz_grid dyn="eul"   hgrid="1x1"       nlat="1"   nlon="1"   m="1"   n="1"   k="1"   />

<horiz_grid dyn="sld"   hgrid="64x128"    nlat="64"  nlon="128" m="63"  n="63"  k="63"  />
<horiz_grid dyn="sld"   hgrid="32x64"     nlat="32"  nlon="64"  m="31"  n="31"  k="31"  />
<horiz_grid dyn="sld"   hgrid="8x16"      nlat="8"   nlon="16"  m="7"   n="7"   k="7"   />

<horiz_grid dyn="fv"    hgrid="0.23x0.31"  nlat="768"  nlon="1152" />
<horiz_grid dyn="fv"    hgrid="0.47x0.63"  nlat="384"  nlon="576"  />
<horiz_grid dyn="fv"    hgrid="0.5x0.625"  nlat="361"  nlon="576"  />
<horiz_grid dyn="fv"    hgrid="0.9x1.25"   nlat="192"  nlon="288"  />
<horiz_grid dyn="fv"    hgrid="1x1.25"     nlat="181"  nlon="288"  />
<horiz_grid dyn="fv"    hgrid="1.9x2.5"    nlat="96"   nlon="144"  />
<horiz_grid dyn="fv"    hgrid="2x2.5"      nlat="91"   nlon="144"  />
<horiz_grid dyn="fv"    hgrid="2.5x3.33"   nlat="72"   nlon="108"  />
<horiz_grid dyn="fv"    hgrid="4x5"        nlat="46"   nlon="72"   />
<horiz_grid dyn="fv"    hgrid="10x15"      nlat="19"   nlon="24"   />

<horiz_grid dyn="se"    hgrid="ne2np4"     ncol=""         csne="2"    csnp="4"  />
<horiz_grid dyn="se"    hgrid="ne4np4"     ncol="866"      csne="4"    csnp="4"  />
<horiz_grid dyn="se"    hgrid="ne5np8"     ncol=""         csne="5"    csnp="8"  />
<horiz_grid dyn="se"    hgrid="ne7np8"     ncol=""         csne="7"    csnp="8"  />
<horiz_grid dyn="se"    hgrid="ne10np4"    ncol=""         csne="10"   csnp="4"  />
<horiz_grid dyn="se"    hgrid="ne11np4"    ncol="6536"     csne="11"   csnp="4"  />
<horiz_grid dyn="se"    hgrid="ne16np4"    ncol="13826"    csne="16"   csnp="4"  />
<horiz_grid dyn="se"    hgrid="ne16np8"    ncol=""         csne="16"   csnp="8"  />
<horiz_grid dyn="se"    hgrid="ne21np4"    ncol=""         csne="21"   csnp="4"  />
<horiz_grid dyn="se"    hgrid="ne30np4"    ncol="48602"    csne="30"   csnp="4"  />
<horiz_grid dyn="se"    hgrid="ne30np8"    ncol=""         csne="30"   csnp="8"  />
<horiz_grid dyn="se"    hgrid="ne60np4"    ncol="194402"   csne="60"   csnp="4"  />
<horiz_grid dyn="se"    hgrid="ne120np4"   ncol="777602"   csne="120"  csnp="4"  />
<horiz_grid dyn="se"    hgrid="ne240np4"   ncol="3110402"  csne="240"  csnp="4"  />
<horiz_grid dyn="se"    hgrid="ne0np4_arm_x8v3_lowcon"   ncol="92558"   csne="0"    csnp="4"  />
<horiz_grid dyn="se"    hgrid="ne0np4_conus_x4v1_lowcon"   ncol="89147"   csne="0"    csnp="4"  />
<horiz_grid dyn="se"    hgrid="ne0np4_svalbard_x8v1_lowcon"   ncol="71912"   csne="0"    csnp="4"  />
<horiz_grid dyn="se"    hgrid="ne0np4_sooberingoa_x4x8v1_lowcon"   ncol="105707"   csne="0"    csnp="4"  />
<<<<<<< HEAD
<horiz_grid dyn="se"    hgrid="ne0np4_enax4v1"          ncol="78788"    csne="0"    csnp="4"  />
=======
<horiz_grid dyn="se"    hgrid="ne0np4_twpx4v1" ncol="81434" csne="0" csnp="4"  />
>>>>>>> 3c82243b

</config_horiz_grid><|MERGE_RESOLUTION|>--- conflicted
+++ resolved
@@ -44,10 +44,7 @@
 <horiz_grid dyn="se"    hgrid="ne0np4_conus_x4v1_lowcon"   ncol="89147"   csne="0"    csnp="4"  />
 <horiz_grid dyn="se"    hgrid="ne0np4_svalbard_x8v1_lowcon"   ncol="71912"   csne="0"    csnp="4"  />
 <horiz_grid dyn="se"    hgrid="ne0np4_sooberingoa_x4x8v1_lowcon"   ncol="105707"   csne="0"    csnp="4"  />
-<<<<<<< HEAD
 <horiz_grid dyn="se"    hgrid="ne0np4_enax4v1"          ncol="78788"    csne="0"    csnp="4"  />
-=======
 <horiz_grid dyn="se"    hgrid="ne0np4_twpx4v1" ncol="81434" csne="0" csnp="4"  />
->>>>>>> 3c82243b
 
 </config_horiz_grid>