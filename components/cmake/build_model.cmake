--- conflicted
+++ resolved
@@ -240,7 +240,6 @@
     set(TARGET_NAME ${COMP_CLASS})
     add_library(${TARGET_NAME})
     target_sources(${TARGET_NAME} PRIVATE ${REAL_SOURCES})
-<<<<<<< HEAD
     if (COMP_NAME STREQUAL "eam")
       if (USE_YAKL)
         target_link_libraries(${TARGET_NAME} PRIVATE yakl)
@@ -249,11 +248,9 @@
         target_link_libraries(${TARGET_NAME} PRIVATE samxx)
       endif()
     endif()
-=======
     if (USE_KOKKOS)
       target_link_libraries (${TARGET_NAME} Kokkos::kokkos)
     endif ()
->>>>>>> b9fd7e20
   endif()
 
   # Subtle: In order for fortran dependency scanning to work, our CPPFPP/DEFS must be registered
