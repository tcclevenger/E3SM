--- conflicted
+++ resolved
@@ -93,7 +93,6 @@
                                    Real* ustar2, Real* wstar);
 				   
 void linear_interp_c(Real *x1, Real *x2, Real *y1, Real *y2, Int km1,
-<<<<<<< HEAD
                      Int km2, Int ncol, Real minthresh);
 		     
 void shoc_assumed_pdf_tilda_to_real_c(Real w_first, Real sqrtw2, Real* w1);	
@@ -142,15 +141,11 @@
                                Real ql1, Real w1_2, Real ql2, Real *wqls);
 			       
 void shoc_assumed_pdf_compute_buoyancy_flux_c(Real wthlsec, Real epsterm, Real wqwsec,
-                               Real pval, Real wqls, Real *wthv_sec);
-			      
-=======
-                     Int km2, Int ncol, Real minthresh);			   
+                               Real pval, Real wqls, Real *wthv_sec);			   
 
 void shoc_diag_second_moments_ubycond_c(Int shcol, Real* thl, Real* qw, Real* wthl,
                                        Real* wqw, Real* qwthl, Real* uw, Real* vw,
                                        Real* wtke);
->>>>>>> 97849cb1
 }
 
 namespace scream {
@@ -463,7 +458,6 @@
   d.transpose<ekat::util::TransposeDirection::f2c>();
 }
 
-<<<<<<< HEAD
 void shoc_assumed_pdf_tilda_to_real(SHOCPDFtildaData &d)
 {
   shoc_init(1, true);
@@ -552,14 +546,14 @@
   shoc_init(1, true);
   shoc_assumed_pdf_compute_buoyancy_flux_c(d.wthlsec,d.epsterm,d.wqwsec,
                                            d.pval,d.wqls,&d.wthv_sec);
-=======
+}
+
 void shoc_diag_second_moments_ubycond(SHOCSecondMomentUbycondData& d)
 {
   shoc_init(d.nlev, true);
   d.transpose<ekat::util::TransposeDirection::c2f>();
   shoc_diag_second_moments_ubycond_c(d.shcol, d.thl, d.qw, d.wthl, d.wqw, d.qwthl, d.uw, d.vw, d.wtke);
   d.transpose<ekat::util::TransposeDirection::f2c>();
->>>>>>> 97849cb1
 }
 
 //
