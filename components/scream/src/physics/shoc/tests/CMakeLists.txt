--- conflicted
+++ resolved
@@ -24,7 +24,6 @@
     shoc_eddy_diffusivities_tests.cpp
     shoc_diag_second_mom_srf_test.cpp
     shoc_linearinterp_tests.cpp
-<<<<<<< HEAD
     shoc_pdf_tildatoreal_tests.cpp
     shoc_pdf_vv_parameters_tests.cpp
     shoc_pdf_thl_parameters_tests.cpp
@@ -37,9 +36,7 @@
     shoc_pdf_compute_liqflux_tests.cpp
     shoc_pdf_compute_cloudvar_tests.cpp
     shoc_pdf_compute_sgsliq_tests.cpp
-=======
     shoc_diag_second_mom_ubycond_test.cpp
->>>>>>> 97849cb1
     shoc_unit_tests.cpp)
 
 # NOTE: tests inside this if statement won't be built in a baselines-only build
