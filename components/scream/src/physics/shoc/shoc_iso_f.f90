--- conflicted
+++ resolved
@@ -189,7 +189,6 @@
 
 end subroutine shoc_energy_integrals_f
 
-<<<<<<< HEAD
 subroutine compute_brunt_shoc_length_f(nlev, nlevi, shcol, dz_zt, thv, thv_zi, brunt) bind(C)
   use iso_c_binding
 
@@ -208,7 +207,7 @@
   real(kind=c_real) , intent(inout), dimension(shcol, nlev) :: shoc_mix
 
 end subroutine check_length_scale_shoc_length_f
-=======
+
 subroutine compute_conv_vel_shoc_length_f(nlev,shcol,pblh,zt_grid,dz_zt,&
                                           thv,wthv_sec,conv_vel) bind (C)
   use iso_c_binding
@@ -224,7 +223,6 @@
   real(kind=c_real), intent(out) :: conv_vel(shcol)
 
 end subroutine compute_conv_vel_shoc_length_f
->>>>>>> 8e9adcb3
 
 end interface
 
