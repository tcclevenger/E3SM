#ifndef P3_CONSTANTS_HPP
#define P3_CONSTANTS_HPP

#include "share/scream_types.hpp"

#include <vector>

namespace scream {
namespace p3 {

/*
 * Mathematical constants used by p3.
 *
 * Note that a potential optimization could be to change the type of
 * Scalar constants that have integer values to int.
 */

template <typename Scalar>
struct Constants
{
  static constexpr Scalar Cpair       = 1004.64;
  static constexpr Scalar Rair        = 287.042;
  static constexpr Scalar RH2O        = 461.505;
  static constexpr Scalar RhoH2O      = 1000.0;
  static constexpr Scalar MWH2O       = 18.016;
  static constexpr Scalar MWdry       = 28.966;
  static constexpr Scalar ep_2        = MWH2O/MWdry;  // ratio of molecular mass of water to the molecular mass of dry air !0.622
  static constexpr Scalar gravit      = 9.80616;
  static constexpr Scalar LatVap      = 2501000.0;
  static constexpr Scalar LatIce      = 333700.0;
  static constexpr Scalar CpLiq       = 4188.0;
  static constexpr Scalar Tmelt       = 273.15;
<<<<<<< HEAD
  static constexpr Scalar ZERODEGC    = Tmelt; 
=======
  static constexpr Scalar ZeroDegC    = Tmelt;
>>>>>>> cbf8a552
  static constexpr Scalar homogfrze   = Tmelt - 40;
  static constexpr Scalar RainFrze    = Tmelt - 4;
  static constexpr Scalar Pi          = 3.14159265;
  static constexpr long long int    iulog       = 98;
  static constexpr bool   masterproc  = true;
  static constexpr Scalar RHOW        = RhoH2O;
  static constexpr Scalar INV_RHOW    = 1.0/RHOW;
  static constexpr Scalar RHO_RIMEMIN =  50.0;  //Min limit for rime density [kg m-3]
  static constexpr Scalar RHO_RIMEMAX = 900.0;  //Max limit for rime density [kg m-3]
  static constexpr Scalar INV_RHO_RIMEMAX  =  1.0/RHO_RIMEMAX; // Inverse for limits for rime density [kg m-3]
  static constexpr Scalar THIRD       = 1.0/3.0;
  static constexpr Scalar SXTH        = 1.0/6.0;
  static constexpr Scalar PIOV3       = Pi*THIRD;
  static constexpr Scalar PIOV6       = Pi*SXTH;
  static constexpr Scalar AIMM        = 0.65;
  static constexpr Scalar BIMM        = 2.0;
  static constexpr Scalar CONS1       = PIOV6*RHOW;
  static constexpr Scalar CONS2       = 4.*PIOV3*RHOW;
  static constexpr Scalar CONS3       =  1.0/(CONS2*1.562500000000000e-14); // 1./(CONS2*pow(25.e-6,3.0));
  static constexpr Scalar CONS5       = PIOV6*BIMM;
  static constexpr Scalar CONS6       = PIOV6*PIOV6*RHOW*BIMM;
  static constexpr Scalar QSMALL      = 1.e-14;
  static constexpr Scalar QTENDSMALL = 1e-20;
  static constexpr Scalar BSMALL      = 1.e-15;
  static constexpr Scalar NSMALL      = 1.e-16;
  static constexpr Scalar ZERO        = 0.0;
  static constexpr Scalar ONE         = 1.0;
  static constexpr Scalar P0          = 100000.0;        // reference pressure, Pa
  static constexpr Scalar RD          = 287.15;          // gas constant for dry air, J/kg/K
  static constexpr Scalar RHOSUR      = P0/(RD*Tmelt);
  static constexpr Scalar CP          = Cpair;          // heat constant of air at constant pressure, J/kg
  static constexpr Scalar INV_CP      = 1.0/CP;
  static constexpr Scalar Tol         = util::is_single_precision<Real>::value ? 2e-5 : 1e-14;
  static constexpr Scalar mu_r_const  = 1.0;
  static constexpr Scalar dt_left_tol = 1.e-4;
  static constexpr Scalar bcn         = 2.;
  static constexpr Scalar rho_rimeMin = 50.;
  static constexpr Scalar rho_rimeMax = 900.;
  static constexpr Scalar eci         = 0.5;
  static constexpr Scalar eri         = 1.0;
  static constexpr Scalar dropmass    = 5.2e-7;
  static constexpr Scalar NCCNST      = 200.0e+6;

  // Table dimension constants
  static constexpr int VTABLE_DIM0    = 300;
  static constexpr int VTABLE_DIM1    = 10;
  static constexpr int MU_R_TABLE_DIM = 150;

  // switch for warm-rain parameterization
  // = 1 Seifert and Beheng 2001
  // = 2 Beheng 1994
  // = 3 Khairoutdinov and Kogan 2000
  static constexpr int IPARAM         = 3;

};

template <typename Scalar>
constexpr Scalar Constants<Scalar>::NSMALL;

template <typename Scalar>
constexpr Scalar Constants<Scalar>::QSMALL;

template <typename Scalar>
constexpr Scalar Constants<Scalar>::QTENDSMALL;

template<typename Scalar>
constexpr Scalar Constants<Scalar>::ZERO;

template <typename Scalar>
constexpr Scalar Constants<Scalar>::Tmelt;

template <typename Scalar>
constexpr Scalar Constants<Scalar>::Tol;

} // namespace p3
} // namespace scream

#endif<|MERGE_RESOLUTION|>--- conflicted
+++ resolved
@@ -30,11 +30,7 @@
   static constexpr Scalar LatIce      = 333700.0;
   static constexpr Scalar CpLiq       = 4188.0;
   static constexpr Scalar Tmelt       = 273.15;
-<<<<<<< HEAD
-  static constexpr Scalar ZERODEGC    = Tmelt; 
-=======
   static constexpr Scalar ZeroDegC    = Tmelt;
->>>>>>> cbf8a552
   static constexpr Scalar homogfrze   = Tmelt - 40;
   static constexpr Scalar RainFrze    = Tmelt - 4;
   static constexpr Scalar Pi          = 3.14159265;
