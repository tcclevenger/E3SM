#include "p3_functions_f90.hpp"

#include "share/scream_assert.hpp"
#include "share/util/scream_utils.hpp"
#include "share/util/scream_kokkos_utils.hpp"
#include "share/scream_pack_kokkos.hpp"
#include "p3_f90.hpp"

#include <random>

using scream::Real;
using scream::Int;

//
// A C++ interface to micro_p3 fortran calls and vice versa
//

extern "C" {

void p3_init_a_c(Real* itab, Real* itabcol);

void find_lookuptable_indices_1a_c(Int* dumi, Int* dumjj, Int* dumii, Int* dumzz,
                                   Real* dum1, Real* dum4, Real* dum5, Real* dum6,
                                   Real qitot, Real nitot, Real qirim, Real rhop);

void find_lookuptable_indices_1b_c(Int* dumj, Real* dum3, Real qr, Real nr);

void access_lookup_table_c(Int dumjj, Int dumii, Int dumi, Int index,
                           Real dum1, Real dum4, Real dum5, Real* proc);

void access_lookup_table_coll_c(Int dumjj, Int dumii, Int dumj, Int dumi, Int index,
                                Real dum1, Real dum3, Real dum4, Real dum5, Real* proc);

void get_cloud_dsd2_c(Real qc, Real* nc, Real* mu_c, Real rho, Real* nu, Real* lamc,
                      Real* cdist, Real* cdist1, Real lcldm);

void get_rain_dsd2_c(Real qr, Real* nr, Real* mu_r, Real* lamr, Real* cdistr, Real* logn0r, Real rcldm);

void cloud_water_autoconversion_c(Real rho, Real qc_incld, Real nc_incld, Real* qcaut, Real* ncautc, Real* ncautr);

void calc_first_order_upwind_step_c(Int kts, Int kte, Int kdir, Int kbot, Int k_qxtop, Real dt_sub, Real* rho, Real* inv_rho, Real* inv_dzq, Int num_arrays, Real** fluxes, Real** vs, Real** qnx);

void generalized_sedimentation_c(Int kts, Int kte, Int kdir, Int k_qxtop, Int* k_qxbot, Int kbot, Real Co_max,
                                 Real* dt_left, Real* prt_accum, Real* inv_dzq, Real* inv_rho, Real* rho,
                                 Int num_arrays, Real** vs, Real** fluxes, Real** qnx);
void cloud_sedimentation_c(
  Int kts, Int kte, Int ktop, Int kbot, Int kdir,
  Real* qc_incld, Real* rho, Real* inv_rho, Real* lcldm, Real* acn, Real* inv_dzq,
  Real dt, Real odt, bool log_predictNc,
  Real* qc, Real* nc, Real* nc_incld, Real* mu_c, Real* lamc, Real* prt_liq, Real* qc_tend, Real* nc_tend);
<<<<<<< HEAD
=======

void calc_bulk_rho_rime_c(Real qi_tot, Real* qi_rim, Real* bi_rim, Real* rho_rime);

>>>>>>> 8a4824bd
}

namespace scream {
namespace p3 {

//
// In all C++ -> Fortran bridge functions you should see p3_init(true). P3 needs
// to be initialized since most of its function depend on global tables to be
// populated. The 'true' argument is to set p3 to use its fortran implementations
// instead of calling back to C++. We want this behavior since it doesn't make much
// sense for C++ to bridge over to fortran only to have fortran bridge back to C++.
// If the client wanted the C++ implementation, they should just call it directly.
//

void p3_init_a(P3InitAFortranData& d)
{
  p3_init(true); // need to initialize p3 first so that tables are loaded
  p3_init_a_c(d.itab.data(), d.itabcol.data());
}

void find_lookuptable_indices_1a(LookupIceData& d)
{
  p3_init(true); // need to initialize p3 first so that tables are loaded
  find_lookuptable_indices_1a_c(&d.dumi, &d.dumjj, &d.dumii, &d.dumzz,
                                &d.dum1, &d.dum4, &d.dum5, &d.dum6,
                                d.qitot, d.nitot, d.qirim, d.rhop);
}

void find_lookuptable_indices_1b(LookupIceDataB& d)
{
  p3_init(true);
  find_lookuptable_indices_1b_c(&d.dumj, &d.dum3, d.qr, d.nr);
}

void access_lookup_table(AccessLookupTableData& d)
{
  p3_init(true); // need to initialize p3 first so that tables are loaded
  access_lookup_table_c(d.lid.dumjj, d.lid.dumii, d.lid.dumi, d.index,
                        d.lid.dum1, d.lid.dum4, d.lid.dum5, &d.proc);
}

void access_lookup_table_coll(AccessLookupTableCollData& d)
{
  p3_init(true);
  access_lookup_table_coll_c(d.lid.dumjj, d.lid.dumii, d.lidb.dumj, d.lid.dumi, d.index,
                             d.lid.dum1, d.lidb.dum3, d.lid.dum4, d.lid.dum5, &d.proc);
}

void cloud_water_autoconversion(CloudWaterAutoconversionData & d){
  p3_init(true);
  cloud_water_autoconversion_c(d.rho, d.qc_incld, d.nc_incld, &d.qcaut, &d.ncautc, &d.ncautr);
}

void get_cloud_dsd2(GetCloudDsd2Data& d)
{
  p3_init(true);
  Real nc_in = d.nc_in;
  get_cloud_dsd2_c(d.qc, &nc_in, &d.mu_c, d.rho, &d.nu, &d.lamc, &d.cdist, &d.cdist1, d.lcldm);
  d.nc_out = nc_in;
}

void get_rain_dsd2(GetRainDsd2Data& d)
{
  p3_init(true);
  Real nr_in = d.nr_in;
  get_rain_dsd2_c(d.qr, &nr_in, &d.mu_r, &d.lamr, &d.cdistr, &d.logn0r, d.rcldm);
  d.nr_out = nr_in;
}

CalcUpwindData::CalcUpwindData(
  Int kts_, Int kte_, Int kdir_, Int kbot_, Int k_qxtop_, Int num_arrays_, Real dt_sub_,
  std::pair<Real, Real> rho_range, std::pair<Real, Real> inv_dzq_range,
  std::pair<Real, Real> vs_range, std::pair<Real, Real> qnx_range) :
  kts(kts_), kte(kte_), kdir(kdir_), kbot(kbot_), k_qxtop(k_qxtop_), num_arrays(num_arrays_), dt_sub(dt_sub_),
  m_nk((kte_ - kts_) + 1),
  m_data( (3 + num_arrays_*3) * m_nk, 0.0),
  m_ptr_data(num_arrays_*3)
{
  Int offset = 0;

  rho     = m_data.data();
  inv_rho = rho + (offset+=m_nk);
  inv_dzq = rho + (offset+=m_nk);

  fluxes = m_ptr_data.data();
  vs     = fluxes + num_arrays;
  qnx    = vs + num_arrays;

  for (Int i = 0; i < num_arrays; ++i) {
    fluxes[i]  = rho + (offset+=m_nk);
    vs[i]      = rho + (offset+=m_nk);
    qnx[i]     = rho + (offset+=m_nk);
  }

  std::default_random_engine generator;
  std::uniform_real_distribution<Real>
    rho_dist(rho_range.first, rho_range.second),
    inv_dzq_dist(inv_dzq_range.first, inv_dzq_range.second),
    vs_dist(vs_range.first, vs_range.second),
    qnx_dist(qnx_range.first, qnx_range.second);

  for (Int k = 0; k < m_nk; ++k) {
    rho[k]     = rho_dist(generator);
    inv_rho[k] = 1 / rho[k];
    inv_dzq[k] = inv_dzq_dist(generator);

    for (Int i = 0; i < num_arrays; ++i) {
      vs    [i][k] = vs_dist(generator);
      qnx   [i][k] = qnx_dist(generator);
    }
  }
}

CalcUpwindData::CalcUpwindData(const CalcUpwindData& rhs) :
  kts(rhs.kts), kte(rhs.kte), kdir(rhs.kdir), kbot(rhs.kbot), k_qxtop(rhs.k_qxtop), num_arrays(rhs.num_arrays), dt_sub(rhs.dt_sub),
  m_nk(rhs.m_nk),
  m_data(rhs.m_data),
  m_ptr_data(rhs.m_ptr_data.size())
{
  Int offset = 0;

  rho     = m_data.data();
  inv_rho = rho + (offset+=m_nk);
  inv_dzq = rho + (offset+=m_nk);

  fluxes = m_ptr_data.data();
  vs     = fluxes + num_arrays;
  qnx    = vs + num_arrays;

  for (Int i = 0; i < num_arrays; ++i) {
    fluxes[i] = rho + (offset+=m_nk);
    vs[i]     = rho + (offset+=m_nk);
    qnx[i]    = rho + (offset+=m_nk);
  }
}

void calc_first_order_upwind_step(CalcUpwindData& d)
{
  p3_init(true);
  calc_first_order_upwind_step_c(d.kts, d.kte, d.kdir, d.kbot, d.k_qxtop, d.dt_sub, d.rho, d.inv_rho, d.inv_dzq, d.num_arrays, d.fluxes, d.vs, d.qnx);
}

GenSedData::GenSedData(
  Int kts_, Int kte_, Int kdir_, Int k_qxtop_, Int k_qxbot_, Int kbot_, Real Co_max_, Real dt_left_,
  Real prt_accum_, Int num_arrays_,
  std::pair<Real, Real> rho_range, std::pair<Real, Real> inv_dzq_range,
  std::pair<Real, Real> vs_range, std::pair<Real, Real> qnx_range) :
  CalcUpwindData(kts_, kte_, kdir_, kbot_, k_qxtop_, num_arrays_, 0.0, rho_range, inv_dzq_range, vs_range, qnx_range),
  Co_max(Co_max_), k_qxbot(k_qxbot_), dt_left(dt_left_), prt_accum(prt_accum_)
{ }

void generalized_sedimentation(GenSedData& d)
{
  p3_init(true);
  generalized_sedimentation_c(d.kts, d.kte, d.kdir, d.k_qxtop, &d.k_qxbot, d.kbot, d.Co_max,
                              &d.dt_left, &d.prt_accum, d.inv_dzq, d.inv_rho, d.rho,
                              d.num_arrays, d.vs, d.fluxes, d.qnx);
}

CloudSedData::CloudSedData(
  Int kts_, Int kte_, Int ktop_, Int kbot_, Int kdir_,
  Real dt_, Real odt_, bool log_predictNc_, Real prt_liq_,
  std::pair<Real, Real> qc_incld_range,
  std::pair<Real, Real> rho_range,
  std::pair<Real, Real> lcldm_range,
  std::pair<Real, Real> acn_range,
  std::pair<Real, Real> inv_dzq_range,
  std::pair<Real, Real> qc_range,
  std::pair<Real, Real> nc_range,
  std::pair<Real, Real> nc_incld_range,
  std::pair<Real, Real> mu_c_range,
  std::pair<Real, Real> lamc_range,
  std::pair<Real, Real> qc_tend_range,
  std::pair<Real, Real> nc_tend_range) :
  kts(kts_), kte(kte_), ktop(ktop_), kbot(kbot_), kdir(kdir_),
  dt(dt_), odt(odt_), log_predictNc(log_predictNc_), prt_liq(prt_liq_),
  m_nk((kte_ - kts_) + 1),
  m_data( 13 * m_nk, 0.0)
{
  Int offset = 0;
  Real* data_begin = m_data.data();

  Real** ptrs[12] =
    {&qc_incld, &rho, &lcldm, &acn, &inv_dzq, &qc, &nc, &nc_incld, &mu_c, &lamc, &qc_tend, &nc_tend};
  std::pair<Real,Real>* ranges[12] =
    {&qc_incld_range, &rho_range, &lcldm_range, &acn_range, &inv_dzq_range, &qc_range, &nc_range, &nc_incld_range, &mu_c_range, &lamc_range, &qc_tend_range, &nc_tend_range};

  std::default_random_engine generator;

  for (Int i = 0; i < 12; ++i) {
    std::uniform_real_distribution<Real> data_dist(ranges[i]->first, ranges[i]->second);
    *ptrs[i] = data_begin + offset;
    offset += m_nk;
    for(Int k = 0; k < m_nk; ++k) {
      (*ptrs[i])[k] = data_dist(generator);
    }
  }

  inv_rho = data_begin + offset;
  for (Int k = 0; k < m_nk; ++k) {
    inv_rho[k] = 1 / rho[k];
  }
}

CloudSedData::CloudSedData(const CloudSedData& rhs) :
  kts(rhs.kts), kte(rhs.kte), ktop(rhs.ktop), kbot(rhs.kbot), kdir(rhs.kdir),
  dt(rhs.dt), odt(rhs.odt), log_predictNc(rhs.log_predictNc), prt_liq(rhs.prt_liq),
  m_nk(rhs.m_nk),
  m_data(rhs.m_data)
{
  Int offset = 0;
  Real* data_begin = m_data.data();

  Real** ptrs[13] =
    {&qc_incld, &rho, &lcldm, &acn, &inv_dzq, &qc, &nc, &nc_incld, &mu_c, &lamc, &qc_tend, &nc_tend, &inv_rho};

  for (Int i = 0; i < 13; ++i) {
    *ptrs[i] = data_begin + offset;
    offset += m_nk;
  }
}

void cloud_sedimentation(CloudSedData& d)
{
  p3_init(true);
  cloud_sedimentation_c(d.kts, d.kte, d.ktop, d.kbot, d.kdir,
                        d.qc_incld, d.rho, d.inv_rho, d.lcldm, d.acn, d.inv_dzq,
                        d.dt, d.odt, d.log_predictNc,
                        d.qc, d.nc, d.nc_incld, d.mu_c, d.lamc, &d.prt_liq, d.qc_tend, d.nc_tend);
}

void calc_bulk_rho_rime(CalcBulkRhoRimeData& d)
{
  p3_init(true);
  calc_bulk_rho_rime_c(d.qi_tot, &d.qi_rim, &d.bi_rim, &d.rho_rime);
}

std::shared_ptr<P3GlobalForFortran::Views> P3GlobalForFortran::s_views;

const P3GlobalForFortran::Views& P3GlobalForFortran::get()
{
  if (!P3GlobalForFortran::s_views) {
    P3GlobalForFortran::s_views = std::make_shared<Views>();
    P3F::init_kokkos_ice_lookup_tables(s_views->m_itab, s_views->m_itabcol);
    P3F::init_kokkos_tables(s_views->m_vn_table, s_views->m_vm_table, s_views->m_mu_r_table, s_views->m_dnu);
  }
  return *P3GlobalForFortran::s_views;
}

void P3GlobalForFortran::deinit()
{
  P3GlobalForFortran::s_views = nullptr;
}

void find_lookuptable_indices_1a_f(Int* dumi, Int* dumjj, Int* dumii, Int* dumzz,
                                   Real* dum1, Real* dum4, Real* dum5, Real* dum6,
                                   Real qitot_, Real nitot_, Real qirim_, Real rhop_)
{
  using P3F = Functions<Real, DefaultDevice>;
  using TableIce = typename P3F::TableIce;

  typename P3F::Smask qiti_gt_small(qitot_ > P3F::C::QSMALL);
  typename P3F::Spack qitot(qitot_), nitot(nitot_), qirim(qirim_), rhop(rhop_);
  typename P3F::view_1d<TableIce> t_d("t_h", 1);
  auto t_h = Kokkos::create_mirror_view(t_d);
  Kokkos::parallel_for(1, KOKKOS_LAMBDA(const Int&) {
    P3F::lookup_ice(qiti_gt_small, qitot, nitot, qirim, rhop, t_d(0));
  });
  Kokkos::deep_copy(t_h, t_d);
  auto& t = t_h(0);

  // adjust for 1-based indexing
  *dumi  = t.dumi[0]  + 1;
  *dumjj = t.dumjj[0] + 1;
  *dumii = t.dumii[0] + 1;
  *dumzz = t.dumzz[0] + 1;

  *dum1 = t.dum1[0];
  *dum4 = t.dum4[0];
  *dum5 = t.dum5[0];
  *dum6 = t.dum6[0];
}

void find_lookuptable_indices_1b_f(Int* dumj, Real* dum3, Real qr_, Real nr_)
{
  using P3F = Functions<Real, DefaultDevice>;
  using TableRain = typename P3F::TableRain;

  // we can assume fortran would not be calling this routine if qiti_gt_small was not true
  typename P3F::Smask qiti_gt_small(true);

  typename P3F::Spack qr(qr_), nr(nr_);
  typename P3F::view_1d<TableRain> t_d("t_h", 1);
  auto t_h = Kokkos::create_mirror_view(t_d);
  Kokkos::parallel_for(1, KOKKOS_LAMBDA(const Int&) {
    P3F::lookup_rain(qiti_gt_small, qr, nr, t_d(0));
  });
  Kokkos::deep_copy(t_h, t_d);
  auto& t = t_h(0);

  // adjust for 1-based indexing
  *dumj = t.dumj[0] + 1;

  *dum3 = t.dum3[0];
}

void access_lookup_table_f(Int dumjj, Int dumii, Int dumi, Int index,
                           Real dum1, Real dum4, Real dum5, Real* proc)
{
  using P3F = Functions<Real, DefaultDevice>;

  // we can assume fortran would not be calling this routine if qiti_gt_small was not true
  typename P3F::Smask qiti_gt_small(true);
  typename P3F::TableIce t;

  // Adjust for 0-based indexing
  t.dumi  = dumi  - 1;
  t.dumjj = dumjj - 1;
  t.dumii = dumii - 1;

  int adjusted_index = index - 1;

  t.dum1 = dum1;
  t.dum4 = dum4;
  t.dum5 = dum5;

  auto itab = P3GlobalForFortran::itab();
  Real result;
  Kokkos::parallel_reduce(1, KOKKOS_LAMBDA(const Int&, Real& value) {
    value = P3F::apply_table_ice(qiti_gt_small, adjusted_index, itab, t)[0];
  }, result);
  *proc = result;
}

void access_lookup_table_coll_f(Int dumjj, Int dumii, Int dumj, Int dumi, Int index,
                                Real dum1, Real dum3, Real dum4, Real dum5, Real* proc)
{
  using P3F = Functions<Real, DefaultDevice>;

  // we can assume fortran would not be calling this routine if qiti_gt_small was not true
  typename P3F::Smask qiti_gt_small(true);

  typename P3F::TableIce ti;
  typename P3F::TableRain tr;

  // Adjust for 0-based indexing
  ti.dumi  = dumi  - 1;
  ti.dumjj = dumjj - 1;
  ti.dumii = dumii - 1;
  tr.dumj  = dumj  - 1;

  int adjusted_index = index - 1;

  ti.dum1 = dum1;
  ti.dum4 = dum4;
  ti.dum5 = dum5;
  tr.dum3 = dum3;

  auto itabcol = P3GlobalForFortran::itabcol();
  Real result;
  Kokkos::parallel_reduce(1, KOKKOS_LAMBDA(const Int&, Real& value) {
    value = P3F::apply_table_coll(qiti_gt_small, adjusted_index, itabcol, ti, tr)[0];
  }, result);
  *proc = result;
}

void get_cloud_dsd2_f(Real qc_, Real* nc_, Real* mu_c_, Real rho_, Real* nu_, Real* lamc_,
                      Real* cdist_, Real* cdist1_, Real lcldm_)
{
  using P3F = Functions<Real, DefaultDevice>;

  typename P3F::Smask qc_gt_small(qc_ > P3F::C::QSMALL);
  typename P3F::view_1d<Real> t_d("t_d", 6);
  auto t_h = Kokkos::create_mirror_view(t_d);

  Real local_nc = *nc_;
  const auto dnu = P3GlobalForFortran::dnu();
  Kokkos::parallel_for(1, KOKKOS_LAMBDA(const Int&) {
    typename P3F::Spack qc(qc_), nc(local_nc), rho(rho_), lcldm(lcldm_);
    typename P3F::Spack mu_c, nu, lamc, cdist, cdist1;

    P3F::get_cloud_dsd2(qc_gt_small, qc, nc, mu_c, rho, nu, dnu, lamc, cdist, cdist1, lcldm);

    t_d(0) = nc[0];
    t_d(1) = mu_c[0];
    t_d(2) = nu[0];
    t_d(3) = lamc[0];
    t_d(4) = cdist[0];
    t_d(5) = cdist1[0];
  });
  Kokkos::deep_copy(t_h, t_d);

  *nc_     = t_h(0);
  *mu_c_   = t_h(1);
  *nu_     = t_h(2);
  *lamc_   = t_h(3);
  *cdist_  = t_h(4);
  *cdist1_ = t_h(5);
}

void get_rain_dsd2_f(Real qr_, Real* nr_, Real* mu_r_, Real* lamr_, Real* cdistr_, Real* logn0r_, Real rcldm_)
{
  using P3F = Functions<Real, DefaultDevice>;

  typename P3F::Smask qr_gt_small(qr_ > P3F::C::QSMALL);
  typename P3F::view_1d<Real> t_d("t_d", 5);
  auto t_h = Kokkos::create_mirror_view(t_d);
  Real local_nr = *nr_;

  Kokkos::parallel_for(1, KOKKOS_LAMBDA(const Int&) {
    typename P3F::Spack qr(qr_), rcldm(rcldm_), nr(local_nr);
    typename P3F::Spack lamr, mu_r, cdistr, logn0r;

    P3F::get_rain_dsd2(qr_gt_small, qr, nr, mu_r, lamr, cdistr, logn0r, rcldm);

    t_d(0) = nr[0];
    t_d(1) = mu_r[0];
    t_d(2) = lamr[0];
    t_d(3) = cdistr[0];
    t_d(4) = logn0r[0];
  });
  Kokkos::deep_copy(t_h, t_d);

  *nr_     = t_h(0);
  *mu_r_   = t_h(1);
  *lamr_   = t_h(2);
  *cdistr_ = t_h(3);
  *logn0r_ = t_h(4);
}


template <int N, typename T>
Kokkos::Array<T*, N> ptr_to_arr(T** data)
{
  Kokkos::Array<T*, N> result;
  for (int i = 0; i < N; ++i) result[i] = data[i];

  return result;
}

template <int N>
void calc_first_order_upwind_step_f_impl(
  Int kts, Int kte, Int kdir, Int kbot, Int k_qxtop, Real dt_sub,
  Real* rho, Real* inv_rho, Real* inv_dzq,
  Real** fluxes, Real** vs, Real** qnx)
{
  using P3F  = Functions<Real, DefaultDevice>;

  using Spack = typename P3F::Spack;
  using view_1d = typename P3F::view_1d<Spack>;
  using KT = typename P3F::KT;
  using ExeSpace = typename KT::ExeSpace;
  using MemberType = typename P3F::MemberType;
  using view_1d_ptr_array = typename P3F::view_1d_ptr_array<Spack, N>;
  using uview_1d = typename P3F::uview_1d<Spack>;

  scream_require_msg(kts == 1, "kts must be 1, got " << kts);

  // Adjust for 0-based indexing
  kts -= 1;
  kte -= 1;
  kbot -= 1;
  k_qxtop -= 1;

  const Int nk = (kte - kts) + 1;

  // Setup views
  Kokkos::Array<view_1d, 3> temp_d;
  Kokkos::Array<view_1d, N> fluxes_d, vs_d, qnx_d;

  pack::host_to_device({rho, inv_rho, inv_dzq}, nk, temp_d);

  view_1d rho_d(temp_d[0]), inv_rho_d(temp_d[1]), inv_dzq_d(temp_d[2]);

  pack::host_to_device(ptr_to_arr<N>((const Real**)fluxes), nk, fluxes_d);
  pack::host_to_device(ptr_to_arr<N>((const Real**)vs)    , nk, vs_d);
  pack::host_to_device(ptr_to_arr<N>((const Real**)qnx)   , nk, qnx_d);

  // Call core function from kernel
  auto policy = util::ExeSpaceUtils<ExeSpace>::get_default_team_policy(1, nk);
  Kokkos::parallel_for(policy, KOKKOS_LAMBDA(const MemberType& team) {
    view_1d_ptr_array fluxes_ptr, vs_ptr, qnx_ptr;
    for (int i = 0; i < N; ++i) {
      fluxes_ptr[i] = (uview_1d*)(&fluxes_d[i]);
      vs_ptr[i]     = (uview_1d*)(&vs_d[i]);
      qnx_ptr[i]    = (uview_1d*)(&qnx_d[i]);
    }
    uview_1d urho_d(rho_d), uinv_rho_d(inv_rho_d), uinv_dzq_d(inv_dzq_d);
    P3F::calc_first_order_upwind_step<N>(urho_d, uinv_rho_d, uinv_dzq_d, team, nk, kbot, k_qxtop, kdir, dt_sub, fluxes_ptr, vs_ptr, qnx_ptr);
  });

  // Sync back to host
  pack::device_to_host(ptr_to_arr<N>(fluxes), nk, fluxes_d);
  pack::device_to_host(ptr_to_arr<N>(qnx), nk, qnx_d);
}

template <int N>
void generalized_sedimentation_f_impl(
  Int kts, Int kte, Int kdir, Int k_qxtop, Int* k_qxbot, Int kbot, Real Co_max,
  Real* dt_left, Real* prt_accum, Real* inv_dzq, Real* inv_rho, Real* rho,
  Real** vs, Real** fluxes, Real** qnx)
{
  using P3F  = Functions<Real, DefaultDevice>;

  using Spack = typename P3F::Spack;
  using Singlep = typename pack::Pack<Real, 1>;
  using view_1d = typename P3F::view_1d<Spack>;
  using view_1ds = typename P3F::view_1d<Singlep>;
  using KT = typename P3F::KT;
  using ExeSpace = typename KT::ExeSpace;
  using MemberType = typename P3F::MemberType;
  using view_1d_ptr_array = typename P3F::view_1d_ptr_array<Spack, N>;
  using uview_1d = typename P3F::uview_1d<Spack>;

  scream_require_msg(kts == 1, "kts must be 1, got " << kts);

  // Adjust for 0-based indexing
  kts -= 1;
  kte -= 1;
  kbot -= 1;
  k_qxtop -= 1;
  *k_qxbot -= 1;

  const Int nk = (kte - kts) + 1;

  // Set up views
  Kokkos::Array<view_1d, 3> temp_d;
  Kokkos::Array<view_1d, N> fluxes_d, vs_d, qnx_d;
  Kokkos::Array<view_1ds, 1> scalar_temp;
  std::vector<Real> scalars = {*prt_accum, *dt_left, static_cast<Real>(*k_qxbot)};

  pack::host_to_device({rho, inv_rho, inv_dzq}, nk, temp_d);
  pack::host_to_device({scalars.data()}, scalars.size(), scalar_temp);

  view_1d rho_d(temp_d[0]), inv_rho_d(temp_d[1]), inv_dzq_d(temp_d[2]);
  view_1ds scalars_d(scalar_temp[0]);

  pack::host_to_device(ptr_to_arr<N>((const Real**)fluxes), nk, fluxes_d);
  pack::host_to_device(ptr_to_arr<N>((const Real**)vs)    , nk, vs_d);
  pack::host_to_device(ptr_to_arr<N>((const Real**)qnx)   , nk, qnx_d);

  // Call core function from kernel
  auto policy = util::ExeSpaceUtils<ExeSpace>::get_default_team_policy(1, nk);
  Kokkos::parallel_for(policy, KOKKOS_LAMBDA(const MemberType& team) {
    view_1d_ptr_array fluxes_ptr, vs_ptr, qnx_ptr;
    for (int i = 0; i < N; ++i) {
      fluxes_ptr[i] = (uview_1d*)(&fluxes_d[i]);
      vs_ptr[i]     = (uview_1d*)(&vs_d[i]);
      qnx_ptr[i]    = (uview_1d*)(&qnx_d[i]);
    }
    uview_1d urho_d(rho_d), uinv_rho_d(inv_rho_d), uinv_dzq_d(inv_dzq_d);

    // Each thread needs their own copy, like we expect in the main program, or else we will hit
    // data race issues
    Real prt_accum_k = scalars_d(0)[0];
    Real dt_left_k   = scalars_d(1)[0];
    Int k_qxbot_k    = static_cast<int>(scalars_d(2)[0]);

    P3F::generalized_sedimentation<N>(urho_d, uinv_rho_d, uinv_dzq_d, team, nk, k_qxtop, k_qxbot_k, kbot, kdir, Co_max, dt_left_k, prt_accum_k, fluxes_ptr, vs_ptr, qnx_ptr);

    scalars_d(0)[0] = prt_accum_k;
    scalars_d(1)[0] = dt_left_k;
    scalars_d(2)[0] = k_qxbot_k;
  });

  // Sync back to host
  pack::device_to_host(ptr_to_arr<N>(fluxes), nk, fluxes_d);
  pack::device_to_host(ptr_to_arr<N>(qnx), nk, qnx_d);
  pack::device_to_host({scalars.data()}, scalars.size(), scalar_temp);

  // Set scalars
  *prt_accum = scalars[0];
  *dt_left   = scalars[1];
  *k_qxbot   = scalars[2] + 1;
}

void calc_first_order_upwind_step_f(
  Int kts, Int kte, Int kdir, Int kbot, Int k_qxtop, Real dt_sub,
  Real* rho, Real* inv_rho, Real* inv_dzq,
  Int num_arrays, Real** fluxes, Real** vs, Real** qnx)
{
  if (num_arrays == 1) {
    calc_first_order_upwind_step_f_impl<1>(kts, kte, kdir, kbot, k_qxtop, dt_sub, rho, inv_rho, inv_dzq, fluxes, vs, qnx);
  }
  else if (num_arrays == 2) {
    calc_first_order_upwind_step_f_impl<2>(kts, kte, kdir, kbot, k_qxtop, dt_sub, rho, inv_rho, inv_dzq, fluxes, vs, qnx);
  }
  else if (num_arrays == 4) {
    calc_first_order_upwind_step_f_impl<4>(kts, kte, kdir, kbot, k_qxtop, dt_sub, rho, inv_rho, inv_dzq, fluxes, vs, qnx);
  }
  else {
    scream_require_msg(false, "Unsupported num arrays in bridge calc_first_order_upwind_step_f: " << num_arrays);
  }
}

void generalized_sedimentation_f(
  Int kts, Int kte, Int kdir, Int k_qxtop, Int* k_qxbot, Int kbot, Real Co_max,
  Real* dt_left, Real* prt_accum, Real* inv_dzq, Real* inv_rho, Real* rho,
  Int num_arrays, Real** vs, Real** fluxes, Real** qnx)
{
  if (num_arrays == 1) {
    generalized_sedimentation_f_impl<1>(kts, kte, kdir, k_qxtop, k_qxbot, kbot, Co_max, dt_left, prt_accum,
                                        inv_dzq, inv_rho, rho, vs, fluxes, qnx);
  }
  else if (num_arrays == 2) {
    generalized_sedimentation_f_impl<2>(kts, kte, kdir, k_qxtop, k_qxbot, kbot, Co_max, dt_left, prt_accum,
                                        inv_dzq, inv_rho, rho, vs, fluxes, qnx);
  }
  else if (num_arrays == 4) {
    generalized_sedimentation_f_impl<4>(kts, kte, kdir, k_qxtop, k_qxbot, kbot, Co_max, dt_left, prt_accum,
                                        inv_dzq, inv_rho, rho, vs, fluxes, qnx);
  }
  else {
    scream_require_msg(false, "Unsupported num arrays in bridge calc_first_order_upwind_step_f: " << num_arrays);
  }
}

void cloud_sedimentation_f(
  Int kts, Int kte, Int ktop, Int kbot, Int kdir,
  Real* qc_incld, Real* rho, Real* inv_rho, Real* lcldm, Real* acn, Real* inv_dzq,
  Real dt, Real odt, bool log_predictNc,
  Real* qc, Real* nc, Real* nc_incld, Real* mu_c, Real* lamc, Real* prt_liq, Real* qc_tend, Real* nc_tend)
{
  using P3F  = Functions<Real, DefaultDevice>;

  using Spack = typename P3F::Spack;
  using view_1d = typename P3F::view_1d<Spack>;
  using KT = typename P3F::KT;
  using ExeSpace = typename KT::ExeSpace;
  using MemberType = typename P3F::MemberType;
  using uview_1d = typename P3F::uview_1d<Spack>;

  scream_require_msg(kts == 1, "kts must be 1, got " << kts);

  // Adjust for 0-based indexing
  kts -= 1;
  kte -= 1;
  ktop -= 1;
  kbot -= 1;

  const Int nk = (kte - kts) + 1;

  // Set up views
  const auto dnu = P3GlobalForFortran::dnu();

  Kokkos::Array<view_1d, 13> temp_d;

  pack::host_to_device({qc_incld, rho, inv_rho, lcldm, acn, inv_dzq, qc, nc, nc_incld, mu_c, lamc, qc_tend, nc_tend},
                       nk, temp_d);

  view_1d
    qc_incld_d(temp_d[0]),
    rho_d     (temp_d[1]),
    inv_rho_d (temp_d[2]),
    lcldm_d   (temp_d[3]),
    acn_d     (temp_d[4]),
    inv_dzq_d (temp_d[5]),
    qc_d      (temp_d[6]),
    nc_d      (temp_d[7]),
    nc_incld_d(temp_d[8]),
    mu_c_d    (temp_d[9]),
    lamc_d    (temp_d[10]),
    qc_tend_d (temp_d[11]),
    nc_tend_d (temp_d[12]);

  // Call core function from kernel
  auto policy = util::ExeSpaceUtils<ExeSpace>::get_default_team_policy(1, nk);
  WorkspaceManager<Spack> wsm(rho_d.extent(0), 4, policy);
  Kokkos::parallel_reduce(policy, KOKKOS_LAMBDA(const MemberType& team, Real& prt_liq_k) {

    uview_1d
      uqc_incld_d(temp_d[0]),
      urho_d     (temp_d[1]),
      uinv_rho_d (temp_d[2]),
      ulcldm_d   (temp_d[3]),
      uacn_d     (temp_d[4]),
      uinv_dzq_d (temp_d[5]),
      uqc_d      (temp_d[6]),
      unc_d      (temp_d[7]),
      unc_incld_d(temp_d[8]),
      umu_c_d    (temp_d[9]),
      ulamc_d    (temp_d[10]),
      uqc_tend_d (temp_d[11]),
      unc_tend_d (temp_d[12]);

    P3F::cloud_sedimentation(
      uqc_incld_d, urho_d, uinv_rho_d, ulcldm_d, uacn_d, uinv_dzq_d, dnu,
      team, wsm.get_workspace(team),
      nk, ktop, kbot, kdir, dt, odt, log_predictNc,
      uqc_d, unc_d, unc_incld_d, umu_c_d, ulamc_d, uqc_tend_d, unc_tend_d,
      prt_liq_k);

  }, *prt_liq);

  // Sync back to host
  Kokkos::Array<view_1d, 7> inout_views = {qc_d, nc_d, nc_incld_d, mu_c_d, lamc_d, qc_tend_d, nc_tend_d};
  pack::device_to_host({qc, nc, nc_incld, mu_c, lamc, qc_tend, nc_tend}, nk, inout_views);
}

<<<<<<< HEAD
void cloud_water_autoconversion_f(Real rho_, Real qc_incld_, Real nc_incld_, Real* qcaut_, Real* ncautc_, Real* ncautr_){

    using P3F = Functions<Real, DefaultDevice>;

    typename P3F::view_1d<Real> t_d("t_h", 3);
    auto t_h = Kokkos::create_mirror_view(t_d);
    Real local_qcaut = *qcaut_;
    Real local_ncautc = *ncautc_;
    Real local_ncautr = *ncautr_;

    Kokkos::parallel_for(1, KOKKOS_LAMBDA(const Int&) {
      typename P3F::Spack rho(rho_), qc_incld(qc_incld_), nc_incld(nc_incld_), qcaut(local_qcaut), ncautc(local_ncautc), ncautr(local_ncautr);
      P3F::cloud_water_autoconversion(rho, qc_incld, nc_incld, qcaut, ncautc, ncautr);

      t_d(0) = qcaut[0];
      t_d(1) = ncautc[0];
      t_d(2) = ncautr[0];

    });
    Kokkos::deep_copy(t_h, t_d);

    *qcaut_ = t_h(0);
    *ncautc_ = t_h(1);
    *ncautr_ = t_h(2);
=======
void calc_bulk_rho_rime_f(Real qi_tot_, Real* qi_rim_, Real* bi_rim_, Real* rho_rime_)
{
  using P3F  = Functions<Real, DefaultDevice>;

  using Spack   = typename P3F::Spack;
  using Smask   = typename P3F::Smask;
  using view_1d = typename P3F::view_1d<Real>;

  Real local_qi_rim = *qi_rim_, local_bi_rim = *bi_rim_;
  view_1d t_d("t_d", 3);
  const auto t_h = Kokkos::create_mirror_view(t_d);

  Kokkos::parallel_for(1, KOKKOS_LAMBDA(const Int&) {
    Smask qi_gt_small(qi_tot_ > P3F::C::QSMALL);
    Spack qi_tot(qi_tot_), qi_rim(local_qi_rim), bi_rim(local_bi_rim);

    const auto result = P3F::calc_bulk_rho_rime(qi_gt_small, qi_tot, qi_rim, bi_rim);
    t_d(0) = qi_rim[0];
    t_d(1) = bi_rim[0];
    t_d(2) = result[0];
  });
  Kokkos::deep_copy(t_h, t_d);

  *qi_rim_   = t_h(0);
  *bi_rim_   = t_h(1);
  *rho_rime_ = t_h(2);
>>>>>>> 8a4824bd
}

// Cuda implementations of std math routines are not necessarily BFB
// with the host.
template <typename ScalarT, typename DeviceT>
struct CudaWrap
{
  using Scalar = ScalarT;

  static Scalar cxx_pow(Scalar base, Scalar exp)
  {
    Scalar result;
    Kokkos::parallel_reduce(1, KOKKOS_LAMBDA(const Int&, Scalar& value) {
        value = std::pow(base, exp);
    }, result);

    return result;
  }

#define cuda_wrap_single_arg(wrap_name, func_call)      \
static Scalar wrap_name(Scalar input) {                 \
  Scalar result;                                        \
  Kokkos::parallel_reduce(1, KOKKOS_LAMBDA(const Int&, Scalar& value) { \
    value = func_call(input);                                         \
  }, result);                                                         \
  return result;                                                      \
}

  cuda_wrap_single_arg(cxx_gamma, std::tgamma)
  cuda_wrap_single_arg(cxx_cbrt, std::cbrt)
  cuda_wrap_single_arg(cxx_log, std::log)
  cuda_wrap_single_arg(cxx_log10, std::log10)
  cuda_wrap_single_arg(cxx_exp, std::exp)

#undef cuda_wrap_single_arg
};

Real cxx_pow(Real base, Real exp)
{
#ifdef KOKKOS_ENABLE_CUDA
  return CudaWrap<Real, DefaultDevice>::cxx_pow(base, exp);
#else
  return std::pow(base, exp);
#endif
}

Real cxx_gamma(Real input)
{
#ifdef KOKKOS_ENABLE_CUDA
  return CudaWrap<Real, DefaultDevice>::cxx_gamma(input);
#else
  return std::tgamma(input);
#endif
}

Real cxx_cbrt(Real input)
{
#ifdef KOKKOS_ENABLE_CUDA
  return CudaWrap<Real, DefaultDevice>::cxx_cbrt(input);
#else
  return std::cbrt(input);
#endif
}

Real cxx_log(Real input)
{
#ifdef KOKKOS_ENABLE_CUDA
  return CudaWrap<Real, DefaultDevice>::cxx_log(input);
#else
  return std::log(input);
#endif
}

Real cxx_log10(Real input)
{
#ifdef KOKKOS_ENABLE_CUDA
  return CudaWrap<Real, DefaultDevice>::cxx_log10(input);
#else
  return std::log10(input);
#endif
}

Real cxx_exp(Real input)
{
#ifdef KOKKOS_ENABLE_CUDA
  return CudaWrap<Real, DefaultDevice>::cxx_exp(input);
#else
  return std::exp(input);
#endif
}

} // namespace p3
} // namespace scream<|MERGE_RESOLUTION|>--- conflicted
+++ resolved
@@ -48,12 +48,9 @@
   Real* qc_incld, Real* rho, Real* inv_rho, Real* lcldm, Real* acn, Real* inv_dzq,
   Real dt, Real odt, bool log_predictNc,
   Real* qc, Real* nc, Real* nc_incld, Real* mu_c, Real* lamc, Real* prt_liq, Real* qc_tend, Real* nc_tend);
-<<<<<<< HEAD
-=======
 
 void calc_bulk_rho_rime_c(Real qi_tot, Real* qi_rim, Real* bi_rim, Real* rho_rime);
 
->>>>>>> 8a4824bd
 }
 
 namespace scream {
@@ -753,7 +750,6 @@
   pack::device_to_host({qc, nc, nc_incld, mu_c, lamc, qc_tend, nc_tend}, nk, inout_views);
 }
 
-<<<<<<< HEAD
 void cloud_water_autoconversion_f(Real rho_, Real qc_incld_, Real nc_incld_, Real* qcaut_, Real* ncautc_, Real* ncautr_){
 
     using P3F = Functions<Real, DefaultDevice>;
@@ -778,7 +774,8 @@
     *qcaut_ = t_h(0);
     *ncautc_ = t_h(1);
     *ncautr_ = t_h(2);
-=======
+}
+
 void calc_bulk_rho_rime_f(Real qi_tot_, Real* qi_rim_, Real* bi_rim_, Real* rho_rime_)
 {
   using P3F  = Functions<Real, DefaultDevice>;
@@ -805,7 +802,6 @@
   *qi_rim_   = t_h(0);
   *bi_rim_   = t_h(1);
   *rho_rime_ = t_h(2);
->>>>>>> 8a4824bd
 }
 
 // Cuda implementations of std math routines are not necessarily BFB
