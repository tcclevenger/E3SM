#ifndef P3_FUNCTIONS_HPP
#define P3_FUNCTIONS_HPP

#include "share/scream_types.hpp"
#include "share/scream_pack_kokkos.hpp"
#include "share/scream_workspace.hpp"
#include "p3_constants.hpp"

namespace scream {
namespace p3 {

/*
 * Functions is a stateless struct used to encapsulate a
 * number of functions for p3. We use the ETI pattern for
 * these functions.
 *
 * P3 assumptions:
 *  - Kokkos team policies have a vector length of 1
 */

template <typename ScalarT, typename DeviceT>
struct Functions
{
  //
  // ---------- P3 constants ---------
  //
  struct P3C {
    // Constants for ice lookup tables
    enum {
      densize     = 5,
      rimsize     = 4,
      isize       = 50,
      tabsize     = 12, // number of quantities used from lookup table
      rcollsize   = 30,
      coltabsize  = 2,  // number of ice-rain collection  quantities used from lookup table

      // switch for warm-rain parameterization
      // 1 => Seifert and Beheng 2001
      // 2 => Beheng 1994
      // 3 => Khairoutdinov and Kogan 2000
      iparam      = 3,
      dnusize     = 16,
    };

    static constexpr ScalarT lookup_table_1a_dum1_c =  4.135985029041767e+00; // 1.0/(0.1*log10(261.7))
    static constexpr const char* p3_lookup_base = "./data/p3_lookup_table_1.dat-v";
    static constexpr const char* p3_version = "4"; // TODO: Change this so that the table version and table path is a runtime option.
  };

  //
  // ------- Types --------
  //

  using Scalar = ScalarT;
  using Device = DeviceT;

  template <typename S>
  using BigPack = scream::pack::BigPack<S>;
  template <typename S>
  using SmallPack = scream::pack::SmallPack<S>;
  using IntSmallPack = scream::pack::IntSmallPack;

  using Pack = BigPack<Scalar>;
  using Spack = SmallPack<Scalar>;

  template <typename S>
  using Mask = scream::pack::Mask<BigPack<S>::n>;

  template <typename S>
  using SmallMask = scream::pack::Mask<SmallPack<S>::n>;

  using Smask = SmallMask<Scalar>;

  using KT = KokkosTypes<Device>;

  using C = Constants<Scalar>;

  template <typename S>
  using view_1d = typename KT::template view_1d<S>;
  template <typename S>
  using view_2d = typename KT::template view_2d<S>;

  template <typename S, int N>
  using view_1d_ptr_array = typename KT::template view_1d_ptr_carray<S, N>;

  template <typename S>
  using uview_1d = typename ko::template Unmanaged<view_1d<S> >;

  using MemberType = typename KT::MemberType;

  using Workspace = typename WorkspaceManager<Spack, Device>::Workspace;

  // -- Table3 --

  struct Table3 {
    IntSmallPack dumii, dumjj;
    Spack rdumii, rdumjj;
  };

  struct TableIce {
    IntSmallPack dumi, dumjj, dumii, dumzz;
    Spack dum1, dum4, dum5, dum6;
  };

  struct TableRain {
    IntSmallPack dumj;
    Spack dum3;
  };

  // lookup table values for rain shape parameter mu_r
  using view_1d_table = typename KT::template view_1d_table<Scalar, C::MU_R_TABLE_DIM>;

  // lookup table values for rain number- and mass-weighted fallspeeds and ventilation parameters
  using view_2d_table = typename KT::template view_2d_table<Scalar, C::VTABLE_DIM0, C::VTABLE_DIM1>;

  // ice lookup table values
  using view_itab_table    = typename KT::template view<const Scalar[P3C::densize][P3C::rimsize][P3C::isize][P3C::tabsize]>;

  // ice lookup table values for ice-rain collision/collection
  using view_itabcol_table = typename KT::template view<const Scalar[P3C::densize][P3C::rimsize][P3C::isize][P3C::rcollsize][P3C::coltabsize]>;

  // droplet spectral shape parameter for mass spectra, used for Seifert and Beheng (2001)
  // warm rain autoconversion/accretion option only (iparam = 1)
  using view_dnu_table = typename KT::template view_1d_table<Scalar, P3C::dnusize>;

  //
  // --------- Functions ---------
  //

  // Call from host to initialize the static table entries.
  static void init_kokkos_tables(
    view_2d_table& vn_table, view_2d_table& vm_table, view_1d_table& mu_r_table, view_dnu_table& dnu);

  static void init_kokkos_ice_lookup_tables(
    view_itab_table& itab, view_itabcol_table& itabcol);

  // Map (mu_r, lamr) to Table3 data.
  KOKKOS_FUNCTION
  static void lookup(const Smask& qr_gt_small, const Spack& mu_r, const Spack& lamr,
                     Table3& t);

  // Converts quantities to cell averages
  KOKKOS_FUNCTION
  static void back_to_cell_average(const Spack& lcldm, const Spack& rcldm,
                                   const Spack& icldm, Spack& qcacc, Spack& qrevp,
                                   Spack& qcaut, Spack& ncacc, Spack& ncslf,
                                   Spack& ncautc, Spack& nrslf, Spack& nrevp,
                                   Spack& ncautr, Spack& qcnuc, Spack& ncnuc,
                                   Spack& qisub, Spack& nrshdr, Spack& qcheti,
                                   Spack& qrcol, Spack& qcshd, Spack& qimlt,
                                   Spack& qccol, Spack& qrheti, Spack& nimlt,
                                   Spack& nccol, Spack& ncshdc, Spack& ncheti,
                                   Spack& nrcol, Spack& nislf, Spack& qidep,
                                   Spack& nrheti, Spack& nisub, Spack& qinuc,
                                   Spack& ninuc, Spack& qiberg);

  // Limits ice process rates to prevent overdepletion of sources such that
  // the subsequent adjustments are done with maximum possible rates for the
  // time step.
  KOKKOS_FUNCTION
  static void prevent_ice_overdepletion(const Spack& pres, const Spack& t,
                                        const Spack& qv, const Spack& xxls,
                                        const Spack& odt, Spack& qidep,
                                        Spack& qisub);

  //------------------------------------------------------------------------------------------!
  // Finds indices in 3D ice (only) lookup table
  // ------------------------------------------------------------------------------------------!
  KOKKOS_FUNCTION
  static void lookup_ice(const Smask& qiti_gt_small, const Spack& qitot, const Spack& nitot,
                         const Spack& qirim, const Spack& rhop, TableIce& t);

  //------------------------------------------------------------------------------------------!
  // Finds indices in 3D rain lookup table
  //------------------------------------------------------------------------------------------!
  KOKKOS_FUNCTION
  static void lookup_rain(const Smask& qiti_gt_small, const Spack& qr, const Spack& nr, TableRain& t);

  // Apply Table3 data to the table to return a value. This performs bilinear
  // interpolation within the quad given by {t.dumii, t.dumjj} x {t.dumii+1,
  // t.dumjj+1}.
  KOKKOS_FUNCTION
  static Spack apply_table(const Smask& qr_gt_small, const view_2d_table& table,
                           const Table3& t);

  // Apply TableIce data to the ice tables to return a value.
  KOKKOS_FUNCTION
  static Spack apply_table_ice(const Smask& qiti_gt_small, const int& index, const view_itab_table& itab,
                               const TableIce& t);

  // Interpolates lookup table values for rain/ice collection processes
  KOKKOS_FUNCTION
  static Spack apply_table_coll(const Smask& qiti_gt_small, const int& index, const view_itabcol_table& itabcoll,
                                const TableIce& ti, const TableRain& tr);

  // -- Sedimentation time step

  // Calculate the first-order upwind step in the region [k_bot,
  // k_top]. Velocity V is input, and flux is workspace and need not be
  // initialized. On input, r contains mixing ratio data at the time step start;
  // on output, it contains mixing ratio data at the time step end.
  // kdir = 1 -> vertical columns are processed from bottom to top, opposite for kdir = -1
  //
  // A subtlety is that this procedure does not do exact upwind of a mixing
  // ratio. That is because the background density rho is assumed to be static;
  // rho does not get advected. Thus, there is an inconsistency between rho and
  // r*rho at the level of |r|.

  // Evolve nfield mixing ratios simultaneously. nfield is a compile-time
  // parameter so the loops over nfield are compiled efficiently. So far the use
  // cases have no need of a runtime version.
  template <int nfield>
  KOKKOS_FUNCTION
  static void calc_first_order_upwind_step(
    const uview_1d<const Spack>& rho,
    const uview_1d<const Spack>& inv_rho, // 1/rho
    const uview_1d<const Spack>& inv_dzq,
    const MemberType& team,
    const Int& nk, const Int& k_bot, const Int& k_top, const Int& kdir, const Scalar& dt_sub,
    const view_1d_ptr_array<Spack, nfield>& flux, // workspace
    const view_1d_ptr_array<Spack, nfield>& V,    // (behaviorally const)
    const view_1d_ptr_array<Spack, nfield>& r);   // in/out

  // Evolve 1 mixing ratio. This is a syntax-convenience version of the above.
  KOKKOS_FUNCTION
  static void calc_first_order_upwind_step(
    const uview_1d<const Spack>& rho,
    const uview_1d<const Spack>& inv_rho, // 1/rho
    const uview_1d<const Spack>& inv_dzq,
    const MemberType& team,
    const Int& nk, const Int& k_bot, const Int& k_top, const Int& kdir, const Scalar& dt_sub,
    const uview_1d<Spack>& flux,
    const uview_1d<const Spack>& V,
    const uview_1d<Spack>& r);

  // This is the main routine. It can be called by the user if kdir is known at
  // compile time. So far it is not, so the above versions are called instead.
  template <Int kdir, int nfield>
  KOKKOS_FUNCTION
  static void calc_first_order_upwind_step(
    const uview_1d<const Spack>& rho,
    const uview_1d<const Spack>& inv_rho,
    const uview_1d<const Spack>& inv_dzq,
    const MemberType& team,
    const Int& nk, const Int& k_bot, const Int& k_top, const Scalar& dt_sub,
    const view_1d_ptr_array<Spack, nfield>& flux,
    const view_1d_ptr_array<Spack, nfield>& V, // (behaviorally const)
    const view_1d_ptr_array<Spack, nfield>& r);

  template <int nfield>
  KOKKOS_FUNCTION
  static void generalized_sedimentation(
    const uview_1d<const Spack>& rho,
    const uview_1d<const Spack>& inv_rho,
    const uview_1d<const Spack>& inv_dzq,
    const MemberType& team,
    const Int& nk, const Int& k_qxtop, Int& k_qxbot, const Int& kbot, const Int& kdir, const Scalar& Co_max, Scalar& dt_left, Scalar& prt_accum,
    const view_1d_ptr_array<Spack, nfield>& fluxes,
    const view_1d_ptr_array<Spack, nfield>& Vs, // (behaviorally const)
    const view_1d_ptr_array<Spack, nfield>& rs);

  // Cloud sedimentation
  KOKKOS_FUNCTION
  static void cloud_sedimentation(
    const uview_1d<const Spack>& qc_incld,
    const uview_1d<const Spack>& rho,
    const uview_1d<const Spack>& inv_rho,
    const uview_1d<const Spack>& lcldm,
    const uview_1d<const Spack>& acn,
    const uview_1d<const Spack>& inv_dzq,
    const view_dnu_table& dnu,
    const MemberType& team,
    const Workspace& workspace,
    const Int& nk, const Int& ktop, const Int& kbot, const Int& kdir, const Scalar& dt, const Scalar& odt,
    const bool& log_predictNc,
    const uview_1d<Spack>& qc,
    const uview_1d<Spack>& nc,
    const uview_1d<Spack>& nc_incld,
    const uview_1d<Spack>& mu_c,
    const uview_1d<Spack>& lamc,
    const uview_1d<Spack>& qc_tend,
    const uview_1d<Spack>& nc_tend,
    Scalar& prt_liq);

  // TODO: comment
  KOKKOS_FUNCTION
  static void rain_sedimentation(
    const uview_1d<const Spack>& rho,
    const uview_1d<const Spack>& inv_rho,
    const uview_1d<const Spack>& rhofacr,
    const uview_1d<const Spack>& rcldm,
    const uview_1d<const Spack>& inv_dzq,
    const uview_1d<const Spack>& qr_incld,
    const MemberType& team,
    const Workspace& workspace,
    const view_2d_table& vn_table, const view_2d_table& vm_table,
    const Int& nk, const Int& ktop, const Int& kbot, const Int& kdir, const Scalar& dt, const Scalar& odt,
    const uview_1d<Spack>& qr,
    const uview_1d<Spack>& nr,
    const uview_1d<Spack>& nr_incld,
    const uview_1d<Spack>& mu_r,
    const uview_1d<Spack>& lamr,
    const uview_1d<Spack>& rflx,
    const uview_1d<Spack>& qr_tend,
    const uview_1d<Spack>& nr_tend,
    Scalar& prt_liq);

  // TODO: comment
  KOKKOS_FUNCTION
  static void ice_sedimentation(
    const uview_1d<const Spack>& rho,
    const uview_1d<const Spack>& inv_rho,
    const uview_1d<const Spack>& rhofaci,
    const uview_1d<const Spack>& icldm,
    const uview_1d<const Spack>& inv_dzq,
    const MemberType& team,
    const Workspace& workspace,
    const Int& nk, const Int& ktop, const Int& kbot, const Int& kdir, const Scalar& dt, const Scalar& odt,
    const uview_1d<Spack>& qitot,
    const uview_1d<Spack>& qitot_incld,
    const uview_1d<Spack>& nitot,
    const uview_1d<Spack>& nitot_incld,
    const uview_1d<Spack>& qirim,
    const uview_1d<Spack>& qirim_incld,
    const uview_1d<Spack>& birim,
    const uview_1d<Spack>& birim_incld,
    const uview_1d<Spack>& qi_tend,
    const uview_1d<Spack>& ni_tend,
    const view_itab_table& itab,
    Scalar& prt_sol);

  // homogeneous freezing of cloud and rain
  KOKKOS_FUNCTION
  static void homogeneous_freezing(
    const uview_1d<const Spack>& t,
    const uview_1d<const Spack>& exner,
    const uview_1d<const Spack>& xlf,
    const MemberType& team,
    const Int& nk, const Int& ktop, const Int& kbot, const Int& kdir,
    const uview_1d<Spack>& qc,
    const uview_1d<Spack>& nc,
    const uview_1d<Spack>& qr,
    const uview_1d<Spack>& nr,
    const uview_1d<Spack>& qitot,
    const uview_1d<Spack>& nitot,
    const uview_1d<Spack>& qirim,
    const uview_1d<Spack>& birim,
    const uview_1d<Spack>& th);

  // -- Find layers

  // Find the bottom and top of the mixing ratio, e.g., qr. It's worth casing
  // these out in two ways: 1 thread/column vs many, and by kdir.
  KOKKOS_FUNCTION
  static Int find_bottom (
    const MemberType& team,
    const uview_1d<const Scalar>& v, const Scalar& small,
    const Int& kbot, const Int& ktop, const Int& kdir,
    bool& log_present);

  KOKKOS_FUNCTION
  static Int find_top (
    const MemberType& team,
    const uview_1d<const Scalar>& v, const Scalar& small,
    const Int& kbot, const Int& ktop, const Int& kdir,
    bool& log_present);

  //  compute saturation vapor pressure
  //  polysvp1 returned in units of pa.
  //  t is input in units of k.
  //  ice refers to saturation with respect to liquid (false) or ice (true)
  KOKKOS_FUNCTION
  static Spack polysvp1(const Spack& t, const bool ice);

  // Calls polysvp1 to obtain the saturation vapor pressure, and then computes
  // and returns the saturation mixing ratio, with respect to either liquid or ice,
  // depending on value of 'ice'
  KOKKOS_FUNCTION
  static Spack qv_sat(const Spack& t_atm, const Spack& p_atm, const bool ice);

  KOKKOS_FUNCTION
  static void cloud_water_conservation(const Spack& qc, const Spack& qcnuc,const Scalar dt,
   Spack& qcaut, Spack& qcacc, Spack &qccol, Spack& qcheti, Spack& qcshd, Spack& qiberg, Spack& qisub, Spack& qidep);

  KOKKOS_FUNCTION
  static void rain_water_conservation(const Spack& qr, const Spack& qcaut, const Spack& qcacc, const Spack& qimlt, const Spack& qcshd, const Scalar dt,
   Spack& qrevp, Spack& qrcol, Spack& qrheti);

  KOKKOS_FUNCTION
  static void ice_water_conservation(const Spack& qitot,const Spack& qidep,const Spack& qinuc,const Spack& qiberg, const Spack &qrcol,const Spack &qccol,const Spack& qrheti,const Spack& qcheti,const Scalar dt, 
   Spack& qisub, Spack& qimlt);

  // TODO: comment
  template <bool zero_out=true>
  KOKKOS_INLINE_FUNCTION
  static void get_cloud_dsd2(
    const Smask& qc_gt_small, const Spack& qc, Spack& nc, Spack& mu_c, const Spack& rho, Spack& nu,
    const view_dnu_table& dnu, Spack& lamc, Spack& cdist, Spack& cdist1, const Spack& lcldm);

  // Computes and returns rain size distribution parameters
  KOKKOS_FUNCTION
  static void get_rain_dsd2 (
    const Smask& qr_gt_small, const Spack& qr, Spack& nr, Spack& mu_r,
    Spack& lamr, Spack& cdistr, Spack& logn0r, const Spack& rcldm);

  // Calculates rime density
  KOKKOS_FUNCTION
  static void calc_rime_density(const Spack& t, const Spack& rhofaci,
    const Spack& f1pr02, const Spack& acn, const Spack& lamc,
    const Spack& mu_c, const Spack& qc_incld, const Spack& qccol,
    Spack& vtrmi1, Spack& rhorime_c);

  // Computes contact and immersion freezing droplets
  KOKKOS_FUNCTION
  static void cldliq_immersion_freezing(const Spack& t, const Spack& lamc,
    const Spack& mu_c, const Spack& cdist1, const Spack& qc_incld,
    Spack& qcheti, Spack& ncheti);

  // Computes the immersion freezing of rain
  KOKKOS_FUNCTION
  static void rain_immersion_freezing(const Spack& t, const Spack& lamr,
    const Spack& mu_r, const Spack& cdistr, const Spack& qr_incld,
    Spack& qrheti, Spack& nrheti);

  // Computes droplet self collection
  KOKKOS_FUNCTION
  static void droplet_self_collection(const Spack& rho, const Spack& inv_rho,
    const Spack& qc_incld, const Spack& mu_c, const Spack& nu,
    const Spack& ncautc, Spack& ncslf);

  // Computes the accretion of clouds by rain
  KOKKOS_FUNCTION
  static void cloud_rain_accretion(const Spack& rho, const Spack& inv_rho,
    const Spack& qc_incld, const Spack& nc_incld, const Spack& qr_incld,
    Spack& qcacc, Spack& ncacc);

  // Computes cloud water autoconversion process rate
  KOKKOS_FUNCTION
  static void cloud_water_autoconversion(const Spack& rho,  const Spack& qc_incld, const Spack& nc_incld,
    Spack& qcaut, Spack& ncautc, Spack& ncautr);

  // Impose maximum ice number
  KOKKOS_FUNCTION
  static void impose_max_total_Ni(Spack& nitot_local, const Spack& max_total_Ni, const Spack& inv_rho_local);

  //--------------------------------------------------------------------------------
  //  Calculates and returns the bulk rime density from the prognostic ice variables
  //  and adjusts qirim and birim appropriately.
  //--------------------------------------------------------------------------------
  KOKKOS_FUNCTION
  static Spack calc_bulk_rho_rime(
    const Smask& qi_gt_small, const Spack& qi_tot, Spack& qi_rim, Spack& bi_rim);

  // TODO - comment
  KOKKOS_FUNCTION
  static void compute_rain_fall_velocity(
    const Smask& qr_gt_small, const view_2d_table& vn_table, const view_2d_table& vm_table,
    const Spack& qr_incld, const Spack& rcldm, const Spack& rhofacr, Spack& nr,
    Spack& nr_incld, Spack& mu_r, Spack& lamr, Spack& V_qr, Spack& V_nr);

  //---------------------------------------------------------------------------------
  // update prognostic microphysics and thermodynamics variables
  //---------------------------------------------------------------------------------
  //-- ice-phase dependent processes:
  KOKKOS_FUNCTION
  static void update_prognostic_ice(const Spack& qcheti, const Spack& qccol,
    const Spack& qcshd,  const Spack& nccol,  const Spack& ncheti, const Spack& ncshdc,
    const Spack& qrcol,  const Spack& nrcol,  const Spack& qrheti, const Spack& nrheti,
    const Spack& nrshdr, const Spack& qimlt,  const Spack& nimlt,  const Spack& qisub,
    const Spack& qidep,  const Spack& qinuc,  const Spack& ninuc,  const Spack& nislf,
    const Spack& nisub,  const Spack& qiberg, const Spack& exner,  const Spack& xxls,
    const Spack& xlf,    const bool log_predictNc, const bool log_wetgrowth, const Scalar dt,
    const Spack& nmltratio, const Spack& rhorime_c, Spack& th, Spack& qv, Spack& qitot,
    Spack& nitot, Spack& qirim, Spack& birim, Spack& qc,  Spack& nc, Spack& qr,
    Spack& nr);

  // TODO (comments)
  KOKKOS_FUNCTION
  static void ice_cldliq_collection(const Spack& rho, const Spack& temp,
                                    const Spack& rhofaci, const Spack& f1pr04,
                                    const Spack& qitot_incld, const Spack& qc_incld,
                                    const Spack& nitot_incld, const Spack& nc_incld,
                                    Spack& qccol, Spack& nccol, Spack& qcshd, Spack& ncshdc);

  // TODO (comments)
  KOKKOS_FUNCTION
  static void ice_rain_collection(const Spack& rho, const Spack& temp,
                                  const Spack& rhofaci, const Spack& logn0r,
                                  const Spack& f1pr07, const Spack& f1pr08,
                                  const Spack& qitot_incld, const Spack& nitot_incld,
                                  const Spack& qr_incld,
                                  Spack& qrcol, Spack& nrcol);
  
  // TODO (comments)
  KOKKOS_FUNCTION
  static void ice_self_collection(const Spack& rho, const Spack& rhofaci,
                                  const Spack& f1pr03, const Spack& eii,
                                  const Spack& qirim_incld, const Spack& qitot_incld,
                                  const Spack& nitot_incld, Spack& nislf);

  //liquid-phase dependent processes:
  KOKKOS_FUNCTION
  static void update_prognostic_liquid(const Spack& qcacc, const Spack& ncacc,
    const Spack& qcaut,const Spack& ncautc, const Spack& qcnuc, const Spack& ncautr,
    const Spack& ncslf, const Spack& qrevp, const Spack& nrevp, const Spack& nrslf,
    const bool log_predictNc, const Spack& inv_rho, const Spack& exner, const Spack& xxlv,
    const Scalar dt, Spack& th, Spack& qv, Spack& qc, Spack& nc, Spack& qr, Spack& nr);

<<<<<<< HEAD
  // TODO (comments)
  KOKKOS_FUNCTION
  static void ice_deposition_sublimation(const Spack& qitot_incld,
    const Spack& nitot_incld, const Spack& t, const Spack& qvs, const Spack& qvi,
    const Spack& epsi, const Spack& abi, const Spack& qv, Spack& qidep,
    Spack& qisub, Spack& nisub, Spack& qiberg);
=======
  KOKKOS_FUNCTION
  static void ice_relaxation_timescale(const Spack& rho, const Spack& temp, const Spack& rhofaci, const Spack& f1pr05,
                                       const Spack& f1pr14, const Spack& dv, const Spack& mu, const Spack& sc,
                                       const Spack& qitot_incld, const Spack& nitot_incld,
                                       Spack& epsi, Spack& epsi_tot);

  // ice nucleation
  KOKKOS_FUNCTION
  static void ice_nucleation(const Spack& temp, const Spack& inv_rho,
                             const Spack& nitot, const Spack& naai,
                             const Spack& supi, const Spack& odt,
                             const Smask& log_predictNc,
                             Spack& qinuc, Spack& ninuc);
>>>>>>> bf5aadde

};

template <typename ScalarT, typename DeviceT>
constexpr ScalarT Functions<ScalarT, DeviceT>::P3C::lookup_table_1a_dum1_c;

extern "C" {
// decl of fortran function for loading tables from fortran p3. This will
// continue to be a bit awkward until we have fully ported all of p3.
void init_tables_from_f90_c(Real* vn_table_data, Real* vm_table_data, Real* mu_table_data);
}

} // namespace p3
} // namespace scream

// If a GPU build, make all code available to the translation unit; otherwise,
// ETI is used.
#ifdef KOKKOS_ENABLE_CUDA
# include "p3_functions_math_impl.hpp"
# include "p3_functions_table3_impl.hpp"
# include "p3_functions_table_ice_impl.hpp"
# include "p3_functions_back_to_cell_average_impl.hpp"
# include "p3_functions_prevent_ice_overdepletion_impl.hpp"
# include "p3_functions_dsd2_impl.hpp"
# include "p3_functions_upwind_impl.hpp"
# include "p3_functions_find_impl.hpp"
# include "p3_functions_conservation_impl.hpp"
# include "p3_functions_autoconversion_impl.hpp"
# include "p3_functions_impose_max_total_Ni_impl.hpp"
# include "p3_functions_calc_rime_density_impl.hpp"
# include "p3_functions_cldliq_imm_freezing_impl.hpp"
# include "p3_functions_droplet_self_coll_impl.hpp"
# include "p3_functions_cloud_sed_impl.hpp"
# include "p3_functions_cloud_rain_acc_impl.hpp"
# include "p3_functions_ice_sed_impl.hpp"
# include "p3_functions_rain_sed_impl.hpp"
# include "p3_functions_rain_imm_freezing_impl.hpp"
# include "p3_functions_update_prognostics_impl.hpp"
# include "p3_functions_ice_collection_impl.hpp"
<<<<<<< HEAD
# include "p3_functions_ice_deposition_sublimation_impl.hpp"
=======
# include "p3_functions_ice_relaxation_timescale_impl.hpp"
# include "p3_functions_ice_nucleation_impl.hpp"

>>>>>>> bf5aadde
#endif

#endif<|MERGE_RESOLUTION|>--- conflicted
+++ resolved
@@ -506,14 +506,13 @@
     const bool log_predictNc, const Spack& inv_rho, const Spack& exner, const Spack& xxlv,
     const Scalar dt, Spack& th, Spack& qv, Spack& qc, Spack& nc, Spack& qr, Spack& nr);
 
-<<<<<<< HEAD
   // TODO (comments)
   KOKKOS_FUNCTION
   static void ice_deposition_sublimation(const Spack& qitot_incld,
     const Spack& nitot_incld, const Spack& t, const Spack& qvs, const Spack& qvi,
     const Spack& epsi, const Spack& abi, const Spack& qv, Spack& qidep,
     Spack& qisub, Spack& nisub, Spack& qiberg);
-=======
+
   KOKKOS_FUNCTION
   static void ice_relaxation_timescale(const Spack& rho, const Spack& temp, const Spack& rhofaci, const Spack& f1pr05,
                                        const Spack& f1pr14, const Spack& dv, const Spack& mu, const Spack& sc,
@@ -527,7 +526,6 @@
                              const Spack& supi, const Spack& odt,
                              const Smask& log_predictNc,
                              Spack& qinuc, Spack& ninuc);
->>>>>>> bf5aadde
 
 };
 
@@ -567,13 +565,9 @@
 # include "p3_functions_rain_imm_freezing_impl.hpp"
 # include "p3_functions_update_prognostics_impl.hpp"
 # include "p3_functions_ice_collection_impl.hpp"
-<<<<<<< HEAD
 # include "p3_functions_ice_deposition_sublimation_impl.hpp"
-=======
 # include "p3_functions_ice_relaxation_timescale_impl.hpp"
 # include "p3_functions_ice_nucleation_impl.hpp"
-
->>>>>>> bf5aadde
 #endif
 
 #endif