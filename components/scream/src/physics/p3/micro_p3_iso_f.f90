module micro_p3_iso_f
  use iso_c_binding
  implicit none

#include "scream_config.f"
#ifdef SCREAM_DOUBLE_PRECISION
# define c_real c_double
#else
# define c_real c_float
#endif

!
! This file contains bridges from micro_p3 fortran to scream c++.
!

interface

  subroutine find_lookuptable_indices_1a_f(dumi,dumjj,dumii,dumzz,dum1,dum4,dum5,dum6,      &
       qitot,nitot,qirim,rhop) bind(C)
    use iso_c_binding

    ! arguments:
    integer(kind=c_int), intent(out) :: dumi,dumjj,dumii,dumzz
    real(kind=c_real),   intent(out) :: dum1,dum4,dum5,dum6
    real(kind=c_real),   value, intent(in)  :: qitot,nitot,qirim,rhop
  end subroutine find_lookuptable_indices_1a_f

  subroutine find_lookuptable_indices_1b_f(dumj,dum3,qr,nr) bind(C)
    use iso_c_binding

    integer(kind=c_int), intent(out) :: dumj
    real(kind=c_real),   intent(out) :: dum3
    real(kind=c_real),   value, intent(in) :: qr, nr
  end subroutine find_lookuptable_indices_1b_f

  subroutine access_lookup_table_f(dumjj,dumii,dumi,index,dum1,dum4,dum5,proc) bind(C)
    use iso_c_binding

    integer(kind=c_int), value, intent(in) :: dumjj, dumii, dumi, index
    real(kind=c_real),   value, intent(in) :: dum1, dum4, dum5
    real(kind=c_real),   intent(out) :: proc
  end subroutine access_lookup_table_f

  subroutine access_lookup_table_coll_f(dumjj,dumii,dumj,dumi,index,dum1,dum3,dum4,dum5,proc) bind(C)
    use iso_c_binding

    integer(kind=c_int), value, intent(in) :: dumjj,dumii,dumj,dumi,index
    real(kind=c_real),   value, intent(in) :: dum1,dum3,dum4,dum5
    real(kind=c_real),   intent(out) :: proc
  end subroutine access_lookup_table_coll_f

  subroutine get_cloud_dsd2_f(qc,nc,mu_c,rho,nu,lamc,cdist,cdist1,lcldm) bind(C)
    use iso_c_binding

    !arguments:
    real(kind=c_real), value, intent(in)         :: qc,rho,lcldm
    real(kind=c_real), intent(inout)             :: nc
    real(kind=c_real), intent(out)               :: mu_c,nu,lamc,cdist,cdist1
  end subroutine get_cloud_dsd2_f

  subroutine get_rain_dsd2_f(qr,nr,mu_r,lamr,cdistr,logn0r,rcldm) bind(C)
    use iso_c_binding

    !arguments:
    real(kind=c_real), value, intent(in) :: qr,rcldm
    real(kind=c_real), intent(inout)     :: nr
    real(kind=c_real), intent(out)       :: lamr,mu_r,cdistr,logn0r
  end subroutine get_rain_dsd2_f

  subroutine cloud_water_autoconversion_f(rho, qc_incld, nc_incld, qcaut, ncautc, ncautr) bind(C)
    use iso_c_binding

    !arguments:
    real(kind=c_real), value, intent(in) :: rho, qc_incld, nc_incld
    real(kind=c_real), intent(inout) :: qcaut, ncautc, ncautr
  end subroutine cloud_water_autoconversion_f

  subroutine calc_first_order_upwind_step_f(kts, kte, kdir, kbot, k_qxtop, dt_sub, rho, inv_rho, inv_dzq, num_arrays, fluxes, vs, qnx) bind(C)
    use iso_c_binding

    !arguments:
    integer(kind=c_int), value, intent(in) :: kts, kte, kdir, kbot, k_qxtop, num_arrays
    real(kind=c_real), value, intent(in) :: dt_sub
    real(kind=c_real), dimension(kts:kte), intent(in) :: rho, inv_rho, inv_dzq
    type(c_ptr), intent(in), dimension(num_arrays) :: fluxes, vs, qnx
  end subroutine calc_first_order_upwind_step_f

  subroutine generalized_sedimentation_f(kts, kte, kdir, k_qxtop, k_qxbot, kbot, Co_max, dt_left, prt_accum, inv_dzq, inv_rho, rho, num_arrays, vs, fluxes, qnx) bind(C)
    use iso_c_binding

    integer(kind=c_int), value, intent(in) :: kts, kte, kdir, k_qxtop, kbot, num_arrays
    integer(kind=c_int), intent(inout) :: k_qxbot
    real(kind=c_real), value, intent(in) :: Co_max
    real(kind=c_real), intent(inout) :: dt_left, prt_accum
    real(kind=c_real), dimension(kts:kte), intent(in) :: inv_dzq, inv_rho, rho

    type(c_ptr), intent(in), dimension(num_arrays) :: vs, fluxes, qnx
  end subroutine generalized_sedimentation_f

  subroutine cloud_sedimentation_f(kts,kte,ktop,kbot,kdir,   &
       qc_incld,rho,inv_rho,lcldm,acn,inv_dzq,&
       dt,odt,log_predictNc, &
       qc, nc, nc_incld,mu_c,lamc,prt_liq,qc_tend,nc_tend) bind(C)

    use iso_c_binding

    integer(kind=c_int), value, intent(in) :: kts, kte, ktop, kbot, kdir

    real(kind=c_real), intent(in), dimension(kts:kte) :: qc_incld
    real(kind=c_real), intent(in), dimension(kts:kte) :: rho
    real(kind=c_real), intent(in), dimension(kts:kte) :: inv_rho
    real(kind=c_real), intent(in), dimension(kts:kte) :: lcldm
    real(kind=c_real), intent(in), dimension(kts:kte) :: acn
    real(kind=c_real), intent(in), dimension(kts:kte) :: inv_dzq

    real(kind=c_real),    value, intent(in) :: dt
    real(kind=c_real),    value, intent(in) :: odt
    logical(kind=c_bool), value, intent(in) :: log_predictNc

    real(kind=c_real), intent(inout), dimension(kts:kte) :: qc
    real(kind=c_real), intent(inout), dimension(kts:kte) :: nc
    real(kind=c_real), intent(inout), dimension(kts:kte) :: nc_incld
    real(kind=c_real), intent(inout), dimension(kts:kte) :: mu_c
    real(kind=c_real), intent(inout), dimension(kts:kte) :: lamc
    real(kind=c_real), intent(inout) :: prt_liq
    real(kind=c_real), intent(inout), dimension(kts:kte) :: qc_tend
    real(kind=c_real), intent(inout), dimension(kts:kte) :: nc_tend
  end subroutine cloud_sedimentation_f

  subroutine ice_sedimentation_f(kts,kte,ktop,kbot,kdir,    &
       rho,inv_rho,rhofaci,icldm,inv_dzq,dt,odt,  &
       qitot,qitot_incld,nitot,qirim,qirim_incld,birim,birim_incld,nitot_incld,prt_sol,qi_tend,ni_tend) bind(C)

    use iso_c_binding

    integer(kind=c_int), value, intent(in) :: kts, kte, ktop, kbot, kdir

    real(kind=c_real), intent(in), dimension(kts:kte) :: rho
    real(kind=c_real), intent(in), dimension(kts:kte) :: inv_rho
    real(kind=c_real), intent(in), dimension(kts:kte) :: rhofaci
    real(kind=c_real), intent(in), dimension(kts:kte) :: icldm
    real(kind=c_real), intent(in), dimension(kts:kte) :: inv_dzq
    real(kind=c_real), value, intent(in) :: dt, odt

    real(kind=c_real), intent(inout), dimension(kts:kte), target :: qitot
    real(kind=c_real), intent(inout), dimension(kts:kte) :: qitot_incld
    real(kind=c_real), intent(inout), dimension(kts:kte), target :: nitot
    real(kind=c_real), intent(inout), dimension(kts:kte) :: nitot_incld
    real(kind=c_real), intent(inout), dimension(kts:kte), target :: qirim
    real(kind=c_real), intent(inout), dimension(kts:kte) :: qirim_incld
    real(kind=c_real), intent(inout), dimension(kts:kte), target :: birim
    real(kind=c_real), intent(inout), dimension(kts:kte) :: birim_incld

    real(kind=c_real), intent(inout) :: prt_sol
    real(kind=c_real), intent(inout), dimension(kts:kte) :: qi_tend
    real(kind=c_real), intent(inout), dimension(kts:kte) :: ni_tend
  end subroutine ice_sedimentation_f

  subroutine rain_sedimentation_f(kts,kte,ktop,kbot,kdir,   &
       qr_incld,rho,inv_rho,rhofacr,rcldm,inv_dzq,dt,odt,  &
       qr,nr,nr_incld,mu_r,lamr,prt_liq,rflx,qr_tend,nr_tend) bind(C)
    use iso_c_binding

    integer(kind=c_int), value, intent(in) :: kts, kte, ktop, kbot, kdir

    real(kind=c_real), intent(in), dimension(kts:kte) :: qr_incld

    real(kind=c_real), intent(in), dimension(kts:kte) :: rho
    real(kind=c_real), intent(in), dimension(kts:kte) :: inv_rho
    real(kind=c_real), intent(in), dimension(kts:kte) :: rhofacr
    real(kind=c_real), intent(in), dimension(kts:kte) :: rcldm
    real(kind=c_real), intent(in), dimension(kts:kte) :: inv_dzq
    real(kind=c_real), value, intent(in) :: dt, odt

    real(kind=c_real), intent(inout), target, dimension(kts:kte) :: qr
    real(kind=c_real), intent(inout), target, dimension(kts:kte) :: nr
    real(kind=c_real), intent(inout), dimension(kts:kte) :: nr_incld
    real(kind=c_real), intent(inout), dimension(kts:kte) :: mu_r
    real(kind=c_real), intent(inout), dimension(kts:kte) :: lamr
    real(kind=c_real), intent(inout) :: prt_liq
    real(kind=c_real), intent(inout), dimension(kts:kte+1) :: rflx
    real(kind=c_real), intent(inout), dimension(kts:kte) :: qr_tend
    real(kind=c_real), intent(inout), dimension(kts:kte) :: nr_tend

  end subroutine rain_sedimentation_f

  subroutine calc_bulk_rho_rime_f(qi_tot, qi_rim, bi_rim, rho_rime) bind(C)
    use iso_c_binding

    ! arguments:
    real(kind=c_real),   value, intent(in)  :: qi_tot
    real(kind=c_real),   intent(inout) :: qi_rim, bi_rim
    real(kind=c_real),   intent(out) :: rho_rime
  end subroutine calc_bulk_rho_rime_f

<<<<<<< HEAD
  subroutine  update_prognostic_ice_f(qcheti,qccol,qcshd,nccol,ncheti,ncshdc,qrcol,nrcol,qrheti,nrheti,nrshdr, &
       qimlt,nimlt,qisub,qidep,qinuc,ninuc,nislf,nisub,qiberg,exner,xxls,xlf,log_predictNc,log_wetgrowth, &
       dt,nmltratio,rhorime_c,th,qv,qitot,nitot,qirim,birim,qc,nc,qr,nr) bind(C)
    use iso_c_binding

    ! arguments
    real(kind=c_real), value, intent(in) :: qcheti, qccol, qcshd, nccol, ncheti, ncshdc, qrcol, nrcol, &
         qrheti, nrheti, nrshdr, qimlt, nimlt, qisub, qidep, qinuc, ninuc, nislf, nisub, qiberg, exner, &
         xlf, xxls, dt, nmltratio, rhorime_c

    logical(kind=c_bool), value, intent(in) :: log_predictNc
    logical(kind=c_bool), value, intent(in) :: log_wetgrowth

    real(kind=c_real), intent(inout) :: th, qv, qc, nc, qr, nr, qitot, nitot, qirim, birim

  end subroutine update_prognostic_ice_f

=======
  subroutine compute_rain_fall_velocity_f(qr_incld, rcldm, rhofacr, nr, nr_incld, mu_r, lamr, V_qr, V_nr) bind(C)
    use iso_c_binding

    ! arguments:
    real(kind=c_real), value, intent(in) :: qr_incld, rcldm, rhofacr
    real(kind=c_real), intent(inout) :: nr, nr_incld
    real(kind=c_real), intent(out) :: mu_r, lamr, V_qr, V_nr
  end subroutine compute_rain_fall_velocity_f
>>>>>>> c4c0217e

  !
  ! These are some routine math operations that are not BFB between
  ! fortran and C++ on all platforms, so fortran will need to use
  ! the C++ versions in order to stay BFB.
  !

  function cxx_pow(base, exp) bind(C)
    use iso_c_binding

    !arguments:
    real(kind=c_real), value, intent(in)  :: base
    real(kind=c_real), value, intent(in)  :: exp

    ! return
    real(kind=c_real)               :: cxx_pow
  end function cxx_pow

  function cxx_cbrt(base) bind(C)
    use iso_c_binding

    !arguments:
    real(kind=c_real), value, intent(in)  :: base

    ! return
    real(kind=c_real)               :: cxx_cbrt
  end function cxx_cbrt

  function cxx_gamma(input) bind(C)
    use iso_c_binding

    !arguments:
    real(kind=c_real), value, intent(in) :: input

    ! return
    real(kind=c_real)            :: cxx_gamma
  end function cxx_gamma

  function cxx_log(input) bind(C)
    use iso_c_binding

    !arguments:
    real(kind=c_real), value, intent(in) :: input

    ! return
    real(kind=c_real)            :: cxx_log
  end function cxx_log

  function cxx_log10(input) bind(C)
    use iso_c_binding

    !arguments:
    real(kind=c_real), value, intent(in) :: input

    ! return
    real(kind=c_real)            :: cxx_log10
  end function cxx_log10

  function cxx_exp(input) bind(C)
    use iso_c_binding

    !arguments:
    real(kind=c_real), value, intent(in) :: input

    ! return
    real(kind=c_real)            :: cxx_exp
  end function cxx_exp

end interface

end module micro_p3_iso_f<|MERGE_RESOLUTION|>--- conflicted
+++ resolved
@@ -193,25 +193,6 @@
     real(kind=c_real),   intent(out) :: rho_rime
   end subroutine calc_bulk_rho_rime_f
 
-<<<<<<< HEAD
-  subroutine  update_prognostic_ice_f(qcheti,qccol,qcshd,nccol,ncheti,ncshdc,qrcol,nrcol,qrheti,nrheti,nrshdr, &
-       qimlt,nimlt,qisub,qidep,qinuc,ninuc,nislf,nisub,qiberg,exner,xxls,xlf,log_predictNc,log_wetgrowth, &
-       dt,nmltratio,rhorime_c,th,qv,qitot,nitot,qirim,birim,qc,nc,qr,nr) bind(C)
-    use iso_c_binding
-
-    ! arguments
-    real(kind=c_real), value, intent(in) :: qcheti, qccol, qcshd, nccol, ncheti, ncshdc, qrcol, nrcol, &
-         qrheti, nrheti, nrshdr, qimlt, nimlt, qisub, qidep, qinuc, ninuc, nislf, nisub, qiberg, exner, &
-         xlf, xxls, dt, nmltratio, rhorime_c
-
-    logical(kind=c_bool), value, intent(in) :: log_predictNc
-    logical(kind=c_bool), value, intent(in) :: log_wetgrowth
-
-    real(kind=c_real), intent(inout) :: th, qv, qc, nc, qr, nr, qitot, nitot, qirim, birim
-
-  end subroutine update_prognostic_ice_f
-
-=======
   subroutine compute_rain_fall_velocity_f(qr_incld, rcldm, rhofacr, nr, nr_incld, mu_r, lamr, V_qr, V_nr) bind(C)
     use iso_c_binding
 
@@ -220,8 +201,23 @@
     real(kind=c_real), intent(inout) :: nr, nr_incld
     real(kind=c_real), intent(out) :: mu_r, lamr, V_qr, V_nr
   end subroutine compute_rain_fall_velocity_f
->>>>>>> c4c0217e
-
+
+subroutine  update_prognostic_ice_f(qcheti,qccol,qcshd,nccol,ncheti,ncshdc,qrcol,nrcol,qrheti,nrheti,nrshdr, &
+       qimlt,nimlt,qisub,qidep,qinuc,ninuc,nislf,nisub,qiberg,exner,xxls,xlf,log_predictNc,log_wetgrowth, &
+       dt,nmltratio,rhorime_c,th,qv,qitot,nitot,qirim,birim,qc,nc,qr,nr) bind(C)
+    use iso_c_binding
+
+    ! arguments
+    real(kind=c_real), value, intent(in) :: qcheti, qccol, qcshd, nccol, ncheti, ncshdc, qrcol, nrcol, &
+         qrheti, nrheti, nrshdr, qimlt, nimlt, qisub, qidep, qinuc, ninuc, nislf, nisub, qiberg, exner, &
+         xlf, xxls, dt, nmltratio, rhorime_c
+
+    logical(kind=c_bool), value, intent(in) :: log_predictNc
+    logical(kind=c_bool), value, intent(in) :: log_wetgrowth
+
+    real(kind=c_real), intent(inout) :: th, qv, qc, nc, qr, nr, qitot, nitot, qirim, birim
+
+  end subroutine update_prognostic_ice_f
   !
   ! These are some routine math operations that are not BFB between
   ! fortran and C++ on all platforms, so fortran will need to use
