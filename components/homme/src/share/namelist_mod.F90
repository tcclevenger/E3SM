#ifdef HAVE_CONFIG_H
#include "config.h"
#endif

module namelist_mod

  use kinds,      only: real_kind, iulog
  use params_mod, only: recursive, sfcurve, SPHERE_COORDS, Z2_NO_TASK_MAPPING
  use cube_mod,   only: rotate_grid
  use physical_constants, only: rearth, rrearth, omega

  use control_mod, only : &
    MAX_STRING_LEN,&
    MAX_FILE_LEN,  &
    partmethod,    &       ! Mesh partitioning method (METIS)
    coord_transform_method,    &       !how to represent the coordinates.
    z2_map_method,    &       !zoltan2 how to perform mapping (network-topology aware)
    topology,      &       ! Mesh topology
    test_case,     &       ! test case
    uselapi,       &
    numnodes,      &
    sub_case,      &
    tasknum,       &       ! used dg model in AIX machine
    statefreq,     &       ! number of steps per printstate call
    restartfreq,   &
    restartfile,   &       ! name of the restart file for INPUT
    restartdir,    &       ! name of the restart directory for OUTPUT
    runtype,       &
    integration,   &       ! integration method
    theta_hydrostatic_mode,       &   
    transport_alg , &      ! SE Eulerian, classical SL, cell-integrated SL
    semi_lagrange_cdr_alg, &     ! see control_mod for semi_lagrange_* descriptions
    semi_lagrange_cdr_check, &
    semi_lagrange_hv_q_all, &
    semi_lagrange_nearest_point_lev, &
    use_semi_lagrange_transport_local_conservation , &   ! local conservation vs. global if transport_alg = 1
    tstep_type,    &
    cubed_sphere_map, &
    qsplit,        &
    rsplit,        &
    rk_stage_user, &
    LFTfreq,       &
    prescribed_wind, &
    ftype,         &
    limiter_option,&
    fine_ne,       &
    max_hypervis_courant, &
    nu,            &
    nu_s,          &
    nu_q,          &
    nu_div,        &
    nu_p,          &
    nu_top,        &
    dcmip16_mu,     &
    dcmip16_mu_s,   &
    dcmip16_prec_type, &
    dcmip16_pbl_type,&
    interp_lon0,    &
    hypervis_scaling,   &  ! use tensor HV instead of scalar coefficient
    disable_diagnostics, & ! use to disable diagnostics for timing reasons
    psurf_vis,    &
    hypervis_order,       &
    hypervis_power,       &
    hypervis_subcycle,    &
    hypervis_subcycle_q,  &
    smooth_phis_numcycle, &
    smooth_sgh_numcycle,  &
    smooth_phis_nudt,     &
    initial_total_mass,   & ! set > 0 to set the initial_total_mass
    u_perturb,     &        ! J&W baroclinic test perturbation size
    moisture,      &
    vform,         &
    vfile_mid,     &
    vfile_int,     &
    vanalytic,     &
    vtop,          &
    precon_method, &
    maxits,        &
    tol,           &
    debug_level,   &
    vert_remap_q_alg

#ifndef CAM
  use control_mod, only:              &
    pertlim,                          &
    dcmip2_0_h0,                      &
    dcmip2_0_rm,                      &
    dcmip2_0_zetam,                   &
    dcmip2_x_ueq,                     &
    dcmip2_x_h0,                      &
    dcmip2_x_d,                       &
    dcmip2_x_xi,                      &
    dcmip4_moist,                     &
    dcmip4_X
#endif

  use thread_mod,     only: nthreads, omp_set_num_threads, omp_get_max_threads, vthreads
  use dimensions_mod, only: ne, np, nnodes, nmpi_per_node, npart, qsize, qsize_d, set_mesh_dimensions
#ifdef CAM
  use time_mod,       only: nsplit, smooth, phys_tscale
#else
  use time_mod,       only: tstep, ndays,nmax, nendstep,secpday, smooth, secphr, nsplit, phys_tscale
#endif
  use parallel_mod,   only: parallel_t,  iam, abortmp, &
       partitionfornodes, mpireal_t, mpilogical_t, mpiinteger_t, mpichar_t
  use cg_mod,         only: cg_no_debug

#ifndef CAM
  use interpolate_mod, only : vector_uvars, vector_vvars, max_vecvars, interpolate_analysis, replace_vec_by_vordiv
  use common_io_mod, only : &
       output_prefix,       &
       output_type,         &
       output_timeunits,    &
       output_start_time,   &
       output_end_time,     &
       output_frequency,    &
       output_dir,          &
       output_varnames1,    &
       output_varnames2,    &
       output_varnames3,    &
       output_varnames4,    &
       output_varnames5,    &
       max_output_variables,&
       max_output_streams,  &
       num_io_procs,        &
       io_stride,           &
       varname_len,         &
       infilenames,         &
       MAX_INFILES

  use physical_constants, only: omega
  use common_movie_mod,   only : setvarnames
#endif

  use interpolate_mod, only : set_interp_parameter, get_interp_parameter


  !=======================================================================================================!
  ! This module should contain no global data and should only be used where readnl is called

  implicit none
  private


  public :: readnl

 contains

  ! ============================================
  ! readnl:
  ! read in the namelists...
  ! ============================================

#ifdef CAM
  subroutine readnl(par, NLFileName)
    use units, only : getunit, freeunit
    use mesh_mod, only : MeshOpen
    character(len=*), intent(in) :: NLFilename  ! namelist filename
#else
  subroutine readnl(par)
    use mesh_mod, only : MeshOpen
#endif
    type (parallel_t), intent(in) ::  par
    character(len=MAX_FILE_LEN) :: mesh_file
    integer :: se_ftype, se_limiter_option
    integer :: se_phys_tscale, se_nsplit
    integer :: interp_nlat, interp_nlon, interp_gridtype, interp_type
    integer :: i, ii, j
    integer  :: ierr
    character(len=80) :: errstr, arg
    real(kind=real_kind) :: dt_max
#ifdef CAM
    character(len=MAX_STRING_LEN) :: se_topology
    integer :: se_partmethod
    integer :: se_ne
    integer :: unitn
    character(len=*), parameter ::  subname = "homme:namelist_mod"
#endif
    ! ============================================
    ! Namelists
    ! ============================================

    namelist /ctl_nl/ PARTMETHOD,                &         ! mesh partitioning method
                      COORD_TRANSFORM_METHOD,    &         ! Zoltan2 coordinate transformation method.
                      Z2_MAP_METHOD,             &         ! Zoltan2 processor mapping (network-topology aware) method.
                      TOPOLOGY,                  &         ! mesh topology
#ifdef CAM
      se_partmethod,     &
      se_topology,       &
      se_ne,             &
      se_limiter_option, &
#else
      qsize,             &         ! number of SE tracers
      nthreads,          &         ! number of threads per process
      limiter_option,    &
      smooth,            &         ! timestep Filter
      pertlim,           &         ! temperature initial perturbation
      omega,                   &   ! scaled rotation rate
      rearth,                  &   ! scaled earth radius
#endif
      COORD_TRANSFORM_METHOD, &
      Z2_MAP_METHOD,  &
      vthreads,      &             ! number of vertical/column threads per horizontal thread
      npart,         &
      uselapi,       &
      numnodes,      &
      ne,            &             ! element resolution factor
      tasknum,       &
      statefreq,     &             ! number of steps per printstate call
      integration,   &             ! integration method
      theta_hydrostatic_mode,       &   
      transport_alg , &      ! SE Eulerian, classical SL, cell-integrated SL
      semi_lagrange_cdr_alg, &
      semi_lagrange_cdr_check, &
      semi_lagrange_hv_q_all, &
      semi_lagrange_nearest_point_lev, &
      use_semi_lagrange_transport_local_conservation , &   ! local conservation vs. global if transport_alg = 1
      tstep_type,    &
      cubed_sphere_map, &
      qsplit,        &
      rsplit,        &
      rk_stage_user, &
      LFTfreq,       &
      disable_diagnostics, &
      prescribed_wind, &
      se_ftype,        &           ! forcing type
      fine_ne,         &
      max_hypervis_courant, &
      nu,            &
      nu_s,          &
      nu_q,          &
      nu_div,        &
      nu_p,          &
      nu_top,        &
      dcmip16_mu,     &
      dcmip16_mu_s,   &
      dcmip16_prec_type,&
      dcmip16_pbl_type,&
      psurf_vis,     &
      hypervis_order,    &
      hypervis_power,    &
      hypervis_subcycle, &
      hypervis_subcycle_q, &
      hypervis_scaling, &
      smooth_phis_numcycle, &
      smooth_sgh_numcycle, &
      smooth_phis_nudt, &
      initial_total_mass, &
      u_perturb,     &
      rotate_grid,   &
      mesh_file,     &               ! Name of mesh file
      vert_remap_q_alg


#ifdef CAM
    namelist  /ctl_nl/ SE_NSPLIT,  &                ! number of dynamics steps per physics timestep
      se_phys_tscale
#else
    namelist /ctl_nl/test_case,       &             ! test case idenitfier
      sub_case,        &             ! generic test case parameter
      nmax,            &             ! number of steps
      ndays,           &             ! number of days to simulate
      restartfreq,     &
      restartfile,     &             ! name of the restart file for INPUT
      restartdir,      &             ! name of the restart directory for OUTPUT
      runtype,         &
      tstep,           &             ! tracer time step
      moisture
    ! control parameters for dcmip stand-alone tests
    namelist /ctl_nl/     &
      dcmip2_0_h0,        & !dcmip2-0 mountain height           (meters)
      dcmip2_0_rm,        & !dcmip2-0 mountain range radius     (radians)
      dcmip2_0_zetam,     & !dcmip2-0 mountain range half width (radians)
      dcmip2_x_ueq,       & !dcmip2-x windspeed at equator      (m/s)
      dcmip2_x_h0,        & !dcmip2-x mountain height           (m)
      dcmip2_x_d,         & !dcmip2-x mountain half-width       (m)
      dcmip2_x_xi,        & !dcmip2-x mountain wavelength       (m)
      dcmip4_moist,       & !dcmip4   moist, 0 or 1
      dcmip4_X              !dcmip4   scaling factor, nondim
    namelist /vert_nl/        &
      vform,              &
      vfile_mid,          &
      vfile_int,          &
      vanalytic,          & ! use analytically generated vertical levels
      vtop                  ! top coordinate level. used when vanaltic=1

    namelist /analysis_nl/    &
      output_prefix,       &
      output_timeunits,    &
      output_start_time,   &
      output_end_time,     &
      output_frequency,    &
      output_dir,          &
      output_type,         &
      io_stride,           &
      num_io_procs,        &
      infilenames,         &
      replace_vec_by_vordiv, &
      vector_uvars,        &
      vector_vvars,        &
      output_varnames1,    &
      output_varnames2,    &
      output_varnames3,    &
      output_varnames4,    &
      output_varnames5,    &
      interp_nlat,         &
      interp_nlon,         &
      interp_lon0,         &
      interp_gridtype,     &
      interp_type,         &
      interpolate_analysis
#endif
! ^ ifndef CAM


    namelist /solver_nl/precon_method, &
      maxits,        &
      tol,           &
      debug_level


    ! ==========================
    ! Set the default partmethod
    ! ==========================
    PARTMETHOD    = SFCURVE
!    PARTMETHOD    = RECURSIVE
    COORD_TRANSFORM_METHOD = SPHERE_COORDS
    Z2_MAP_METHOD = Z2_NO_TASK_MAPPING
    npart         = 1
    uselapi       = .TRUE.
#ifdef CAM
    ! set all CAM defaults
    ! CAM requires forward-in-time, subcycled dynamics
    ! RK2 3 stage tracers, sign-preserving conservative
    tstep_type              = 1      ! forward-in-time RK methods
    qsplit=4; rk_stage_user=3
    se_limiter_option=4
    se_ftype = 2
    se_partmethod = -1
    se_ne       = -1
    se_topology = 'none'
    se_phys_tscale=0
    se_nsplit = 1
    qsize = qsize_d
#else
    ndays         = 0
    nmax          = 12
    nthreads = 1
    se_ftype = ftype   ! MNL: For non-CAM runs, ftype=0 in control_mod
    phys_tscale=0
    nsplit = 1
    pertlim = 0.0_real_kind
#endif
    sub_case      = 1
    numnodes      = -1
    restartfreq   = -100
    restartdir    = "./restart/"
    runtype       = 0
    statefreq     = 1
    tasknum       =-1
    integration   = "explicit"
    moisture      = "dry"
    nu_top=0
    initial_total_mass=0
    mesh_file='none'
    ne              = 0
    transport_alg = 0
    semi_lagrange_cdr_alg = 2
    semi_lagrange_cdr_check = .false.
    semi_lagrange_hv_q_all = .false.
    semi_lagrange_nearest_point_lev = 0
    use_semi_lagrange_transport_local_conservation   = .false.
    disable_diagnostics = .false.


    ! =======================
    ! Read namelist variables
    ! =======================

!   write(iulog,*) "masterproc=",par%masterproc

    if (par%masterproc) then

       write(iulog,*)"reading ctl namelist..."
#if defined(CAM)
       unitn=getunit()
       open( unitn, file=trim(nlfilename), status='old' )
       ierr = 1
       do while ( ierr /= 0 )
          read (unitn,ctl_nl,iostat=ierr)
          if (ierr < 0) then
            write(6,*) 'ierr =',ierr
             call abortmp( subname//':: namelist read returns an'// &
                  ' end of file or end of record condition' )
          end if
       end do
       close( unitn )
       call freeunit( unitn )
#elif defined(OSF1) || defined(_NAMELIST_FROM_FILE)
       open(unit=7,file="input.nl",status="OLD")
       read(unit=7,nml=ctl_nl)
#else
      print *, 'Reading namelist ctl_nl from standard input'
      read(*,nml=ctl_nl)
#endif
#ifndef _USEMETIS
      ! override METIS options to SFCURVE
      if (partmethod>=0 .and. partmethod<=3) partmethod=SFCURVE
#endif
       ! ========================
       ! if this is a restart run
       ! ========================
       if(runtype .eq. 1) then
          write(iulog,*)"readnl: restartfile = ",restartfile
       else if(runtype < 0) then
          write(iulog,*)'readnl: runtype=', runtype,' interpolation mode '
       endif



       ! ================================================
       ! if ndays is defined in the namelist, then
       ! moviefreq and restartfreq are interpreted to be in units of days.
       ! Both must be converted to numbers of steps.
       ! ================================================
#ifndef CAM
       if (tstep <= 0) then
          call abortmp('tstep must be > 0')
       end if
       if (ndays .gt. 0) then
          nmax = ndays * (secpday/tstep)
          restartfreq  = restartfreq*(secpday/tstep)
       end if
       nEndStep = nmax
#endif

       if((integration .ne. "explicit").and.(integration .ne. "runge_kutta").and. &
                    (integration .ne. "full_imp")) then
          call abortmp('integration must be explicit, full_imp, or runge_kutta')
       end if

       if (integration == "full_imp") then
          if (tstep_type<10) then
             ! namelist did not set a valid tstep_type. pick one:
             tstep_type=11   ! backward euler
             !tstep_type=12  ! BDF2 with BE bootstrap
          endif
       endif

#ifndef CAM

#ifdef _PRIM
       write(iulog,*) "reading physics namelist..."
       if (test_case      == "held_suarez0"   .or. &
           test_case(1:10)== "baroclinic"     .or. &
           test_case(1:13)== "jw_baroclinic"  .or. &
           test_case(1:5) == "dcmip"          .or. &
           test_case(1:5) == "mtest"          .or. &
           test_case(1:4) == "asp_")  then
         write(iulog,*) "reading vertical namelist..."

#if defined(OSF1) || defined(_NAMELIST_FROM_FILE)
         read(unit=7,nml=vert_nl)
#else
         read(*,nml=vert_nl)
#endif
         vform      = trim(adjustl(vform))
         vfile_mid  = trim(adjustl(vfile_mid))
         vfile_int  = trim(adjustl(vfile_int))

         write(iulog,*) '  vform =',trim(vform)
         write(iulog,*) '  vfile_mid=',trim(vfile_mid)
         write(iulog,*) '  vfile_int=',trim(vfile_int)
         write(iulog,*) '  vanalytic=',vanalytic
         if(vanalytic==1) then
         write(iulog,*) '  vtop=',vtop
         endif

       end if
#endif

!      Default interpolation grid  (0 = auto compute based on ne,nv)  interpolation is off by default
#ifdef PIO_INTERP
       interpolate_analysis=.true.
#else
       interpolate_analysis=.false.
#endif
       interp_nlat =  0
       interp_nlon = 0
       interp_lon0 = 0
       interp_gridtype = 2
       interp_type = 0
       replace_vec_by_vordiv(:)=.false.
       vector_uvars(:)=''
       vector_vvars(:)=''
       vector_uvars(1:12) = (/ &
            'U         ','UBOT      ','U200      ','U250      ','U850      ','FU        ',&
            'CONVU     ','DIFFU     ','UTGWORO   ','UFLX      ','MET_U     ','MET_U_tend' /)
       vector_vvars(1:12) = (/ &
            'V         ','VBOT      ','V200      ','V250      ','V850      ','FV        ',&
            'CONVV     ','DIFFV     ','VTGWORO   ','VFLX      ','MET_V     ','MET_V_tend' /)
       infilenames(:) = ''
       output_prefix = ""
       output_start_time=0
       output_end_time =0
       output_frequency=0
       output_timeunits=0
! Default is to write all variables at time 0 and time nendstep.
       output_end_time(1) = -1
       output_frequency(1) = nendstep
       output_dir = "./movies/"
       output_varnames1='     '
       output_varnames2='     '
       output_varnames3='     '
       output_varnames4='     '
       output_varnames5='     '
       io_stride=0
       num_io_procs=0
       output_type = 'netcdf' ! Change by MNL
!     output_type = 'pnetcdf'

       write(iulog,*)"reading analysis namelist..."
#if defined(OSF1) || defined(_NAMELIST_FROM_FILE)
       read(unit=7,nml=analysis_nl)
#else
       read(*,nml=analysis_nl)
#endif

      if (io_stride .eq.0 .and. num_io_procs .eq.0) then
         ! user did not set anything
         io_stride=1
         num_io_procs = par%nprocs
      else if (io_stride.eq.0) then  ! user set num_io_procs
         io_stride = max(1,par%nprocs/num_io_procs)
      else if (num_io_procs .eq. 0) then   ! user set io_stride
         num_io_procs=max(1,par%nprocs/io_stride)
      else ! user set both parameters
      endif
      ! sanity check
      if(num_io_procs*io_stride>par%nprocs) then
         if (io_stride > par%nprocs) io_stride=par%nprocs
         num_io_procs=par%nprocs/io_stride
      end if

      if(output_varnames1(1).eq.'     ') then
         if( runtype>=0) then
            call setvarnames(output_varnames1)
         else ! interpolation mode
            output_varnames1='all'
         end if
      end if
       do i=1,max_output_streams
          if(output_frequency(i)>0 .and. output_end_time(i)==0) output_end_time(i)=-1
          if(output_timeunits(i).eq.1) then  ! per_day
             output_frequency(i) = output_frequency(i)*(secpday/tstep)
             output_start_time(i)= output_start_time(i)*(secpday/tstep)
             if (output_end_time(i)>=0) &
                  output_end_time(i)  = output_end_time(i)*(secpday/tstep)
          else if(output_timeunits(i).eq.2) then  ! per_hour
             output_frequency(i) = output_frequency(i)*(secphr/tstep)
             output_start_time(i)= output_start_time(i)*(secphr/tstep)
             if (output_end_time(i)>=0) &
                  output_end_time(i)  = output_end_time(i)*(secphr/tstep)
          else if(output_timeunits(i).eq.3) then  ! per_seconds
             output_frequency(i) = output_frequency(i)/tstep
             output_start_time(i)= output_start_time(i)/tstep
             if (output_end_time(i)>=0) &
                  output_end_time(i)  = output_end_time(i)/tstep
          end if
          if(output_end_time(i)<0) output_end_time(i)=nEndStep
          if ( output_start_time(i) > output_end_time(i) ) output_frequency(i)=0
       end do

!=======================================================================================================!

#if defined(OSF1) || defined(_NAMELIST_FROM_FILE)
       close(unit=7)
#endif
#endif
! ^ ifndef CAM
    end if

#ifdef CAM
    if(se_partmethod /= -1) partmethod = se_partmethod
    if(se_ne /= -1) ne = se_ne
    if(se_topology .ne. 'none') topology = se_topology
#endif

    call MPI_barrier(par%comm,ierr)

    npart  = par%nprocs

    ! Broadcast namelist variables to all MPI processes

    call MPI_bcast(Z2_MAP_METHOD ,1,MPIinteger_t,par%root,par%comm,ierr)
    call MPI_bcast(COORD_TRANSFORM_METHOD ,1,MPIinteger_t,par%root,par%comm,ierr)
    call MPI_bcast(PARTMETHOD ,     1,MPIinteger_t,par%root,par%comm,ierr)
    call MPI_bcast(TOPOLOGY,        MAX_STRING_LEN,MPIChar_t  ,par%root,par%comm,ierr)
    call MPI_bcast(test_case,       MAX_STRING_LEN,MPIChar_t  ,par%root,par%comm,ierr)
    call MPI_bcast(tasknum,         1,MPIinteger_t,par%root,par%comm,ierr)
    call MPI_bcast(ne,              1,MPIinteger_t,par%root,par%comm,ierr)
    call MPI_bcast(qsize,           1,MPIinteger_t,par%root,par%comm,ierr)
    call MPI_bcast(sub_case,        1,MPIinteger_t,par%root,par%comm,ierr)
    call MPI_bcast(statefreq,       1,MPIinteger_t,par%root,par%comm,ierr)
    call MPI_bcast(restartfreq,     1,MPIinteger_t,par%root,par%comm,ierr)
    call MPI_bcast(runtype,         1,MPIinteger_t,par%root,par%comm,ierr)

#ifdef CAM
    phys_tscale     = se_phys_tscale
    limiter_option  = se_limiter_option
    nsplit          = se_nsplit
#else
    if(test_case == "dcmip2012_test4") then
       rearth = rearth/dcmip4_X
       omega = omega*dcmip4_X
    endif

    call MPI_bcast(pertlim,         1, MPIreal_t   , par%root,par%comm,ierr)
    call MPI_bcast(tstep,           1, MPIreal_t   , par%root,par%comm,ierr)
    call MPI_bcast(nmax,            1, MPIinteger_t, par%root,par%comm,ierr)
    call MPI_bcast(NTHREADS,        1, MPIinteger_t, par%root,par%comm,ierr)
    call MPI_bcast(ndays,           1, MPIinteger_t, par%root,par%comm,ierr)
    nEndStep = nmax

    call MPI_bcast(omega,           1, MPIreal_t,    par%root,par%comm,ierr)
    call MPI_bcast(rearth,          1, MPIreal_t,    par%root,par%comm,ierr)
    rrearth = 1.0d0/rearth

    call MPI_bcast(dcmip2_0_h0,     1, MPIreal_t,    par%root,par%comm,ierr)
    call MPI_bcast(dcmip2_0_rm,     1, MPIreal_t,    par%root,par%comm,ierr)
    call MPI_bcast(dcmip2_0_zetam,  1, MPIreal_t,    par%root,par%comm,ierr)
    call MPI_bcast(dcmip2_x_ueq,    1, MPIreal_t,    par%root,par%comm,ierr)
    call MPI_bcast(dcmip2_x_h0,     1, MPIreal_t,    par%root,par%comm,ierr)
    call MPI_bcast(dcmip2_x_d,      1, MPIreal_t,    par%root,par%comm,ierr)
    call MPI_bcast(dcmip2_x_xi,     1, MPIreal_t,    par%root,par%comm,ierr)
    call MPI_bcast(dcmip4_moist,    1, MPIinteger_t, par%root,par%comm,ierr)
    call MPI_bcast(dcmip4_X,        1, MPIreal_t,    par%root,par%comm,ierr)
#endif
    call MPI_bcast(vthreads  ,      1, MPIinteger_t, par%root,par%comm,ierr)
    call MPI_bcast(smooth,          1, MPIreal_t,    par%root,par%comm,ierr)
    call MPI_bcast(phys_tscale,     1, MPIreal_t,    par%root,par%comm,ierr)
    call MPI_bcast(NSPLIT,          1, MPIinteger_t, par%root,par%comm,ierr)
    call MPI_bcast(limiter_option,  1, MPIinteger_t, par%root,par%comm,ierr)
    call MPI_bcast(se_ftype,        1, MPIinteger_t, par%root,par%comm,ierr)
    call MPI_bcast(vert_remap_q_alg,1, MPIinteger_t, par%root,par%comm,ierr)

    call MPI_bcast(fine_ne,         1, MPIinteger_t, par%root,par%comm,ierr)
    call MPI_bcast(max_hypervis_courant,1,MPIreal_t, par%root,par%comm,ierr)
    call MPI_bcast(nu,              1, MPIreal_t   , par%root,par%comm,ierr)
    call MPI_bcast(nu_s,            1, MPIreal_t   , par%root,par%comm,ierr)
    call MPI_bcast(nu_q,            1, MPIreal_t   , par%root,par%comm,ierr)
    call MPI_bcast(nu_div,          1, MPIreal_t   , par%root,par%comm,ierr)
    call MPI_bcast(nu_p,            1, MPIreal_t   , par%root,par%comm,ierr)
    call MPI_bcast(nu_top,          1, MPIreal_t   , par%root,par%comm,ierr)

    call MPI_bcast(dcmip16_mu,      1, MPIreal_t   , par%root,par%comm,ierr)
    call MPI_bcast(dcmip16_mu_s,    1, MPIreal_t   , par%root,par%comm,ierr)

    call MPI_bcast(dcmip16_prec_type, 1, MPIinteger_t, par%root,par%comm,ierr)
    call MPI_bcast(dcmip16_pbl_type , 1, MPIinteger_t, par%root,par%comm,ierr)

    call MPI_bcast(disable_diagnostics,1,MPIlogical_t,par%root,par%comm,ierr)
    call MPI_bcast(psurf_vis,1,MPIinteger_t   ,par%root,par%comm,ierr)
    call MPI_bcast(hypervis_order,1,MPIinteger_t   ,par%root,par%comm,ierr)
    call MPI_bcast(hypervis_power,1,MPIreal_t   ,par%root,par%comm,ierr)
    call MPI_bcast(hypervis_scaling,1,MPIreal_t   ,par%root,par%comm,ierr)
    call MPI_bcast(hypervis_subcycle,1,MPIinteger_t   ,par%root,par%comm,ierr)
    call MPI_bcast(hypervis_subcycle_q,1,MPIinteger_t   ,par%root,par%comm,ierr)
    call MPI_bcast(smooth_phis_numcycle,1,MPIinteger_t   ,par%root,par%comm,ierr)
    call MPI_bcast(smooth_sgh_numcycle,1,MPIinteger_t   ,par%root,par%comm,ierr)
    call MPI_bcast(smooth_phis_nudt,1,MPIreal_t   ,par%root,par%comm,ierr)
    call MPI_bcast(initial_total_mass ,1,MPIreal_t   ,par%root,par%comm,ierr)
    call MPI_bcast(u_perturb     ,1,MPIreal_t   ,par%root,par%comm,ierr)
    call MPI_bcast(rotate_grid   ,1,MPIreal_t   ,par%root,par%comm,ierr)
    call MPI_bcast(integration,MAX_STRING_LEN,MPIChar_t ,par%root,par%comm,ierr)
    call MPI_bcast(mesh_file,MAX_FILE_LEN,MPIChar_t ,par%root,par%comm,ierr)
    call MPI_bcast(theta_hydrostatic_mode ,1,MPIlogical_t,par%root,par%comm,ierr)
    call MPI_bcast(transport_alg ,1,MPIinteger_t,par%root,par%comm,ierr)
    call MPI_bcast(semi_lagrange_cdr_alg ,1,MPIinteger_t,par%root,par%comm,ierr)
    call MPI_bcast(semi_lagrange_cdr_check ,1,MPIlogical_t,par%root,par%comm,ierr)
    call MPI_bcast(semi_lagrange_hv_q_all ,1,MPIlogical_t,par%root,par%comm,ierr)
    call MPI_bcast(semi_lagrange_nearest_point_lev ,1,MPIinteger_t,par%root,par%comm,ierr)
    call MPI_bcast(use_semi_lagrange_transport_local_conservation ,1,MPIlogical_t,par%root,par%comm,ierr)
    call MPI_bcast(tstep_type,1,MPIinteger_t ,par%root,par%comm,ierr)
    call MPI_bcast(cubed_sphere_map,1,MPIinteger_t ,par%root,par%comm,ierr)
    call MPI_bcast(qsplit,1,MPIinteger_t ,par%root,par%comm,ierr)
    call MPI_bcast(rsplit,1,MPIinteger_t ,par%root,par%comm,ierr)
    call MPI_bcast(rk_stage_user,1,MPIinteger_t ,par%root,par%comm,ierr)
    call MPI_bcast(LFTfreq,1,MPIinteger_t ,par%root,par%comm,ierr)
    call MPI_bcast(prescribed_wind,1,MPIinteger_t ,par%root,par%comm,ierr)
    call MPI_bcast(moisture,MAX_STRING_LEN,MPIChar_t ,par%root,par%comm,ierr)

    call MPI_bcast(restartfile,MAX_STRING_LEN,MPIChar_t ,par%root,par%comm,ierr)
    call MPI_bcast(restartdir,MAX_STRING_LEN,MPIChar_t ,par%root,par%comm,ierr)

    call MPI_bcast(uselapi,1,MPIlogical_t,par%root,par%comm,ierr)

    if (integration == "full_imp") then
       call MPI_bcast(precon_method,MAX_STRING_LEN,MPIChar_t,par%root,par%comm,ierr)
       call MPI_bcast(maxits     ,1,MPIinteger_t,par%root,par%comm,ierr)
       call MPI_bcast(tol        ,1,MPIreal_t   ,par%root,par%comm,ierr)
    end if

    call MPI_bcast(vform    , MAX_STRING_LEN, MPIChar_t   , par%root, par%comm,ierr)
    call MPI_bcast(vfile_mid, MAX_STRING_LEN, MPIChar_t   , par%root, par%comm,ierr)
    call MPI_bcast(vfile_int, MAX_STRING_LEN, MPIChar_t   , par%root, par%comm,ierr)
    call MPI_bcast(vanalytic, 1,              MPIinteger_t, par%root, par%comm,ierr)
    call MPI_bcast(vtop     , 1,              MPIreal_t   , par%root, par%comm,ierr)

#ifndef CAM
    call MPI_bcast(output_prefix,MAX_STRING_LEN,MPIChar_t  ,par%root,par%comm,ierr)
    call MPI_bcast(output_timeunits ,max_output_streams,MPIinteger_t,par%root,par%comm,ierr)
    call MPI_bcast(output_start_time ,max_output_streams,MPIinteger_t,par%root,par%comm,ierr)
    call MPI_bcast(output_end_time ,max_output_streams,MPIinteger_t,par%root,par%comm,ierr)
    call MPI_bcast(output_frequency ,max_output_streams,MPIinteger_t,par%root,par%comm,ierr)

    call MPI_bcast(output_dir   ,MAX_STRING_LEN,MPIChar_t  ,par%root,par%comm,ierr)
    call MPI_bcast(output_varnames1 ,varname_len*max_output_variables,MPIChar_t,par%root,par%comm,ierr)
    call MPI_bcast(output_varnames2 ,varname_len*max_output_variables,MPIChar_t,par%root,par%comm,ierr)
    call MPI_bcast(output_varnames3 ,varname_len*max_output_variables,MPIChar_t,par%root,par%comm,ierr)
    call MPI_bcast(output_varnames4 ,varname_len*max_output_variables,MPIChar_t,par%root,par%comm,ierr)
    call MPI_bcast(output_varnames5 ,varname_len*max_output_variables,MPIChar_t,par%root,par%comm,ierr)
    call MPI_bcast(io_stride , 1,MPIinteger_t,par%root,par%comm,ierr)
    call MPI_bcast(num_io_procs , 1,MPIinteger_t,par%root,par%comm,ierr)
    call MPI_bcast(output_type , 9,MPIChar_t,par%root,par%comm,ierr)
    call MPI_bcast(infilenames ,160*MAX_INFILES ,MPIChar_t,par%root,par%comm,ierr)

    ! use maximum available:
    if (NThreads == -1) NThreads = omp_get_max_threads()

    ! sanity check on thread count
    ! HOMME will run if if nthreads > max, but gptl will print out GB of warnings.
    if (NThreads > omp_get_max_threads()) then
       if(par%masterproc) print *, "Main:NThreads=",NThreads
       if(par%masterproc) print *, 'omp_get_max_threads() = ',OMP_get_max_threads()
       if(par%masterproc) print *, 'requested threads exceeds OMP_get_max_threads()'
       call abortmp('stopping')
    endif
    call omp_set_num_threads(NThreads)

    ! if user sets hypervis_subcycle=-1, then use automatic formula
    if (hypervis_subcycle==-1) then
       if (np==4) then
          ! 1.25d23 worked out by testing, for nv==4
          ! a little confusing:
          ! u,v:  nu and hypervis_subcycle
          ! T:    nu_s and hypervis_subcycle
          ! Q:    nu and hypervis_subcycle_q
          dt_max = 1.25d23/(nu*ne**4.0)
          hypervis_subcycle_q = ceiling( tstep/dt_max )
          hypervis_subcycle   = ceiling( tstep/dt_max )
       else
          call abortmp('hypervis_subcycle auto determine only supported for nv==4')
       endif
    endif
#endif

    ! more thread error checks:  
#ifdef HORIZ_OPENMP
    if(par%masterproc) write(iulog,*)'-DHORIZ_OPENMP enabled'
#else
    if(par%masterproc) write(iulog,*)'-DHORIZ_OPENMP disabled'
#endif
#ifdef COLUMN_OPENMP
    if(par%masterproc) write(iulog,*)'-DCOLUMN_OPENMP enabled'
#else
    if(par%masterproc) write(iulog,*)'-DCOLUMN_OPENMP disabled'
#endif


    if (ne /=0) then
    if (mesh_file /= "none" .and. mesh_file /= "/dev/null") then
      write (*,*) "namelist_mod: mesh_file:",trim(mesh_file), &
                  " and ne:",ne," are both sepcified in the input file."
      write (*,*) "Specify one or the other, but not both."
      call abortmp("Do not specify ne if using a mesh file input.")
    end if
    end if
    if (par%masterproc) write (iulog,*) "Mesh File:", trim(mesh_file)
    if (ne.eq.0) then
       call set_mesh_dimensions()
       if (par%masterproc) write (iulog,*) "Opening Mesh File:", trim(mesh_file)
      call MeshOpen(mesh_file, par)
    end if
    ! set map
    if (cubed_sphere_map<0) then
#if ( defined MODEL_THETA_C || defined MODEL_THETA_L ) 
       cubed_sphere_map=2  ! theta model default = element local
#else
       cubed_sphere_map=0  ! default is equi-angle gnomonic
#endif
       if (ne.eq.0) cubed_sphere_map=2  ! must use element_local for var-res grids
    endif
    if (par%masterproc) write (iulog,*) "Reference element projection: cubed_sphere_map=",cubed_sphere_map

!logic around different hyperviscosity options
    if (hypervis_power /= 0) then
      if (hypervis_scaling /= 0) then
        print *,'Both hypervis_power and hypervis_scaling are nonzero.'
        print *,'(1) Set hypervis_power=1, hypervis_scaling=0 for HV based on an element area.'
        print *,'(2) Set hypervis_power=0 and hypervis_scaling=1 for HV based on a tensor.'
        print *,'(3) Set hypervis_power=0 and hypervis_scaling=0 for constant HV.'
          call abortmp("Error: hypervis_power>0 and hypervis_scaling>0")
      endif
    endif


    ftype = se_ftype

#ifdef _PRIM
    rk_stage_user=3  ! 3d PRIM code only supports 3 stage RK tracer advection
    ! CHECK phys timescale, requires se_ftype=0 (pure tendencies for forcing)
    if (phys_tscale/=0) then
       if (ftype>0) call abortmp('user specified se_phys_tscale requires se_ftype<=0')
    endif
    if (limiter_option==8 .or. limiter_option==84 .or. limiter_option == 9) then
       if (hypervis_subcycle_q/=1 .and. transport_alg == 0) then
          call abortmp('limiter 8,84,9 require hypervis_subcycle_q=1')
       endif
    endif
#endif

#ifndef CAM
!standalone homme does not support ftype=1 (cause it is identical to ftype=0).
!also, standalone ftype=0 is the same as standalone ftype=2.
    if ((ftype == 0).or.(ftype == 2).or.(ftype == 3).or.(ftype == 4).or.(ftype == -1)) then
    else
       call abortmp('Standalone homme supports only se_ftype=-1,0,2,3,4')
    endif
#endif

    if((prescribed_wind/=0).and.(prescribed_wind/=1))then
          call abortmp('prescribed_wind should be either 0 or 1')
    endif

    
    if (transport_alg > 0 .and. rsplit == 0) then
       call abortmp('The semi-Lagrange Transport option requires 0 < rsplit')
    end if

!=======================================================================================================!
#ifdef CAM
    nmpi_per_node=1
#endif
#ifndef CAM
    call MPI_bcast(interpolate_analysis, 7,MPIlogical_t,par%root,par%comm,ierr)
    call MPI_bcast(interp_nlat , 1,MPIinteger_t,par%root,par%comm,ierr)
    call MPI_bcast(interp_nlon , 1,MPIinteger_t,par%root,par%comm,ierr)
    call MPI_bcast(interp_lon0 , 1,MPIreal_t   ,par%root,par%comm,ierr)
    call MPI_bcast(interp_gridtype , 1,MPIinteger_t,par%root,par%comm,ierr)
    call MPI_bcast(interp_type , 1,MPIinteger_t,par%root,par%comm,ierr)

    call MPI_bcast(replace_vec_by_vordiv ,MAX_VECVARS ,MPIlogical_t,par%root,par%comm,ierr)
    call MPI_bcast(vector_uvars ,10*MAX_VECVARS ,MPIChar_t,par%root,par%comm,ierr)
    call MPI_bcast(vector_vvars ,10*MAX_VECVARS ,MPIChar_t,par%root,par%comm,ierr)

    call set_interp_parameter('gridtype',interp_gridtype)
    call set_interp_parameter("itype",interp_type)
    if(any(interpolate_analysis)) then
       if (interp_nlon==0 .or. interp_nlat==0) then
          ! compute interpolation grid based on number of points around equator
          call set_interp_parameter('auto',4*ne*(np-1))
          interp_nlat = get_interp_parameter('nlat')
          interp_nlon = get_interp_parameter('nlon')
       else
          call set_interp_parameter('nlat',interp_nlat)
          call set_interp_parameter('nlon',interp_nlon)
       endif
    endif
#endif
! ^ ifndef CAM

    ! some default diffusion coefficiets
    if(nu_s<0)    nu_s  = nu
    if(nu_q<0)    nu_q  = nu
    if(nu_div<0)  nu_div= nu
    if(dcmip16_mu_s<0)    dcmip16_mu_s  = dcmip16_mu

    nnodes = npart/nmpi_per_node
    if(numnodes > 0 ) then
        nnodes = numnodes
        nmpi_per_node = npart/nnodes
    endif

    ! ====================================================================
    !  Do not perform node level partitioning if you are only on one node
    ! ====================================================================
    ! PartitionForNodes=.FALSE.
    if((nnodes .eq. 1) .and. PartitionForNodes) PartitionForNodes=.FALSE.

    if (par%masterproc) then
       write(iulog,*)"done reading namelist..."

       write(iulog,*)"readnl: topology      = ",TRIM( TOPOLOGY )
#ifndef CAM
       write(iulog,*)"readnl: test_case     = ",TRIM(test_case)
       write(iulog,*)"readnl: omega         = ",omega
       write(iulog,*)"readnl: sub_case      = ",sub_case
       write(iulog,*)"readnl: ndays         = ",ndays
       write(iulog,*)"readnl: nmax          = ",nmax
       write(iulog,*)"readnl: pertlim       = ",pertlim

       write(iulog,*)"readnl: qsize,qsize_d = ",qsize,qsize_d
       if (qsize>qsize_d) then
          call abortmp('user specified qsize > qsize_d parameter in dimensions_mod.F90')
       endif
       write(iulog,*)"readnl: NThreads      = ",NTHREADS
#endif

       write(iulog,*)"readnl: ne,np         = ",NE,np
       write(iulog,*)"readnl: partmethod    = ",PARTMETHOD
       write(iulog,*)"readnl: COORD_TRANSFORM_METHOD    = ",COORD_TRANSFORM_METHOD
       write(iulog,*)"readnl: Z2_MAP_METHOD    = ",Z2_MAP_METHOD

       write(iulog,*)'readnl: nmpi_per_node = ',nmpi_per_node
       write(iulog,*)"readnl: vthreads      = ",vthreads
       write(iulog,*)'readnl: nnodes        = ',nnodes
       write(iulog,*)'readnl: npart         = ',npart

       print *
       write(iulog,*)"readnl: integration   = ",trim(integration)
       if (integration == "explicit" ) then
          write(iulog,*)"readnl: LF-trapazoidal freq= ",LFTfreq
       endif
       if (integration == "runge_kutta"  ) then
          write(iulog,*)"readnl: rk_stage_user   = ",rk_stage_user
       endif
<<<<<<< HEAD
       write(iulog,*)"readnl: theta_hydrostatic_mode = ",theta_hydrostatic_mode
       write(iulog,*)"readnl: use_semi_lagrange_transport   = ",use_semi_lagrange_transport
=======
       write(iulog,*)"readnl: transport_alg   = ",transport_alg
       write(iulog,*)"readnl: semi_lagrange_cdr_alg   = ",semi_lagrange_cdr_alg
       write(iulog,*)"readnl: semi_lagrange_cdr_check   = ",semi_lagrange_cdr_check
       write(iulog,*)"readnl: semi_lagrange_hv_q_all   = ",semi_lagrange_hv_q_all
       write(iulog,*)"readnl: semi_lagrange_nearest_point_lev   = ",semi_lagrange_nearest_point_lev
>>>>>>> 38d43a07
       write(iulog,*)"readnl: use_semi_lagrange_transport_local_conservation=",use_semi_lagrange_transport_local_conservation
       write(iulog,*)"readnl: tstep_type    = ",tstep_type
       write(iulog,*)"readnl: vert_remap_q_alg  = ",vert_remap_q_alg
#ifdef CAM
       write(iulog,*)"readnl: se_nsplit         = ", NSPLIT
       write(iulog,*)"readnl: se_ftype          = ",ftype
       write(iulog,*)"readnl: se_limiter_option = ",limiter_option
#else
       write(iulog,*)"readnl: tstep          = ",tstep
       write(iulog,*)"readnl: ftype          = ",ftype
       write(iulog,*)"readnl: limiter_option = ",limiter_option
#endif
       write(iulog,*)"readnl: qsplit        = ",qsplit
       write(iulog,*)"readnl: vertical remap frequency rsplit (0=disabled): ",rsplit

       write(iulog,*)"readnl: runtype       = ",runtype

       if (hypervis_power /= 0)then
          write(iulog,*)"Variable scalar hyperviscosity: hypervis_power=",hypervis_power
          write(iulog,*)"max_hypervis_courant = ", max_hypervis_courant
          write(iulog,*)"Equivalent ne in fine region = ", fine_ne
       elseif(hypervis_scaling /=0)then
          write(iulog,*)"Tensor hyperviscosity:  hypervis_scaling=",hypervis_scaling
       else
          write(iulog,*)"Constant (hyper)viscosity used."
       endif

       write(iulog,*)"hypervis_subcycle, hypervis_subcycle_q = ",&
            hypervis_subcycle,hypervis_subcycle_q
       !write(iulog,*)"psurf_vis: ",psurf_vis
       write(iulog,'(a,2e9.2)')"viscosity:  nu (vor/div) = ",nu,nu_div
       write(iulog,'(a,2e9.2)')"viscosity:  nu_s      = ",nu_s
       write(iulog,'(a,2e9.2)')"viscosity:  nu_q      = ",nu_q
       write(iulog,'(a,2e9.2)')"viscosity:  nu_p      = ",nu_p
       write(iulog,'(a,2e9.2)')"viscosity:  nu_top      = ",nu_top
       write(iulog,*)"PHIS smoothing:  ",smooth_phis_numcycle,smooth_phis_nudt
       write(iulog,*)"SGH  smoothing:  ",smooth_sgh_numcycle

       if(dcmip16_mu/=0)  write(iulog,'(a,2e9.2)')"1st order viscosity:  dcmip16_mu   = ",dcmip16_mu
       if(dcmip16_mu_s/=0)write(iulog,'(a,2e9.2)')"1st order viscosity:  dcmip16_mu_s = ",dcmip16_mu_s

       if(initial_total_mass>0) then
          write(iulog,*) "initial_total_mass = ",initial_total_mass
       end if

#ifndef CAM
       write(iulog,*)"  analysis: output_prefix = ",TRIM(output_prefix)
       write(iulog,*)"  analysis: io_stride = ",io_stride
       write(iulog,*)"  analysis: num_io_procs = ",num_io_procs

       do i=1,max_output_streams
          if(output_frequency(i) .gt. 0) then
             write(iulog,*)"  analysis stream     :",i
             write(iulog,*)"  analysis : start_time", output_start_time(i)
             write(iulog,*)"  analysis : end_time  ", output_end_time(i)
             write(iulog,*)"  analysis : frequency ", output_frequency(i)
             select case (i)
             case (1)
                write(*,'(10(a,2x))')"   analysis : variables ",(trim(output_varnames1(j)),j=1,max_output_variables)
             case (2)
                write(*,'(10(a,2x))')"   analysis : variables ",(trim(output_varnames2(j)),j=1,max_output_variables)
             case (3)
                write(*,'(10(a,2x))')"   analysis : variables ",(trim(output_varnames3(j)),j=1,max_output_variables)
             case (4)
                write(*,'(10(a,2x))')"   analysis : variables ",(trim(output_varnames4(j)),j=1,max_output_variables)
             case (5)
                write(*,'(10(a,2x))')"   analysis : variables ",(trim(output_varnames5(j)),j=1,max_output_variables)
             end select
          end if
       end do

       ! display physical constants for HOMME stand alone simulations
       write(iulog,*)""
       write(iulog,*)"physconst: omega  = ",omega
       write(iulog,*)"physconst: rearth = ",rearth
       write(iulog,*)"physconst: rrearth= ",rrearth
       write(iulog,*)""
#endif

#ifndef CAM
       write(iulog,*)" analysis interpolation = ", interpolate_analysis

       if(any(interpolate_analysis)) then
          write(iulog,*)" analysis interp nlat = ",interp_nlat
          write(iulog,*)" analysis interp nlon = ",interp_nlon
          write(iulog,*)" analysis interp lon0 = ",interp_lon0
          write(iulog,*)" analysis interp gridtype = ",interp_gridtype
          write(iulog,*)" analysis interpolation type = ",interp_type
       end if
#endif
! ^ ifndef CAM

#ifndef CAM
#ifdef HOMME_SHA1
      write(iulog,*)"HOMME SHA = ", HOMME_SHA1
#endif
#endif


!=======================================================================================================!
    endif

  end subroutine readnl

end module namelist_mod<|MERGE_RESOLUTION|>--- conflicted
+++ resolved
@@ -925,16 +925,12 @@
        if (integration == "runge_kutta"  ) then
           write(iulog,*)"readnl: rk_stage_user   = ",rk_stage_user
        endif
-<<<<<<< HEAD
        write(iulog,*)"readnl: theta_hydrostatic_mode = ",theta_hydrostatic_mode
-       write(iulog,*)"readnl: use_semi_lagrange_transport   = ",use_semi_lagrange_transport
-=======
        write(iulog,*)"readnl: transport_alg   = ",transport_alg
        write(iulog,*)"readnl: semi_lagrange_cdr_alg   = ",semi_lagrange_cdr_alg
        write(iulog,*)"readnl: semi_lagrange_cdr_check   = ",semi_lagrange_cdr_check
        write(iulog,*)"readnl: semi_lagrange_hv_q_all   = ",semi_lagrange_hv_q_all
        write(iulog,*)"readnl: semi_lagrange_nearest_point_lev   = ",semi_lagrange_nearest_point_lev
->>>>>>> 38d43a07
        write(iulog,*)"readnl: use_semi_lagrange_transport_local_conservation=",use_semi_lagrange_transport_local_conservation
        write(iulog,*)"readnl: tstep_type    = ",tstep_type
        write(iulog,*)"readnl: vert_remap_q_alg  = ",vert_remap_q_alg
