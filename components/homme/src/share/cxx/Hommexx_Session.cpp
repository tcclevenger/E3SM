--- conflicted
+++ resolved
@@ -43,15 +43,6 @@
 #ifdef HOMMEXX_SHA1
   std::cout << "HOMMEXX SHA1: " << HOMMEXX_SHA1 << "\n";
 #endif
-<<<<<<< HEAD
-  std::cout << "HOMMEXX VECTOR_SIZE: " << VECTOR_SIZE << "\n";
-  std::cout << "HOMMEXX vector tag: " << Scalar::label() << "\n";
-  std::cout << "HOMMEXX active AVX set:" << active_avx_string() << "\n";
-  std::cout << "HOMMEXX MPI_ON_DEVICE: " << HOMMEXX_MPI_ON_DEVICE << "\n";
-  std::cout << "HOMMEXX CUDA_SHARE_BUFFER: " << HOMMEXX_CUDA_SHARE_BUFFER << "\n";
-  std::cout << "HOMMEXX CUDA_(MIN/MAX)_WARP_PER_TEAM: " << HOMMEXX_CUDA_MIN_WARP_PER_TEAM
-            << " / " << HOMMEXX_CUDA_MAX_WARP_PER_TEAM << "\n";
-=======
     std::cout << "HOMMEXX VECTOR_SIZE: " << VECTOR_SIZE << "\n";
     std::cout << "HOMMEXX vector tag: " << Scalar::label() << "\n";
     std::cout << "HOMMEXX active AVX set:" << active_avx_string() << "\n";
@@ -63,7 +54,6 @@
 #endif
     std::cout << "HOMMEXX CUDA_(MIN/MAX)_WARP_PER_TEAM: " << HOMMEXX_CUDA_MIN_WARP_PER_TEAM
               << " / " << HOMMEXX_CUDA_MAX_WARP_PER_TEAM << "\n";
->>>>>>> 2248482e
 #ifndef HOMMEXX_NO_VECTOR_PRAGMAS
   std::cout << "HOMMEXX has vector pragmas\n";
 #else
