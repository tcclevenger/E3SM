#ifdef HAVE_CONFIG_H
#include "config.h"
#endif
module prim_cxx_driver_base

  use prim_driver_base, only: deriv1

  implicit none


  private

  public :: prim_init1
  public :: prim_finalize

  private :: generate_global_to_local
<<<<<<< HEAD
  public :: init_cxx_connectivity
  public :: setup_element_pointers
=======
  public  :: init_cxx_connectivity
  public  :: setup_element_pointers
>>>>>>> 10c732f3

#include <mpif.h>

  contains

  subroutine prim_init1(elem, par, dom_mt, tl)
    use iso_c_binding,    only : c_int, c_loc
    use derivative_mod,   only : derivinit
    use dimensions_mod,   only : nelemd, np
    use domain_mod,       only : domain1d_t
    use element_mod,      only : element_t
    use kinds,            only : iulog, real_kind
    use parallel_mod,     only : parallel_t
    use time_mod,         only : TimeLevel_t, TimeLevel_init
    use prim_driver_base, only : prim_init1_geometry, prim_init1_elem_arrays, &
                                 prim_init1_cleanup, prim_init1_buffers,      &
                                 MetaVertex, GridEdge, deriv1
#ifndef CAM
    use prim_driver_base, only : prim_init1_no_cam
#endif

    interface
      subroutine reset_cxx_comm (f_comm) bind(c)
        use iso_c_binding, only: c_int
        !
        ! Inputs
        !
        integer(kind=c_int), intent(in) :: f_comm
      end subroutine reset_cxx_comm
      subroutine initialize_hommexx_session() bind(c)
      end subroutine initialize_hommexx_session

    end interface
    !
    ! Inputs
    !
    type (element_t),   pointer     :: elem(:)
    type (parallel_t),  intent(in)  :: par
    type (domain1d_t),  pointer     :: dom_mt(:)
    type (timelevel_t), intent(out) :: tl

    ! Initialize MPI comm in C++
    call reset_cxx_comm (INT(par%comm,c_int))

    ! Initialize kokkos before any environment changes from the Fortran
    call initialize_hommexx_session()

#ifndef CAM
    call prim_init1_no_cam(par)
#endif

    ! ==================================
    ! Initialize derivative structure
    ! ==================================
    call derivinit(deriv1)

    ! ==================================
    ! Initialize and partition the geometry
    ! ==================================
    call prim_init1_geometry(elem,par,dom_mt)

    ! ==================================
    ! Initialize C++ mpi communication structures
    ! ==================================
    call init_cxx_connectivity(nelemd,GridEdge,MetaVertex,par)

    ! Cleanup the tmp stuff used in prim_init1_geometry
    call prim_init1_cleanup()

    ! ==================================
    ! Initialize the buffers for exchanges
    ! ==================================
    call prim_init1_buffers(elem,par)

    ! ==================================
    ! Initialize element pointers
    ! ==================================
    call setup_element_pointers(elem)

    ! ==================================
    ! Initialize element arrays (fluxes and state)
    ! ==================================
    call prim_init1_elem_arrays(elem,par)

    ! Initialize the time levels
    call TimeLevel_init(tl)

    if(par%masterproc) write(iulog,*) 'end of prim_init1'
  end subroutine prim_init1

  subroutine prim_finalize ()
    use prim_driver_base, only: prim_finalize_base=>prim_finalize
    interface
      subroutine finalize_hommexx_session() bind(c)
      end subroutine finalize_hommexx_session
    end interface

    call prim_finalize_base()

    ! This call lets C++ destroy the singleton containing all the views,
    ! and finalize the Kokkos execution space.
    call finalize_hommexx_session()
  end subroutine prim_finalize

  subroutine init_cxx_connectivity (nelemd, GridEdge, MetaVertex, par)
    use dimensions_mod, only : nelem
    use gridgraph_mod,  only : GridEdge_t
    use metagraph_mod,  only : MetaVertex_t
    use parallel_mod,   only : parallel_t
    !
    ! Interfaces
    !
    interface
      subroutine init_connectivity (num_local_elems) bind (c)
        use iso_c_binding, only : c_int
        !
        ! Inputs
        !
        integer (kind=c_int), intent(in) :: num_local_elems
      end subroutine init_connectivity

      subroutine finalize_connectivity () bind(c)
      end subroutine finalize_connectivity

      subroutine add_connection (first_lid,  first_gid,  first_pos,  first_pid, &
                                 second_lid, second_gid, second_pos, second_pid) bind(c)
        use iso_c_binding, only : c_int
        !
        ! Inputs
        !
        integer (kind=c_int), intent(in) :: first_lid,  first_gid,  first_pos,  first_pid
        integer (kind=c_int), intent(in) :: second_lid, second_gid, second_pos, second_pid
      end subroutine add_connection
    end interface
    !
    ! Inputs
    !
    integer, intent(in) :: nelemd
    type(GridEdge_t),   intent(in) :: GridEdge(:)
    type (parallel_t),  intent(in) :: par
    type(MetaVertex_t), intent(in) :: MetaVertex
    !
    ! Locals
    !
    integer :: Global2Local(nelem)
    integer :: ie, num_edges
    type(GridEdge_t) :: e

    ! Generate a global-to-local map of the meta vertices
    call generate_global_to_local(MetaVertex,Global2Local,par)

    ! Initialize C++ connectivity structure
    call init_connectivity(nelemd)

    ! Add all connections to the C++ structure
    num_edges = SIZE(GridEdge)
    do ie=1,num_edges
      e = GridEdge(ie)
      call add_connection(Global2Local(e%head%number),e%head%number,e%head_dir,e%head%processor_number, &
                          Global2Local(e%tail%number),e%tail%number,e%tail_dir,e%tail%processor_number)
    enddo

    call finalize_connectivity()
  end subroutine init_cxx_connectivity

  subroutine setup_element_pointers (elem)
    use element_mod,    only : element_t
    use element_state,  only : allocate_element_arrays, setup_element_pointers_ie
    use dimensions_mod, only : nelemd
    !
    ! Inputs
    !
    type (element_t), intent(inout) :: elem(:)
    !
    ! Locals
    !
    integer :: ie

    call allocate_element_arrays(nelemd)

    do ie=1,nelemd
      call setup_element_pointers_ie(ie, elem(ie)%state, elem(ie)%derived, elem(ie)%accum)
    enddo

  end subroutine setup_element_pointers

!!!!!!!!!!!!!!!!!!!!!!! PRIVATE SUBROUTINES BELOW THIS LINE !!!!!!!!!!!!!!!!!!!!!!!

  subroutine generate_global_to_local (MetaVertex, Global2Local, par)
    use dimensions_mod, only : nelem
    use metagraph_mod,  only : MetaVertex_t
    use parallel_mod,   only : parallel_t, MPI_MAX, MPIinteger_t
    !
    ! Inputs
    !
    type (parallel_t),  intent(in) :: par
    type(MetaVertex_t), intent(in) :: MetaVertex
    integer, intent(out) :: Global2Local(nelem)
    !
    ! Locals
    !
    integer :: ie, ierr

    ! Defaults all local ids to 0 (meaning not on this process)
    Global2Local = 0
    do ie=1,SIZE(MetaVertex%members)
      Global2Local(MetaVertex%members(ie)%number) = ie
    enddo

    call MPI_Allreduce(MPI_IN_PLACE,Global2Local,nelem,MPIinteger_t,MPI_MAX,par%comm,ierr)

  end subroutine generate_global_to_local

end module<|MERGE_RESOLUTION|>--- conflicted
+++ resolved
@@ -14,13 +14,8 @@
   public :: prim_finalize
 
   private :: generate_global_to_local
-<<<<<<< HEAD
-  public :: init_cxx_connectivity
-  public :: setup_element_pointers
-=======
   public  :: init_cxx_connectivity
   public  :: setup_element_pointers
->>>>>>> 10c732f3
 
 #include <mpif.h>
 
