/********************************************************************************
 * HOMMEXX 1.0: Copyright of Sandia Corporation
 * This software is released under the BSD license
 * See the file 'COPYRIGHT' in the HOMMEXX/src/share/cxx directory
 *******************************************************************************/


#ifndef _PROFILING_HPP_
#define _PROFILING_HPP_

#include <Types.hpp>

#include "gptl.h"

<<<<<<< HEAD
//OG not sure about timers and HIP, probably the same as with CUDA
//#if defined(HOMMEXX_HIP_SPACE) || defined(HOMMEXX_CUDA_SPACE) || \
//  (defined(HOMMEXX_DEFAULT_SPACE) && defined(KOKKOS_ENABLE_CUDA)) || \
//  (defined(HOMMEXX_DEFAULT_SPACE) && defined(KOKKOS_ENABLE_HIP))

=======
>>>>>>> b87f515f
#ifdef HOMMEXX_ENABLE_GPU
#define start_timer(name) {}
#define stop_timer(name) {}
#else
#define start_timer(name) { GPTLstart(name); }
#define stop_timer(name) { GPTLstop(name); }
#endif

#ifdef VTUNE_PROFILE
#include <ittnotify.h>

#define profiling_resume __itt_resume
#define profiling_pause __itt_pause

#elif defined(CUDA_PROFILE) // VTUNE_PROFILE
#include <cuda_profiler_api.h>

#define profiling_resume cudaProfilerStart
#define profiling_pause cudaProfilerStop

#elif defined(GPROF_PROFILE) // CUDA_PROFILE

/* Use undocumented GProf methods */
#pragma message "GProf support for this is undocumented and subject to change, this may fail as a result"

extern "C" void moncontrol(int);

#define profiling_resume() moncontrol(1)
#define profiling_pause() moncontrol(0)

#else // GPROF_PROFILE

#define profiling_resume() {}
#define profiling_pause() {}

#endif

#endif // _PROFILING_HPP_<|MERGE_RESOLUTION|>--- conflicted
+++ resolved
@@ -12,14 +12,6 @@
 
 #include "gptl.h"
 
-<<<<<<< HEAD
-//OG not sure about timers and HIP, probably the same as with CUDA
-//#if defined(HOMMEXX_HIP_SPACE) || defined(HOMMEXX_CUDA_SPACE) || \
-//  (defined(HOMMEXX_DEFAULT_SPACE) && defined(KOKKOS_ENABLE_CUDA)) || \
-//  (defined(HOMMEXX_DEFAULT_SPACE) && defined(KOKKOS_ENABLE_HIP))
-
-=======
->>>>>>> b87f515f
 #ifdef HOMMEXX_ENABLE_GPU
 #define start_timer(name) {}
 #define stop_timer(name) {}
