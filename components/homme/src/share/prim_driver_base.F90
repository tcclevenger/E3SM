! ------------------------------------------------------------------------------------------------
! prim_driver_mod: 
!
! Revisions:
! 08/2016: O. Guba Inserting code for "espilon bubble" reference element map
! 03/2018: M. Taylor  fix memory leak
! 06/2018: O. Guba  code for new ftypes
!
#ifdef HAVE_CONFIG_H
#include "config.h"
#endif

module prim_driver_base

  use derivative_mod,   only: derivative_t, derivinit
  use dimensions_mod,   only: np, nlev, nlevp, nelem, nelemd, nelemdmax, GlobalUniqueCols, qsize
  use element_mod,      only: element_t, allocate_element_desc, setup_element_pointers
  use element_ops,      only: copy_state
  use gridgraph_mod,    only: GridVertex_t, GridEdge_t
  use hybrid_mod,       only: hybrid_t
  use kinds,            only: real_kind, iulog
  use metagraph_mod,    only: MetaVertex_t
  use perf_mod,         only: t_startf, t_stopf
  use quadrature_mod,   only: quadrature_t, gausslobatto
  use reduction_mod,    only: reductionbuffer_ordered_1d_t, red_min, red_max, red_max_int, &
                              red_sum, red_sum_int, red_flops, initreductionbuffer
#ifndef CAM
  use prim_restart_mod, only : initrestartfile
  use restart_io_mod ,  only : readrestart
  use test_mod,         only: set_test_initial_conditions, compute_test_forcing
#endif

  implicit none

  private
  public :: prim_init1, prim_init2 , prim_run_subcycle, prim_finalize
  public :: prim_init1_geometry, prim_init1_elem_arrays, prim_init1_buffers, prim_init1_cleanup
#ifndef CAM
  public :: prim_init1_no_cam
#endif

  public :: smooth_topo_datasets, deriv1

  ! Service variables used to partition the mesh.
  ! Note: GridEdge and MeshVertex are public, cause kokkos targets need to access them
  type (GridVertex_t), pointer :: GridVertex(:)
  type (GridEdge_t),   public, pointer :: GridEdge(:)
  type (MetaVertex_t), public :: MetaVertex
  logical :: can_scalably_init_grid

  type (quadrature_t)   :: gp                     ! element GLL points
  type (ReductionBuffer_ordered_1d_t), save :: red   ! reduction buffer               (shared)
  type (derivative_t)  :: deriv1

contains

  subroutine prim_init1(elem, par, dom_mt, Tl)
    use domain_mod,    only : domain1d_t
    use parallel_mod,  only : parallel_t
    use time_mod,      only : TimeLevel_t, TimeLevel_init
    !
    ! Inputs
    !
    type (element_t),   pointer     :: elem(:)
    type (parallel_t),  intent(in)  :: par
    type (domain1d_t),  pointer     :: dom_mt(:)
    type (timelevel_t), intent(out) :: Tl
    !
    ! Locals
    !

    ! Note: resist the temptation to collapse these routines into prim_init1!
    !       They have been split up to allow kokkos targets to work correctly.
    !       For instance, kokkos builds do not need to init communication buffers,
    !       since they have their own C++ based communication system. Also,
    !       the C++ communication graph is built from the Fortran one.
    !       So, the prim_init1 routine in the kokkos targets' prim_driver_mod
    !       will call *some* of the following pieces, but not all. Moreover,
    !       we pulled GridEdge and MetaVertex out of the prim_init1_geometry
    !       chunk, so that the kokkos targets can do the following:
    !         a) call prim_init1_geometry
    !         b) use the info in GridEdge and MetaVertex to build a C++
    !            communication structure
    !         c) call prim_init1_cleanup to deallocate GridEdge and MetaVertex
    !       The overall behavior is the same as it was before, when there was
    !       a single big prim_init1 subroutine. However, this split-up
    !       implementation allows kokkos targets to avoid unnecessary pieces,
    !       as well as to inject code in between pieces that is needed to
    !       properly setup the C++ structures.

#ifndef CAM
    ! Initialize a few things that CAM would take care of (e.g., parsing namelist)
    call prim_init1_no_cam (par)
#endif

    ! ==================================
    ! Initialize derivative structure
    ! ==================================
    call derivinit(deriv1)

    ! ==================================
    ! Initialize and partition the geometry
    ! ==================================
    call prim_init1_geometry(elem,par,dom_mt)

    ! ==================================
    ! Initialize element pointers (if any)
    ! ==================================
    ! TODO: this is for OPENACC only. preqx_acc should define its own prim_init1,
    !       which should do the same things as in this prim_init1, including
    !       the call to setup_element_pointers, which should be removed from
    !       the base version of prim_init1
    call setup_element_pointers(elem)

    ! ==================================
    ! Initialize element arrays (fluxes and state)
    ! ==================================
    call prim_init1_elem_arrays(elem,par)

    ! ==================================
    ! Initialize the buffers for exchanges
    ! ==================================
    call prim_init1_buffers(elem,par)

    ! Initialize the time levels
    call TimeLevel_init(tl)

    ! Cleanup the tmp stuff used in prim_init1_geometry
    call prim_init1_cleanup ()

    if(par%masterproc) write(iulog,*) 'end of prim_init1'
  end subroutine prim_init1


#ifndef CAM
  subroutine prim_init1_no_cam(par)
    use mesh_mod,       only : MeshUseMeshFile, MeshCubeElemCount
    use cube_mod,       only : cubeelemcount
    use parallel_mod,   only : parallel_t, abortmp
    use namelist_mod,   only : readnl
    use quadrature_mod, only : test_gauss, test_gausslobatto
    use repro_sum_mod,  only : repro_sum_defaultopts, repro_sum_setopts
    use time_mod,       only : nmax, time_at
    !
    ! Inputs
    !
    type (parallel_t),  intent(in)  :: par
    !
    ! Locals
    !
    logical :: repro_sum_use_ddpdd, repro_sum_recompute
    real(kind=real_kind) :: repro_sum_rel_diff_max
    real(kind=real_kind) :: approx_elements_per_task
    integer :: total_nelem

    ! =====================================
    ! Read in model control information
    ! =====================================
    ! cam readnl is called in spmd_dyn (needed prior to mpi_init)
    call readnl(par)
    if (MeshUseMeshFile) then
       total_nelem = MeshCubeElemCount()
    else
       total_nelem = CubeElemCount()
    end if

    approx_elements_per_task = dble(total_nelem)/dble(par%nprocs)
    if  (approx_elements_per_task < 1.0D0) then
       if(par%masterproc) print *,"number of elements=", total_nelem
       if(par%masterproc) print *,"number of procs=", par%nprocs
       call abortmp('There is not enough parallelism in the job, that is, there is less than one elements per task.')
    end if
    ! ====================================
    ! initialize reproducible sum module
    ! ====================================
    call repro_sum_defaultopts(                           &
       repro_sum_use_ddpdd_out=repro_sum_use_ddpdd,       &
       repro_sum_rel_diff_max_out=repro_sum_rel_diff_max, &
       repro_sum_recompute_out=repro_sum_recompute        )
    call repro_sum_setopts(                              &
       repro_sum_use_ddpdd_in=repro_sum_use_ddpdd,       &
       repro_sum_rel_diff_max_in=repro_sum_rel_diff_max, &
       repro_sum_recompute_in=repro_sum_recompute,       &
       repro_sum_master=par%masterproc,                      &
       repro_sum_logunit=6                           )
       if(par%masterproc) print *, "Initialized repro_sum"

    if (par%masterproc) then
       ! =============================================
       ! Compute total simulated time...
       ! =============================================
       write(iulog,*)""
       write(iulog,*)" total simulated time = ",Time_at(nmax)
       write(iulog,*)""
       ! =============================================
       ! Perform Gauss/Gauss Lobatto tests...
       ! =============================================
       call test_gauss(np)
       call test_gausslobatto(np)
    end if
  end subroutine prim_init1_no_cam
#endif

  subroutine prim_init1_geometry(elem, par, dom_mt)

    ! --------------------------------
    use thread_mod, only : nthreads, hthreads, vthreads
    ! --------------------------------
<<<<<<< HEAD
    use control_mod, only : runtype, restartfreq, integration, topology, &
         partmethod, transport_alg, semi_lagrange_cdr_alg, z2_map_method, cubed_sphere_map
=======
    use control_mod, only : topology, partmethod, z2_map_method, cubed_sphere_map
>>>>>>> 7b5f24da
    ! --------------------------------
    use prim_state_mod, only : prim_printstate_init
    ! --------------------------------
    use mass_matrix_mod, only : mass_matrix
    ! --------------------------------
    use cube_mod,  only : cubeedgecount , cubeelemcount, cubetopology, cube_init_atomic, &
                          set_corner_coordinates, assign_node_numbers_to_elem, &
                          set_area_correction_map0, set_area_correction_map2
    ! --------------------------------
    use mesh_mod, only : MeshSetCoordinates, MeshUseMeshFile, MeshCubeTopology, &
                         MeshCubeElemCount, MeshCubeEdgeCount, MeshCubeTopologyCoords
    ! --------------------------------
    use metagraph_mod, only : localelemcount, initmetagraph, printmetavertex
    ! --------------------------------
    use gridgraph_mod, only : allocate_gridvertex_nbrs
    ! --------------------------------
    use schedtype_mod, only : schedule
    ! --------------------------------
    use schedule_mod, only : genEdgeSched,  PrintSchedule
    ! --------------------------------
    use parallel_mod, only : iam, parallel_t, syncmp, abortmp, global_shared_buf, nrepro_vars
#ifdef _MPI
    use parallel_mod, only : mpiinteger_t, mpireal_t, mpi_max, mpi_sum, haltmp
#endif
    ! --------------------------------
    use metis_mod, only : genmetispart
    ! --------------------------------
    use spacecurve_mod, only : genspacepart
    ! --------------------------------
    use scalable_grid_init_mod, only : sgi_init_grid
    ! --------------------------------
    use dof_mod, only : global_dof, CreateUniqueIndex, SetElemOffset
    ! --------------------------------
    use params_mod, only : SFCURVE
    ! --------------------------------
    use zoltan_mod, only: genzoltanpart, getfixmeshcoordinates, printMetrics, is_zoltan_partition, is_zoltan_task_mapping
    ! --------------------------------
    use domain_mod, only : domain1d_t, decompose
    ! --------------------------------
    use physical_constants, only : dd_pi
    ! --------------------------------

    use compose_mod, only: kokkos_init, compose_init, cedr_unittest, cedr_set_ie2gci

    implicit none
    !
    ! Locals
    !

    type (element_t),   pointer     :: elem(:)
    type (parallel_t),  intent(in)  :: par
    type (domain1d_t),  pointer     :: dom_mt(:)

    integer :: ii,ie, ith
    integer :: nelem_edge,nedge
    integer :: nstep
    integer :: nlyr
    integer :: iMv
    integer :: err, ierr, l, j
    logical, parameter :: Debug = .FALSE.

    integer  :: i

    type (quadrature_t)   :: gp                     ! element GLL points


    real (kind=real_kind) ,  allocatable :: coord_dim1(:)
    real (kind=real_kind) ,  allocatable :: coord_dim2(:)
    real (kind=real_kind) ,  allocatable :: coord_dim3(:)
    integer :: coord_dimension = 3

    ! ===============================================================
    ! Allocate and initialize the graph (array of GridVertex_t types)
    ! ===============================================================
    if (MeshUseMeshFile) then
       nelem = MeshCubeElemCount()
       nelem_edge = MeshCubeEdgeCount()
    else
       nelem      = CubeElemCount()
       nelem_edge = CubeEdgeCount()
    end if

    ! we want to exit elegantly when we are using too many processors.
    if (nelem < par%nprocs) then
       call abortmp('Error: too many MPI tasks. set dyn_npes <= nelem')
    end if

    can_scalably_init_grid = &
         topology == "cube" .and. &
         .not. MeshUseMeshFile .and. &
         partmethod .eq. SFCURVE .and. &
         .not. (is_zoltan_partition(partmethod) .or. is_zoltan_task_mapping(z2_map_method))

    if (can_scalably_init_grid) then
       call sgi_init_grid(par, GridVertex, GridEdge, MetaVertex)
    end if

    if (topology=="cube" .and. .not. can_scalably_init_grid) then

       if (par%masterproc) then
          write(iulog,*)"creating cube topology..."
       end if

       allocate(GridVertex(nelem))
       allocate(GridEdge(nelem_edge))

       do j =1,nelem
          call allocate_gridvertex_nbrs(GridVertex(j))
       end do

       if (MeshUseMeshFile) then
           if (par%masterproc) then
               write(iulog,*) "Set up grid vertex from mesh..."
           end if
           call MeshCubeTopologyCoords(GridEdge, GridVertex, coord_dim1, coord_dim2, coord_dim3, coord_dimension)
           !MD:TODO: still need to do the coordinate transformation for this case.


       else
           call CubeTopology(GridEdge,GridVertex)
           if (is_zoltan_partition(partmethod) .or. is_zoltan_task_mapping(z2_map_method)) then
              call getfixmeshcoordinates(GridVertex, coord_dim1, coord_dim2, coord_dim3, coord_dimension)
           endif
        end if

       if(par%masterproc)       write(iulog,*)"...done."
    end if
    if(par%masterproc) write(iulog,*)"total number of elements nelem = ",nelem

    !DBG if(par%masterproc) call PrintGridVertex(GridVertex)

    call t_startf('PartitioningTime')

    if (.not. can_scalably_init_grid) then
       if(partmethod .eq. SFCURVE) then
          if(par%masterproc) write(iulog,*)"partitioning graph using SF Curve..."
          !if the partitioning method is space filling curves
          call genspacepart(GridEdge,GridVertex)
          if (is_zoltan_task_mapping(z2_map_method)) then
             if(par%masterproc) write(iulog,*)"mapping graph using zoltan2 task mapping on the result of SF Curve..."
             call genzoltanpart(GridEdge,GridVertex, par%comm, coord_dim1, coord_dim2, coord_dim3, coord_dimension)
          endif
          !if zoltan2 partitioning method is asked to run.
       elseif ( is_zoltan_partition(partmethod)) then
          if(par%masterproc) write(iulog,*)"partitioning graph using zoltan2 partitioning/task mapping..."
          call genzoltanpart(GridEdge,GridVertex, par%comm, coord_dim1, coord_dim2, coord_dim3, coord_dimension)
       else
          if(par%masterproc) write(iulog,*)"partitioning graph using Metis..."
          call genmetispart(GridEdge,GridVertex)
       endif
    endif ! .not. can_scalably_init_grid

    call t_stopf('PartitioningTime')

    !call t_startf('PrintMetricTime')
    !print partitioning and mapping metrics
    !call printMetrics(GridEdge,GridVertex, par%comm)
    !call t_stopf('PrintMetricTime')

    ! ===========================================================
    ! given partition, count number of local element descriptors
    ! ===========================================================
    allocate(Schedule(1))

    nelem_edge=SIZE(GridEdge)

    ! ====================================================
    !  Generate the communication graph
    ! ====================================================
    if (.not. can_scalably_init_grid) then
       call initMetaGraph(iam,MetaVertex,GridVertex,GridEdge)
    end if

    nelemd = LocalElemCount(MetaVertex)
    if(par%masterproc .and. Debug) then 
        call PrintMetaVertex(MetaVertex)
    endif

    if(nelemd .le. 0) then
       call abortmp('Not yet ready to handle nelemd = 0 yet' )
       stop
    endif
#ifdef _MPI
    call mpi_allreduce(nelemd,nelemdmax,1,MPIinteger_t,MPI_MAX,par%comm,ierr)
#else
    nelemdmax=nelemd
#endif

    if (nelemd>0) then
       allocate(elem(nelemd))
       call allocate_element_desc(elem)
    endif

    ! ====================================================
    !  Generate the communication schedule
    ! ====================================================

    call genEdgeSched(elem,iam,Schedule(1),MetaVertex)


    allocate(global_shared_buf(nelemd,nrepro_vars))
    global_shared_buf=0.0_real_kind
    !  nlyr=edge3p1%nlyr
    !  call MessageStats(nlyr)
    !  call testchecksum(par,GridEdge)

    ! ========================================================
    ! load graph information into local element descriptors
    ! ========================================================

    !  do ii=1,nelemd
    !     elem(ii)%vertex = MetaVertex(iam)%members(ii)
    !  enddo

    call syncmp(par)

    ! =================================================================
    ! Set number of domains (for 'decompose') equal to number of threads
    !  for OpenMP across elements, equal to 1 for OpenMP within element
    ! =================================================================
    !
    ! At this point, we can assume: 
    ! nthreads was set by CAM driver, or in namelist and error checked
    ! if CAM is running w/o threads, nthreads=0 
    ! vthreads=1 or read from namelist and verified consistent with COLUMN_OPENMP
    ! 
    ! set hthreads, and check that vthreads was not set too large
    if (vthreads > max(nthreads,1) .or. vthreads < 1) &
         call abortmp('Error: vthreads<1 or vthreads > NTHRDS_ATM')
#if defined(HORIZ_OPENMP) && defined (COLUMN_OPENMP)
    if (vthreads>1) call omp_set_nested(.true.)
#endif
    hthreads = max(nthreads,1) / vthreads
    hthreads = min(max(nthreads,1),nelemd)
    if(par%masterproc) then
       write(iulog,*) "prim_init1: total threads: nthreads = ",nthreads
       write(iulog,*) "threads across elements    hthreads = ",hthreads
       write(iulog,*) "threading within elements  vthreads = ",vthreads
    endif

#ifndef COLUMN_OPENMP
    if (vthreads>1) call abortmp('Error: vthreads>1 requires -DCOLUMN_OPENMP')
#endif
#ifndef HORIZ_OPENMP
    if (hthreads>1) call abortmp('Error: hthreads>1 requires -DHORIZ_OPENMP')
#endif
    


    ! =================================================================
    ! Initialize shared boundary_exchange and reduction buffers
    ! =================================================================
    if(par%masterproc) write(iulog,*) 'init shared boundary_exchange buffers'
    call InitReductionBuffer(red,3*nlev,hthreads)
    call InitReductionBuffer(red_sum,5)
    call InitReductionBuffer(red_sum_int,1)
    call InitReductionBuffer(red_max,1)
    call InitReductionBuffer(red_max_int,1)
    call InitReductionBuffer(red_min,1)
    call initReductionBuffer(red_flops,1)

    gp=gausslobatto(np)  ! GLL points

    if (topology=="cube") then
       if(par%masterproc) write(iulog,*) "initializing cube elements..."
       if (MeshUseMeshFile) then
           call MeshSetCoordinates(elem)
       else
           do ie=1,nelemd
               call set_corner_coordinates(elem(ie))
           end do
           ! This is not used any longer.
           !call assign_node_numbers_to_elem(elem, GridVertex)
       end if
       do ie=1,nelemd
          call cube_init_atomic(elem(ie),gp%points)
       enddo
    end if

    ! =================================================================
    ! Initialize mass_matrix
    ! =================================================================
    if(par%masterproc) write(iulog,*) 'running mass_matrix'
    call mass_matrix(par,elem)

    ! global area correction (default for cubed-sphere meshes)
    if( cubed_sphere_map == 0 ) then
       call set_area_correction_map0(elem, nelemd, par, gp)
    endif

    ! Epsilon bubble correction (default for RRM meshes).
    if(( cubed_sphere_map == 2 ).AND.( np > 2 )) then
       call set_area_correction_map2(elem, nelemd, par, gp)
    endif

    deallocate(gp%points)
    deallocate(gp%weights)


    if(par%masterproc) write(iulog,*) 're-running mass_matrix'
    call mass_matrix(par,elem)

    ! =================================================================
    ! Determine the global degree of freedome for each gridpoint
    ! =================================================================
    if(par%masterproc) write(iulog,*) 'running global_dof'
    call global_dof(par,elem)

    ! =================================================================
    ! Create Unique Indices
    ! =================================================================

    do ie=1,nelemd
       call CreateUniqueIndex(elem(ie)%GlobalId,elem(ie)%gdofP,elem(ie)%idxP)
    enddo

    call SetElemOffset(par,elem, GlobalUniqueCols)

    allocate(dom_mt(0:hthreads-1))
    do ith=0,hthreads-1
       dom_mt(ith)=decompose(1,nelemd,hthreads,ith)
    end do

  end subroutine prim_init1_geometry

  subroutine prim_init1_elem_arrays (elem,par)
    ! --------------------------------
    use prim_state_mod, only : prim_printstate_init
    use parallel_mod,   only : parallel_t
    use control_mod,    only : runtype, restartfreq
#ifndef CAM
    use restart_io_mod, only : RestFile,readrestart
#endif

    implicit none
    !
    ! Inputs
    !
    type (element_t),   pointer     :: elem(:)
    type (parallel_t),  intent(in)  :: par
    !
    ! Locals
    !
    integer :: ie

    ! Initialize output fields for plotting...
    call prim_printstate_init(par)

    ! initialize flux terms to 0
    do ie=1,nelemd
       elem(ie)%derived%FM=0.0
       elem(ie)%derived%FQ=0.0
       elem(ie)%derived%FQps=0.0
       elem(ie)%derived%FT=0.0

       elem(ie)%accum%Qvar=0
       elem(ie)%accum%Qmass=0
       elem(ie)%accum%Q1mass=0
       elem(ie)%accum%KEner=0
       elem(ie)%accum%IEner=0
       elem(ie)%accum%PEner=0

       elem(ie)%derived%Omega_p=0
       elem(ie)%state%dp3d=0
    enddo

    ! ==========================================================
    !  This routines initalizes a Restart file.  This involves:
    !      I)  Setting up the MPI datastructures
    ! ==========================================================
#ifndef CAM
    if(restartfreq > 0 .or. runtype>=1)  then
       call initRestartFile(elem(1)%state,par,RestFile)
    endif
#endif

<<<<<<< HEAD
    if (transport_alg > 0) then
       call sort_neighbor_buffer_mapping(par, elem,1,nelemd)
    end if

    call kokkos_init()
    if (transport_alg > 0 .and. semi_lagrange_cdr_alg > 1) then
       call compose_init(par%comm, elem, GridVertex)
       !call cedr_unittest(par%comm, ierr)
       if (par%masterproc) then
          write(iulog,*) "CEDR unittest returned", ierr
       end if
       do ie = 1, nelemd
          call cedr_set_ie2gci(ie, elem(ie)%vertex%number)
       end do
    end if

    deallocate(GridEdge)
    do j =1,nelem
       call deallocate_gridvertex_nbrs(GridVertex(j))
    end do
    deallocate(GridVertex)
=======
  end subroutine prim_init1_elem_arrays
>>>>>>> 7b5f24da

  subroutine prim_init1_cleanup ()
    use gridgraph_mod, only : deallocate_gridvertex_nbrs
    use metagraph_mod, only : destroyMetaGraph
    use scalable_grid_init_mod, only : sgi_finalize

    integer :: j

    if (can_scalably_init_grid) then
       call sgi_finalize()
    else
       deallocate(GridEdge)
       call destroyMetaGraph(MetaVertex)
       do j =1,nelem
          call deallocate_gridvertex_nbrs(GridVertex(j))
       end do
       deallocate(GridVertex)
    end if

  end subroutine prim_init1_cleanup

  subroutine prim_init1_buffers (elem,par)
    use bndry_mod,          only : sort_neighbor_buffer_mapping
    use control_mod,        only : integration, use_semi_lagrange_transport
    use edge_mod,           only : initedgebuffer, edge_g
    use parallel_mod,       only : parallel_t
    use prim_advance_mod,   only : prim_advance_init1
    use prim_advection_mod, only : prim_advec_init1
    use thread_mod,         only : hthreads
#ifdef TRILINOS
    use prim_implicit_mod,  only : prim_implicit_init
#endif
    !
    ! Inputs
    !
    type (element_t),   pointer     :: elem(:)
    type (parallel_t),  intent(in)  :: par

    ! single global edge buffer for all models:
    ! hydrostatic 4*nlev      NH:  6*nlev+1
    ! SL tracers: (qsize+1)*nlev
    ! if this is too small, code will abort with an error message
    call initEdgeBuffer(par,edge_g,elem,max((qsize+1)*nlev,6*nlev+1))

<<<<<<< HEAD
    allocate(dom_mt(0:hthreads-1))
    do ith=0,hthreads-1
       dom_mt(ith)=decompose(1,nelemd,hthreads,ith)
    end do
    ith=0
    nets=1
    nete=nelemd
=======
>>>>>>> 7b5f24da

    call prim_advance_init1(par,elem,integration)
#ifdef TRILINOS
    call prim_implicit_init(par, elem)
#endif
    call Prim_Advec_Init1(par, elem)

<<<<<<< HEAD
    call TimeLevel_init(tl)

    if(par%masterproc) write(iulog,*) 'end of prim_init'

  end subroutine prim_init1
=======
    if ( use_semi_lagrange_transport) then
      call sort_neighbor_buffer_mapping(par, elem,1,nelemd)
    end if

  end subroutine prim_init1_buffers
>>>>>>> 7b5f24da

  !_____________________________________________________________________
  subroutine prim_init2(elem, hybrid, nets, nete, tl, hvcoord)

    use control_mod,          only: runtype, test_case, &
                                    debug_level, vfile_int, vform, vfile_mid, &
                                    topology,rsplit, qsplit, rk_stage_user,&
                                    sub_case, limiter_option, nu, nu_q, nu_div, tstep_type, hypervis_subcycle, &
                                    hypervis_subcycle_q, moisture, use_moisture
    use global_norms_mod,     only: test_global_integral, print_cfl
    use hybvcoord_mod,        only: hvcoord_t
    use parallel_mod,         only: parallel_t, haltmp, syncmp, abortmp
    use prim_state_mod,       only: prim_printstate, prim_diag_scalars
    use prim_si_mod,          only: prim_set_mass
    use prim_advance_mod,     only: vertical_mesh_init2
    use prim_advection_mod,   only: prim_advec_init2
    use model_init_mod,       only: model_init2
    use time_mod,             only: timelevel_t, tstep, phys_tscale, timelevel_init, nendstep, smooth, nsplit, TimeLevel_Qdp

#ifndef CAM
    use control_mod,          only: pertlim                     
#endif

#ifdef TRILINOS
    use prim_derived_type_mod ,only : derived_type, initialize
    use, intrinsic :: iso_c_binding
#endif

    type (element_t),   intent(inout) :: elem(:)
    type (hybrid_t),    intent(in)    :: hybrid
    type (TimeLevel_t), intent(inout) :: tl       ! time level struct
    type (hvcoord_t),   intent(inout) :: hvcoord  ! hybrid vertical coordinate struct
    integer,            intent(in)    :: nets     ! starting thread element number (private)
    integer,            intent(in)    :: nete     ! ending thread element number   (private)

    ! ==================================
    ! Local variables
    ! ==================================

    real (kind=real_kind) :: dt                 ! timestep

    ! variables used to calculate CFL
    real (kind=real_kind) :: dtnu               ! timestep*viscosity parameter
    real (kind=real_kind) :: dt_dyn_vis         ! viscosity timestep used in dynamics
    real (kind=real_kind) :: dt_tracer_vis      ! viscosity timestep used in tracers

    real (kind=real_kind) :: dp
    real (kind=real_kind) :: ps(np,np)          ! surface pressure

    character(len=80)     :: fname
    character(len=8)      :: njusn
    character(len=4)      :: charnum

    real (kind=real_kind) :: Tp(np)             ! transfer function

    integer :: simday
    integer :: i,j,k,ie,iptr,t,q
    integer :: ierr
    integer :: nfrc
    integer :: n0_qdp

#ifdef TRILINOS
     integer :: lenx
    real (c_double) ,allocatable, dimension(:) :: xstate(:)
    ! state_object is a derived data type passed thru noxinit as a pointer
    type(derived_type) ,target         :: state_object
    type(derived_type) ,pointer        :: fptr=>NULL()
    type(c_ptr)                        :: c_ptr_to_object

    type(derived_type) ,target         :: pre_object
    type(derived_type) ,pointer        :: pptr=>NULL()
    type(c_ptr)                        :: c_ptr_to_pre

    type(derived_type) ,target         :: jac_object
    type(derived_type) ,pointer        :: jptr=>NULL()
    type(c_ptr)                        :: c_ptr_to_jac

!    type(element_t)                    :: pc_elem(size(elem))
!    type(element_t)                    :: jac_elem(size(elem))

    logical :: compute_diagnostics
    integer :: qn0
    real (kind=real_kind) :: eta_ave_w

  interface
    subroutine noxinit(vectorSize,vector,comm,v_container,p_container,j_container) &
        bind(C,name='noxinit')
    use ,intrinsic :: iso_c_binding
      integer(c_int)                :: vectorSize,comm
      real(c_double)  ,dimension(*) :: vector
      type(c_ptr)                   :: v_container
      type(c_ptr)                   :: p_container  !precon ptr
      type(c_ptr)                   :: j_container  !analytic jacobian ptr
    end subroutine noxinit

  end interface
#endif

    ! model specific vertical mesh initialization
    call vertical_mesh_init2(elem,nets,nete,hybrid,hvcoord)

    if (topology == "cube") then
       call test_global_integral(elem, hybrid,nets,nete)
    end if

    ! should we assume Q(:,:,:,1) has water vapor:
    use_moisture = ( moisture /= "dry") 
    if (qsize<1) use_moisture = .false.  


    ! compute most restrictive dt*nu for use by variable res viscosity:
    ! compute timestep seen by viscosity operator:
    dt_dyn_vis = tstep
    if (qsplit>1 .and. tstep_type == 1) then
       ! tstep_type==1: RK2 followed by LF.  internal LF stages apply viscosity at 2*dt
       dt_dyn_vis = 2*tstep
    endif
    dt_tracer_vis=tstep*qsplit
    
    ! compute most restrictive condition:
    ! note: dtnu ignores subcycling
    dtnu=max(dt_dyn_vis*max(nu,nu_div), dt_tracer_vis*nu_q)
    ! compute actual viscosity timesteps with subcycling
    dt_tracer_vis = dt_tracer_vis/hypervis_subcycle_q
    dt_dyn_vis = dt_dyn_vis/hypervis_subcycle

#ifdef TRILINOS

      lenx=(np*np*nlev*3 + np*np*1)*(nete-nets+1)  ! 3 3d vars plus 1 2d vars
      allocate(xstate(lenx))
      xstate(:) = 0d0
      compute_diagnostics = .false.
      qn0 = -1 ! dry case for testing right now
      eta_ave_w = 1d0 ! divide by qsplit for mean flux interpolation

      call initialize(state_object, lenx, elem, hvcoord, compute_diagnostics, &
        qn0, eta_ave_w, hybrid, deriv1, tstep, tl, nets, nete)

      call initialize(pre_object, lenx, elem, hvcoord, compute_diagnostics, &
        qn0, eta_ave_w, hybrid, deriv1, tstep, tl, nets, nete)

      call initialize(jac_object, lenx, elem, hvcoord, .false., &
        qn0, eta_ave_w, hybrid, deriv1, tstep, tl, nets, nete)

!      pc_elem = elem
!      jac_elem = elem

      fptr => state_object
      c_ptr_to_object =  c_loc(fptr)
      pptr => state_object
      c_ptr_to_pre =  c_loc(pptr)
      jptr => state_object
      c_ptr_to_jac =  c_loc(jptr)

      call noxinit(size(xstate), xstate, 1, c_ptr_to_object, c_ptr_to_pre, c_ptr_to_jac)

#endif


#if (defined HORIZ_OPENMP)
    !$OMP BARRIER
#endif
    if (hybrid%ithr==0) then
       call syncmp(hybrid%par)
    end if
#if (defined HORIZ_OPENMP)
    !$OMP BARRIER
#endif

    if (topology /= "cube") then
       call abortmp('Error: only cube topology supported for primaitve equations')
    endif

#ifndef CAM

    ! =================================
    ! HOMME stand alone initialization
    ! =================================

    if(runtype >= 1) then

       ! ===========================================================
       ! runtype==1   Exact Restart
       ! runtype==2   Initial run, but take inital condition from Restart file
       ! ===========================================================

       if (hybrid%masterthread) then
          write(iulog,*) 'runtype: RESTART of primitive equations'
       end if

       call set_test_initial_conditions(elem,deriv1,hybrid,hvcoord,tl,nets,nete)

       call ReadRestart(elem,hybrid%ithr,nets,nete,tl)

       ! scale PS to achieve prescribed dry mass
       if (runtype /= 1) call prim_set_mass(elem, tl,hybrid,hvcoord,nets,nete)

       if (runtype==2) then
          do ie=nets,nete
             call copy_state(elem(ie),tl%n0,tl%nm1)
          enddo
       endif ! runtype==2

    else

      ! runtype=0: initial run
      if (hybrid%masterthread) write(iulog,*) ' runtype: initial run'
      call set_test_initial_conditions(elem,deriv1,hybrid,hvcoord,tl,nets,nete)
      if (hybrid%masterthread) write(iulog,*) '...done'

      ! scale PS to achieve prescribed dry mass
      call prim_set_mass(elem, tl,hybrid,hvcoord,nets,nete)

!      do ie=nets,nete
!        ! set perlim in ctl_nl namelist for temperature field initial perturbation
!        elem(ie)%state%T=elem(ie)%state%T * (1.0_real_kind + pertlim)
!      enddo

    endif !runtype

#endif
!$OMP MASTER
    if (runtype==2) then
       ! branch run
       ! reset time counters to zero since timestep may have changed
       nEndStep = nEndStep-tl%nstep ! used by standalone HOMME.  restart code set this to nmax + tl%nstep
       tl%nstep=0
    endif
    tl%nstep0=tl%nstep+1       ! compute diagnostics after 1st step
!$OMP END MASTER
!$OMP BARRIER


    ! For new runs, and branch runs, convert state variable to (Qdp)
    ! because initial conditon reads in Q, not Qdp
    ! restart runs will read dpQ from restart file
    ! need to check what CAM does on a branch run
    if (runtype==0 .or. runtype==2) then
       do ie=nets,nete
          elem(ie)%derived%omega_p(:,:,:) = 0D0
       end do
       do ie=nets,nete
#if (defined COLUMN_OPENMP)
!$omp parallel do default(shared), private(k, t, q, i, j, dp)
#endif
          do k=1,nlev    !  Loop inversion (AAM)
             do q=1,qsize
                do i=1,np
                   do j=1,np
                      dp = ( hvcoord%hyai(k+1) - hvcoord%hyai(k) )*hvcoord%ps0 + &
                           ( hvcoord%hybi(k+1) - hvcoord%hybi(k) )*elem(ie)%state%ps_v(i,j,tl%n0)
                      
                      elem(ie)%state%Qdp(i,j,k,q,1)=elem(ie)%state%Q(i,j,k,q)*dp
                      elem(ie)%state%Qdp(i,j,k,q,2)=elem(ie)%state%Q(i,j,k,q)*dp
                      
                   enddo
                enddo
             enddo
          enddo
       enddo
    endif


    if (runtype==1) then
       call TimeLevel_Qdp( tl, qsplit, n0_qdp)
       do ie=nets,nete
#if (defined COLUMN_OPENMP)
!$omp parallel do default(shared), private(k, t, q, i, j, dp)
#endif
          do k=1,nlev    !  Loop inversion (AAM)
             do t=tl%n0,tl%n0
                do q=1,qsize
                   do i=1,np
                      do j=1,np
                         dp = ( hvcoord%hyai(k+1) - hvcoord%hyai(k) )*hvcoord%ps0 + &
                              ( hvcoord%hybi(k+1) - hvcoord%hybi(k) )*elem(ie)%state%ps_v(i,j,t)
                         elem(ie)%state%Q(i,j,k,q)=elem(ie)%state%Qdp(i,j,k,q, n0_qdp)/dp
                      enddo
                   enddo
                enddo
             enddo
          enddo
       enddo
    endif


    ! timesteps to use for advective stability:  tstep*qsplit and tstep
    call print_cfl(elem,hybrid,nets,nete,dtnu)

    if (hybrid%masterthread) then
       ! CAM has set tstep based on dtime before calling prim_init2(),
       ! so only now does HOMME learn the timstep.  print them out:
       write(iulog,'(a,2f9.2)') "dt_remap: (0=disabled)   ",tstep*qsplit*rsplit
       if (qsize>0) then
          write(iulog,'(a,2f9.2)') "dt_tracer (SE), per RK stage: ",tstep*qsplit,(tstep*qsplit)/(rk_stage_user-1)
       end if
       write(iulog,'(a,2f9.2)')    "dt_dyn:                  ",tstep
       write(iulog,'(a,2f9.2)')    "dt_dyn (viscosity):      ",dt_dyn_vis
       write(iulog,'(a,2f9.2)')    "dt_tracer (viscosity):   ",dt_tracer_vis


#ifdef CAM
       if (phys_tscale/=0) then
          write(iulog,'(a,2f9.2)') "CAM physics timescale:       ",phys_tscale
       endif
       write(iulog,'(a,2f9.2)') "CAM dtime (dt_phys):         ",tstep*nsplit*qsplit*max(rsplit,1)
#endif
    end if


    if (hybrid%masterthread) write(iulog,*) "initial state:"
    call prim_printstate(elem, tl, hybrid,hvcoord,nets,nete)

    call model_init2(elem(:), hybrid,deriv1,hvcoord,tl,nets,nete)
    call Prim_Advec_Init2(elem(:), hvcoord, hybrid)

  end subroutine prim_init2

!=======================================================================================================!



  subroutine prim_run_subcycle(elem, hybrid,nets,nete, dt, single_column, tl, hvcoord,nsubstep)

    !   advance dynamic variables and tracers (u,v,T,ps,Q,C) from time t to t + dt_q
    !
    !   input:
    !       tl%nm1   not used
    !       tl%n0    data at time t
    !       tl%np1   new values at t+dt_q
    !
    !   then we update timelevel pointers:
    !       tl%nm1 = tl%n0
    !       tl%n0  = tl%np1
    !   so that:
    !       tl%nm1   tracers:  t    dynamics:  t+(qsplit-1)*dt
    !       tl%n0    time t + dt_q

    use control_mod,        only: statefreq, ftype, qsplit, rsplit, disable_diagnostics
    use hybvcoord_mod,      only: hvcoord_t
    use parallel_mod,       only: abortmp
    use prim_state_mod,     only: prim_printstate, prim_diag_scalars, prim_energy_halftimes
    use vertremap_mod,      only: vertical_remap
    use reduction_mod,      only: parallelmax
    use time_mod,           only: TimeLevel_t, timelevel_update, timelevel_qdp, nsplit, tstep
#if USE_OPENACC
    use openacc_utils_mod,  only: copy_qdp_h2d, copy_qdp_d2h
#endif
    use prim_advance_mod,   only: applycamforcing_ps

    implicit none

    type (element_t) ,    intent(inout) :: elem(:)
    type (hybrid_t),      intent(in)    :: hybrid                       ! distributed parallel structure (shared)
    type (hvcoord_t),     intent(in)    :: hvcoord                      ! hybrid vertical coordinate struct
    integer,              intent(in)    :: nets                         ! starting thread element number (private)
    integer,              intent(in)    :: nete                         ! ending thread element number   (private)
    real(kind=real_kind), intent(in)    :: dt                           ! "timestep dependent" timestep
    logical,              intent(in)    :: single_column
    type (TimeLevel_t),   intent(inout) :: tl
    integer,              intent(in)    :: nsubstep                     ! nsubstep = 1 .. nsplit

    real(kind=real_kind) :: dp, dt_q, dt_remap
    real(kind=real_kind) :: dp_np1(np,np)
    integer :: ie,i,j,k,n,q,t,scm_dum
    integer :: n0_qdp,np1_qdp,r,nstep_end,nets_in,nete_in
    logical :: compute_diagnostics

    ! compute timesteps for tracer transport and vertical remap

    dt_q      = dt*qsplit
    dt_remap  = dt_q
    nstep_end = tl%nstep + qsplit
    if (rsplit>0) then
       dt_remap  = dt_q*rsplit   ! rsplit=0 means use eulerian code, not vert. lagrange
       nstep_end = tl%nstep + qsplit*rsplit  ! nstep at end of this routine
    endif

    ! activate diagnostics periodically for display to stdout and on first 2 timesteps
    compute_diagnostics   = .false.
    if (MODULO(nstep_end,statefreq)==0 .or. (tl%nstep <= tl%nstep0+(nstep_end-tl%nstep) )) then
       compute_diagnostics= .true.
    endif
    if(disable_diagnostics) compute_diagnostics= .false.

    ! compute scalar diagnostics if currently active
    if (compute_diagnostics) then
      call t_startf("prim_diag_scalars")
      call prim_diag_scalars(elem,hvcoord,tl,3,.true.,nets,nete)
      call t_stopf("prim_diag_scalars")

      call t_startf("prim_energy_halftimes")
      call prim_energy_halftimes(elem,hvcoord,tl,3,.true.,nets,nete)
      call t_stopf("prim_energy_halftimes")
    endif


    call TimeLevel_Qdp(tl, qsplit, n0_qdp, np1_qdp)
#ifndef CAM
    ! compute HOMME test case forcing
    ! by calling it here, it mimics eam forcings computations in standalone.
    call compute_test_forcing(elem,hybrid,hvcoord,tl%n0,n0_qdp,dt_remap,nets,nete,tl)
#endif

    ! Apply CAM Physics forcing
    !   ftype= 4: Q was adjusted by physics, but apply u,T forcing here
    !   ftype= 3: Q was adjusted by physics, but apply u,T forcing here, forcings are scaled by dp
    !   ftype= 2: Q was adjusted by physics, but apply u,T forcing here
    !   ftype= 1: forcing was applied time-split in CAM coupling layer
    !   ftype= 0: apply all forcing here
    !   ftype=-1: do not apply forcing

    call applyCAMforcing_ps(elem,hvcoord,tl%n0,n0_qdp,dt_remap,nets,nete)

    if (compute_diagnostics) then
    ! E(1) Energy after CAM forcing
      call t_startf("prim_energy_halftimes")
      call prim_energy_halftimes(elem,hvcoord,tl,1,.true.,nets,nete)
      call t_stopf("prim_energy_halftimes")
    ! qmass and variance, using Q(n0),Qdp(n0)
      call t_startf("prim_diag_scalars")
      call prim_diag_scalars(elem,hvcoord,tl,1,.true.,nets,nete)
      call t_stopf("prim_diag_scalars")
    endif

    ! initialize dp3d from ps
    do ie=nets,nete
       do k=1,nlev
          elem(ie)%state%dp3d(:,:,k,tl%n0)=&
               ( hvcoord%hyai(k+1) - hvcoord%hyai(k) )*hvcoord%ps0 + &
               ( hvcoord%hybi(k+1) - hvcoord%hybi(k) )*elem(ie)%state%ps_v(:,:,tl%n0)
       enddo
    enddo

#if (USE_OPENACC)
!    call TimeLevel_Qdp( tl, qsplit, n0_qdp, np1_qdp)
    call t_startf("copy_qdp_h2d")
    call copy_qdp_h2d( elem , n0_qdp )
    call t_stopf("copy_qdp_h2d")
#endif

    if (.not. single_column) then 

      ! Loop over rsplit vertically lagrangian timesiteps
      call t_startf("prim_step_rX")
      call prim_step(elem, hybrid, nets, nete, dt, tl, hvcoord, compute_diagnostics)
      call t_stopf("prim_step_rX")

      do r=2,rsplit
        call TimeLevel_update(tl,"leapfrog")
        call t_startf("prim_step_rX")
        call prim_step(elem, hybrid, nets, nete, dt, tl, hvcoord, .false.)
        call t_stopf("prim_step_rX")
      enddo

    else 

      ! Single Column Case
      ! Loop over rsplit vertically lagrangian timesiteps
      call t_startf("prim_step_rX")    
      call prim_step_scm(elem, nets, nete, dt, tl, hvcoord)
      call t_stopf("prim_step_rX")
      do r=2,rsplit
        call TimeLevel_update(tl,"leapfrog")
	call t_startf("prim_step_rX")
        call prim_step_scm(elem, nets, nete, dt, tl, hvcoord)
	call t_stopf("prim_step_rX")
      enddo

    endif
    
    ! defer final timelevel update until after remap and diagnostics
    !compute timelevels for tracers (no longer the same as dynamics)
    call TimeLevel_Qdp( tl, qsplit, n0_qdp, np1_qdp)

#if (USE_OPENACC)
    call t_startf("copy_qdp_h2d")
    call copy_qdp_d2h( elem , np1_qdp )
    call t_stopf("copy_qdp_h2d")
#endif

    !!!!!!!!!!!!!!!!!!!!!!!!!!!!!!!!!!!!!!!!!!!!!!!!!!!!!!!!!!!!!!!!!!!!!!!
    !  apply vertical remap
    !  always for tracers
    !  if rsplit>0:  also remap dynamics and compute reference level ps_v
    !!!!!!!!!!!!!!!!!!!!!!!!!!!!!!!!!!!!!!!!!!!!!!!!!!!!!!!!!!!!!!!!!!!!!!!
    if (single_column) then
      nets_in=1
      nete_in=1
    else
      nets_in=nets
      nete_in=nete
    endif

    call vertical_remap(hybrid,elem,hvcoord,dt_remap,tl%np1,np1_qdp,nets_in,nete_in)


    !!!!!!!!!!!!!!!!!!!!!!!!!!!!!!!!!!!!!!!!!!!!!!!!!!!!!!!!!!!!!!!!!!!!!!!
    ! time step is complete.  update some diagnostic variables:
    ! Q    (mixing ratio)
    !!!!!!!!!!!!!!!!!!!!!!!!!!!!!!!!!!!!!!!!!!!!!!!!!!!!!!!!!!!!!!!!!!!!!!!
    call t_startf("prim_run_subcyle_diags")
    do ie=nets,nete
#if (defined COLUMN_OPENMP)
       !$omp parallel do default(shared), private(k,q,dp_np1)
#endif
       do k=1,nlev    !  Loop inversion (AAM)
          dp_np1(:,:) = ( hvcoord%hyai(k+1) - hvcoord%hyai(k) )*hvcoord%ps0 + &
               ( hvcoord%hybi(k+1) - hvcoord%hybi(k) )*elem(ie)%state%ps_v(:,:,tl%np1)
          !dir$ simd
          do q=1,qsize
             elem(ie)%state%Q(:,:,k,q)=elem(ie)%state%Qdp(:,:,k,q,np1_qdp)/dp_np1(:,:)
          enddo
       enddo
    enddo
    call t_stopf("prim_run_subcyle_diags")

    ! now we have:
    !   u(nm1)   dynamics at  t+dt_remap - 2*dt
    !   u(n0)    dynamics at  t+dt_remap - dt
    !   u(np1)   dynamics at  t+dt_remap
    !
    !   Q(1)   Q at t+dt_remap
    if (compute_diagnostics) then
      call t_startf("prim_diag_scalars")
      call prim_diag_scalars(elem,hvcoord,tl,2,.false.,nets,nete)
      call t_stopf("prim_diag_scalars")

      call t_startf("prim_energy_halftimes")
      call prim_energy_halftimes(elem,hvcoord,tl,2,.false.,nets,nete)
      call t_stopf("prim_energy_halftimes")
    endif
    
    ! =================================
    ! update dynamics time level pointers
    ! =================================
    call TimeLevel_update(tl,"leapfrog")
    ! now we have:
    !   u(nm1)   dynamics at  t+dt_remap - dt       
    !   u(n0)    dynamics at  t+dt_remap
    !   u(np1)   undefined

    ! ============================================================
    ! Print some diagnostic information
    ! ============================================================
    if (compute_diagnostics) then
       call prim_printstate(elem, tl, hybrid,hvcoord,nets,nete)
    end if
  end subroutine prim_run_subcycle



  subroutine prim_step(elem, hybrid,nets,nete, dt, tl, hvcoord, compute_diagnostics)
  !
  !   Take qsplit dynamics steps and one tracer step
  !   for vertically lagrangian option, this subroutine does only the horizontal step
  !
  !   input:
  !       tl%nm1   not used
  !       tl%n0    data at time t
  !       tl%np1   new values at t+dt_q
  !
  !   then we update timelevel pointers:
  !       tl%nm1 = tl%n0
  !       tl%n0  = tl%np1
  !   so that:
  !       tl%nm1   tracers:  t    dynamics:  t+(qsplit-1)*dt
  !       tl%n0    time t + dt_q
  !
  !
    use control_mod,        only: statefreq, integration, ftype, qsplit, nu_p, rsplit
    use control_mod,        only: transport_alg
    use hybvcoord_mod,      only : hvcoord_t
    use parallel_mod,       only: abortmp
    use prim_advance_mod,   only: prim_advance_exp
    use prim_advection_mod, only: prim_advec_tracers_remap
    use reduction_mod,      only: parallelmax
    use time_mod,           only: time_at,TimeLevel_t, timelevel_update, nsplit
    use prim_advance_mod,   only: applycamforcing_dp3d
    use prim_state_mod,     only: prim_printstate, prim_diag_scalars, prim_energy_halftimes

    type(element_t),      intent(inout) :: elem(:)
    type(hybrid_t),       intent(in)    :: hybrid   ! distributed parallel structure (shared)
    type(hvcoord_t),      intent(in)    :: hvcoord  ! hybrid vertical coordinate struct
    integer,              intent(in)    :: nets     ! starting thread element number (private)
    integer,              intent(in)    :: nete     ! ending thread element number   (private)
    real(kind=real_kind), intent(in)    :: dt       ! "timestep dependent" timestep
    type(TimeLevel_t),    intent(inout) :: tl

    real(kind=real_kind) :: st, st1, dp, dt_q
    integer :: ie, t, q,k,i,j,n
    real (kind=real_kind)                          :: maxcflx, maxcfly
    real (kind=real_kind) :: dp_np1(np,np)
    logical :: compute_diagnostics

    dt_q = dt*qsplit
 
    ! ===============
    ! initialize mean flux accumulation variables and save some variables at n0
    ! for use by advection
    ! ===============
    do ie=nets,nete
      elem(ie)%derived%eta_dot_dpdn=0     ! mean vertical mass flux
      elem(ie)%derived%vn0=0              ! mean horizontal mass flux
      elem(ie)%derived%omega_p=0
      if (nu_p>0) then
         elem(ie)%derived%dpdiss_ave=0
         elem(ie)%derived%dpdiss_biharmonic=0
      endif
      if (transport_alg > 0) then
        elem(ie)%derived%vstar=elem(ie)%state%v(:,:,:,:,tl%n0)
      end if
      elem(ie)%derived%dp(:,:,:)=elem(ie)%state%dp3d(:,:,:,tl%n0)
    enddo

!applyCAMforcing_dp3d should be glued to the call of prim_advance_exp
!energy diagnostics is broken for ftype 3,4
    call ApplyCAMforcing_dp3d(elem,hvcoord,tl%n0,dt,nets,nete)
    ! ===============
    ! Dynamical Step
    ! ===============
    call t_startf("prim_step_dyn")
    call prim_advance_exp(elem, deriv1, hvcoord,   &
         hybrid, dt, tl, nets, nete, compute_diagnostics)
    do n=2,qsplit
       call TimeLevel_update(tl,"leapfrog")
!applyCAMforcing_dp3d should be glued to the call of prim_advance_exp
!energy diagnostics is broken for ftype 3,4
       call ApplyCAMforcing_dp3d(elem,hvcoord,tl%n0,dt,nets,nete)
       call prim_advance_exp(elem, deriv1, hvcoord,hybrid, dt, tl, nets, nete, .false.)
       ! defer final timelevel update until after Q update.
    enddo
    call t_stopf("prim_step_dyn")

    ! current dynamics state variables:
    !    derived%dp              =  dp at start of timestep
    !    derived%vstar           =  velocity at start of tracer timestep
    !    derived%vn0             =  mean horiz. flux:   U*dp
    !    state%dp3d(:,:,:,np1)   = dp3d
    ! rsplit=0
    !        state%v(:,:,:,np1)      = velocity on reference levels
    ! rsplit>0
    !        state%v(:,:,:,np1)      = velocity on lagrangian levels 
    !        
    ! Tracer Advection.  
    ! in addition, this routine will apply the DSS to:
    !        derived%eta_dot_dpdn    =  mean vertical velocity (used for remap below)
    !        derived%omega           =
    ! Tracers are always vertically lagrangian.  
    ! For rsplit=0: 
    !   if tracer scheme needs v on lagrangian levels it has to vertically interpolate
    !   if tracer scheme needs dp3d, it needs to derive it from ps_v

    call t_startf("prim_step_advec")
    if (qsize > 0) then
      call t_startf("PAT_remap")
      call Prim_Advec_Tracers_remap(elem, deriv1,hvcoord,hybrid,dt_q,tl,nets,nete)
      call t_stopf("PAT_remap")
    end if
    call t_stopf("prim_step_advec")

  end subroutine prim_step
  
  
  subroutine prim_step_scm(elem, nets,nete, dt, tl, hvcoord)
  !
  !   prim_step version for single column model (SCM)
  !   Here we simply want to compute the floating level tendency
  !    based on the prescribed large scale vertical velocity
  !   Take qsplit dynamics steps and one tracer step
  !   for vertically lagrangian option, this subroutine does only the horizontal step
  !
  !   input:
  !       tl%nm1   not used
  !       tl%n0    data at time t
  !       tl%np1   new values at t+dt_q
  !
  !   then we update timelevel pointers:
  !       tl%nm1 = tl%n0
  !       tl%n0  = tl%np1
  !   so that:
  !       tl%nm1   tracers:  t    dynamics:  t+(qsplit-1)*dt
  !       tl%n0    time t + dt_q
  !
  !
    use control_mod,        only: statefreq, integration, ftype, qsplit, nu_p, rsplit
    use control_mod,        only: use_semi_lagrange_transport
    use hybvcoord_mod,      only : hvcoord_t
    use parallel_mod,       only: abortmp
    use prim_advance_mod,   only: prim_advance_exp
    use reduction_mod,      only: parallelmax
    use time_mod,           only: time_at,TimeLevel_t, timelevel_update, timelevel_qdp, nsplit
    use prim_advance_mod,   only: applycamforcing_dp3d
    use prim_state_mod,     only: prim_printstate, prim_diag_scalars, prim_energy_halftimes

    type(element_t),      intent(inout) :: elem(:)
    type(hvcoord_t),      intent(in)    :: hvcoord  ! hybrid vertical coordinate struct
    integer,              intent(in)    :: nets     ! starting thread element number (private)
    integer,              intent(in)    :: nete     ! ending thread element number   (private)
    real(kind=real_kind), intent(in)    :: dt       ! "timestep dependent" timestep
    type(TimeLevel_t),    intent(inout) :: tl

    real(kind=real_kind) :: st, st1, dp, dt_q
    integer :: ie, t, q,k,i,j,n,qn0
    real (kind=real_kind)                          :: maxcflx, maxcfly
    real (kind=real_kind) :: dp_np1(np,np)

    dt_q = dt*qsplit
 
    ! ===============
    ! initialize mean flux accumulation variables and save some variables at n0
    ! for use by advection
    ! ===============
    do ie=nets,nete
      elem(ie)%derived%eta_dot_dpdn=0     ! mean vertical mass flux
      elem(ie)%derived%vn0=0              ! mean horizontal mass flux
      if (nu_p>0) then
         elem(ie)%derived%dpdiss_ave=0
         elem(ie)%derived%dpdiss_biharmonic=0
      endif
      if (use_semi_lagrange_transport) then
        elem(ie)%derived%vstar=elem(ie)%state%v(:,:,:,:,tl%n0)
      end if
      elem(ie)%derived%dp(:,:,:)=elem(ie)%state%dp3d(:,:,:,tl%n0)
    enddo

    ! ===============
    ! Dynamical Step
    ! ===============
    
    call TimeLevel_Qdp(tl, qsplit, qn0)  ! compute current Qdp() timelevel 
    call set_prescribed_scm(elem,dt,tl)
    
    do n=2,qsplit
 
      call TimeLevel_update(tl,"leapfrog")
      !applyCAMforcing_dp3d should be glued to the call of prim_advance_exp
      !energy diagnostics is broken for ftype 3,4
      call ApplyCAMforcing_dp3d(elem,hvcoord,tl%n0,dt,nets,nete)       
      ! get timelevel for accessing tracer mass Qdp() to compute virtual temperature      
      call TimeLevel_Qdp(tl, qsplit, qn0)  ! compute current Qdp() timelevel      
      
      ! call the single column forcing
      call set_prescribed_scm(elem,dt,tl)
      
    enddo

  end subroutine prim_step_scm  


!=======================================================================================================!


  subroutine prim_finalize()

    implicit none

#ifdef TRILINOS
  interface
    subroutine noxfinish() bind(C,name='noxfinish')
    use ,intrinsic :: iso_c_binding
    end subroutine noxfinish
  end interface

  call noxfinish()

#endif

    ! ==========================
    ! end of the hybrid program
    ! ==========================
  end subroutine prim_finalize



    subroutine smooth_topo_datasets(phis,sghdyn,sgh30dyn,elem,hybrid,nets,nete)
    use control_mod, only : smooth_phis_numcycle,smooth_sgh_numcycle
    use hybrid_mod, only : hybrid_t
    use bndry_mod, only : bndry_exchangev
    use derivative_mod, only : derivative_t , laplace_sphere_wk
    use viscosity_mod, only : smooth_phis
    implicit none

    integer , intent(in) :: nets,nete
    real (kind=real_kind), intent(inout)   :: phis(np,np,nets:nete)
    real (kind=real_kind), intent(inout)   :: sghdyn(np,np,nets:nete)
    real (kind=real_kind), intent(inout)   :: sgh30dyn(np,np,nets:nete)
    type (hybrid_t)      , intent(in) :: hybrid
    type (element_t)     , intent(inout), target :: elem(:)
    ! local
    integer :: ie
    real (kind=real_kind) :: minf

    minf=-9e9
    if (hybrid%masterthread) &
       write(iulog,*) "Applying hyperviscosity smoother to PHIS"
    call smooth_phis(phis,elem,hybrid,deriv1,nets,nete,minf,smooth_phis_numcycle)

    minf=0
    if (hybrid%masterthread) &
       write(iulog,*) "Applying hyperviscosity smoother to SGH"
    call smooth_phis(sghdyn,elem,hybrid,deriv1,nets,nete,minf,smooth_sgh_numcycle)
    if (hybrid%masterthread) &
       write(iulog,*) "Applying hyperviscosity smoother to SGH30"
    call smooth_phis(sgh30dyn,elem,hybrid,deriv1,nets,nete,minf,smooth_sgh_numcycle)

    end subroutine smooth_topo_datasets
    
  !_____________________________________________________________________
  subroutine set_prescribed_scm(elem,dt,tl)
  
    ! Update the floating levels based on the prescribed
    !  large scale vertical velocity for single column model

    use dimensions_mod, only: qsize
    use time_mod, only: timelevel_qdp
    use control_mod, only: qsplit  
    use time_mod,       only: timelevel_t

    type (element_t),      intent(inout), target  :: elem(:) 
    real (kind=real_kind), intent(in)             :: dt
    type (TimeLevel_t)   , intent(in)             :: tl
    
    real (kind=real_kind) :: dp(np,np)! pressure thickness, vflux
    real(kind=real_kind)  :: eta_dot_dpdn(np,np,nlevp)
    
    integer :: ie,k,p,n0,np1,n0_qdp,np1_qdp

    n0    = tl%n0
    np1   = tl%np1

    call TimeLevel_Qdp(tl, qsplit, n0_qdp, np1_qdp)
    
    do k=1,nlev
      eta_dot_dpdn(:,:,k)=elem(1)%derived%omega_p(1,1,k)   
    enddo  
    eta_dot_dpdn(:,:,nlev+1) = eta_dot_dpdn(:,:,nlev) 
    
    do k=1,nlev
      elem(1)%state%dp3d(:,:,k,np1) = elem(1)%state%dp3d(:,:,k,n0) &
        + dt*(eta_dot_dpdn(:,:,k+1) - eta_dot_dpdn(:,:,k))    
    enddo       

    do p=1,qsize
      do k=1,nlev
        elem(1)%state%Qdp(:,:,k,p,np1_qdp)=elem(1)%state%Q(:,:,k,p)*elem(1)%state%dp3d(:,:,k,np1)
      enddo
    enddo
    
  end subroutine         
    
end module prim_driver_base


<|MERGE_RESOLUTION|>--- conflicted
+++ resolved
@@ -117,6 +117,11 @@
     ! ==================================
     call prim_init1_elem_arrays(elem,par)
 
+    call prim_init1_compose(par,elem)
+
+    ! Cleanup the tmp stuff used in prim_init1_geometry
+    call prim_init1_cleanup()
+
     ! ==================================
     ! Initialize the buffers for exchanges
     ! ==================================
@@ -124,9 +129,6 @@
 
     ! Initialize the time levels
     call TimeLevel_init(tl)
-
-    ! Cleanup the tmp stuff used in prim_init1_geometry
-    call prim_init1_cleanup ()
 
     if(par%masterproc) write(iulog,*) 'end of prim_init1'
   end subroutine prim_init1
@@ -206,12 +208,7 @@
     ! --------------------------------
     use thread_mod, only : nthreads, hthreads, vthreads
     ! --------------------------------
-<<<<<<< HEAD
-    use control_mod, only : runtype, restartfreq, integration, topology, &
-         partmethod, transport_alg, semi_lagrange_cdr_alg, z2_map_method, cubed_sphere_map
-=======
     use control_mod, only : topology, partmethod, z2_map_method, cubed_sphere_map
->>>>>>> 7b5f24da
     ! --------------------------------
     use prim_state_mod, only : prim_printstate_init
     ! --------------------------------
@@ -253,8 +250,6 @@
     ! --------------------------------
     use physical_constants, only : dd_pi
     ! --------------------------------
-
-    use compose_mod, only: kokkos_init, compose_init, cedr_unittest, cedr_set_ie2gci
 
     implicit none
     !
@@ -300,6 +295,7 @@
     end if
 
     can_scalably_init_grid = &
+         .false. .and. &   ! TEMPORARY FOR MERGE COMMIT
          topology == "cube" .and. &
          .not. MeshUseMeshFile .and. &
          partmethod .eq. SFCURVE .and. &
@@ -541,7 +537,8 @@
     ! --------------------------------
     use prim_state_mod, only : prim_printstate_init
     use parallel_mod,   only : parallel_t
-    use control_mod,    only : runtype, restartfreq
+    use control_mod,    only : runtype, restartfreq, transport_alg
+    use bndry_mod,      only : sort_neighbor_buffer_mapping
 #ifndef CAM
     use restart_io_mod, only : RestFile,readrestart
 #endif
@@ -588,10 +585,20 @@
     endif
 #endif
 
-<<<<<<< HEAD
     if (transport_alg > 0) then
-       call sort_neighbor_buffer_mapping(par, elem,1,nelemd)
-    end if
+      call sort_neighbor_buffer_mapping(par, elem,1,nelemd)
+    end if
+
+  end subroutine prim_init1_elem_arrays
+
+  subroutine prim_init1_compose(par, elem)
+    use parallel_mod, only : parallel_t
+    use control_mod, only : transport_alg, semi_lagrange_cdr_alg
+    use compose_mod, only : kokkos_init, compose_init, cedr_set_ie2gci, cedr_unittest
+
+    type (parallel_t), intent(in) :: par
+    type (element_t), pointer, intent(in) :: elem(:)
+    integer :: ie, ierr
 
     call kokkos_init()
     if (transport_alg > 0 .and. semi_lagrange_cdr_alg > 1) then
@@ -604,15 +611,7 @@
           call cedr_set_ie2gci(ie, elem(ie)%vertex%number)
        end do
     end if
-
-    deallocate(GridEdge)
-    do j =1,nelem
-       call deallocate_gridvertex_nbrs(GridVertex(j))
-    end do
-    deallocate(GridVertex)
-=======
-  end subroutine prim_init1_elem_arrays
->>>>>>> 7b5f24da
+  end subroutine prim_init1_compose
 
   subroutine prim_init1_cleanup ()
     use gridgraph_mod, only : deallocate_gridvertex_nbrs
@@ -635,8 +634,7 @@
   end subroutine prim_init1_cleanup
 
   subroutine prim_init1_buffers (elem,par)
-    use bndry_mod,          only : sort_neighbor_buffer_mapping
-    use control_mod,        only : integration, use_semi_lagrange_transport
+    use control_mod,        only : integration
     use edge_mod,           only : initedgebuffer, edge_g
     use parallel_mod,       only : parallel_t
     use prim_advance_mod,   only : prim_advance_init1
@@ -657,36 +655,13 @@
     ! if this is too small, code will abort with an error message
     call initEdgeBuffer(par,edge_g,elem,max((qsize+1)*nlev,6*nlev+1))
 
-<<<<<<< HEAD
-    allocate(dom_mt(0:hthreads-1))
-    do ith=0,hthreads-1
-       dom_mt(ith)=decompose(1,nelemd,hthreads,ith)
-    end do
-    ith=0
-    nets=1
-    nete=nelemd
-=======
->>>>>>> 7b5f24da
-
     call prim_advance_init1(par,elem,integration)
 #ifdef TRILINOS
     call prim_implicit_init(par, elem)
 #endif
     call Prim_Advec_Init1(par, elem)
 
-<<<<<<< HEAD
-    call TimeLevel_init(tl)
-
-    if(par%masterproc) write(iulog,*) 'end of prim_init'
-
-  end subroutine prim_init1
-=======
-    if ( use_semi_lagrange_transport) then
-      call sort_neighbor_buffer_mapping(par, elem,1,nelemd)
-    end if
-
   end subroutine prim_init1_buffers
->>>>>>> 7b5f24da
 
   !_____________________________________________________________________
   subroutine prim_init2(elem, hybrid, nets, nete, tl, hvcoord)
@@ -1373,7 +1348,7 @@
   !
   !
     use control_mod,        only: statefreq, integration, ftype, qsplit, nu_p, rsplit
-    use control_mod,        only: use_semi_lagrange_transport
+    use control_mod,        only: transport_alg
     use hybvcoord_mod,      only : hvcoord_t
     use parallel_mod,       only: abortmp
     use prim_advance_mod,   only: prim_advance_exp
@@ -1407,7 +1382,7 @@
          elem(ie)%derived%dpdiss_ave=0
          elem(ie)%derived%dpdiss_biharmonic=0
       endif
-      if (use_semi_lagrange_transport) then
+      if (transport_alg > 0) then
         elem(ie)%derived%vstar=elem(ie)%state%v(:,:,:,:,tl%n0)
       end if
       elem(ie)%derived%dp(:,:,:)=elem(ie)%state%dp3d(:,:,:,tl%n0)
