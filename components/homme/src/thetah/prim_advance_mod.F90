#ifdef HAVE_CONFIG_H
#include "config.h"
#endif

!#define _DBG_ print *,"File:",__FILE__," at ",__LINE__
!#define _DBG_ !DBG
!
!
module prim_advance_mod

  use control_mod,    only: qsplit,rsplit, use_moisture, theta_hydrostatic_mode
  use derivative_mod, only: derivative_t
  use dimensions_mod, only: np, nlev, nlevp, nelemd, qsize, max_corner_elem
  use edgetype_mod,   only: EdgeDescriptor_t, EdgeBuffer_t
  use element_mod,    only: element_t
  use element_ops,    only: get_p_hydrostatic, get_p_nonhydrostatic
  use hybrid_mod,     only: hybrid_t
  use hybvcoord_mod,  only: hvcoord_t
  use kinds,          only: real_kind, iulog
  use perf_mod,       only: t_startf, t_stopf, t_barrierf, t_adj_detailf ! _EXTERNAL
  use parallel_mod,   only: abortmp, parallel_t, iam
  use time_mod,       only: timelevel_t
  use test_mod,       only: set_prescribed_wind

  implicit none
  private
  save
  public :: prim_advance_exp, prim_advance_init, &
       applyCAMforcing_dynamics, applyCAMforcing

!  type (EdgeBuffer_t) :: edge5
  type (EdgeBuffer_t) :: edge6
  real (kind=real_kind), allocatable :: ur_weights(:)

contains

  subroutine prim_advance_init(par, elem,integration)
    use edge_mod, only : initEdgeBuffer
    implicit none
    
    type (parallel_t) :: par
    type (element_t), intent(inout), target   :: elem(:)
    character(len=*)    , intent(in) :: integration
    integer :: i
    integer :: ie

!    call initEdgeBuffer(par,edge5,elem,5*nlev)
    call initEdgeBuffer(par,edge6,elem,6*nlev)

    ! compute averaging weights for RK+LF (tstep_type=1) timestepping:
    allocate(ur_weights(qsplit))
    ur_weights(:)=0.0d0

    if(mod(qsplit,2).NE.0)then
       ur_weights(1)=1.0d0/qsplit
       do i=3,qsplit,2
         ur_weights(i)=2.0d0/qsplit
       enddo
    else
       do i=2,qsplit,2
         ur_weights(i)=2.0d0/qsplit
       enddo
    endif

  end subroutine prim_advance_init


  !_____________________________________________________________________
  subroutine prim_advance_exp(elem, deriv, hvcoord, hybrid,dt, tl,  nets, nete, compute_diagnostics)

    use bndry_mod,      only: bndry_exchangev
    use control_mod,    only: prescribed_wind, qsplit, tstep_type, rsplit, qsplit, integration
    use edge_mod,       only: edgevpack, edgevunpack, initEdgeBuffer
    use edgetype_mod,   only: EdgeBuffer_t
    use reduction_mod,  only: reductionbuffer_ordered_1d_t
    use time_mod,       only: timelevel_qdp, tevolve

#ifdef TRILINOS
    use prim_derived_type_mod ,only : derived_type, initialize
    use, intrinsic :: iso_c_binding
#endif

    implicit none

    type (element_t),      intent(inout), target :: elem(:)
    type (derivative_t),   intent(in)            :: deriv
    type (hvcoord_t)                             :: hvcoord
    type (hybrid_t),       intent(in)            :: hybrid
    real (kind=real_kind), intent(in)            :: dt
    type (TimeLevel_t)   , intent(in)            :: tl
    integer              , intent(in)            :: nets
    integer              , intent(in)            :: nete
    logical,               intent(in)            :: compute_diagnostics

    real (kind=real_kind) ::  dt2, time, dt_vis, x, eta_ave_w

    integer :: ie,nm1,n0,np1,nstep,method,qsplit_stage,k, qn0
    integer :: n,i,j,lx,lenx

    call t_startf('prim_advance_exp')
    nm1   = tl%nm1
    n0    = tl%n0
    np1   = tl%np1
    nstep = tl%nstep

    ! get timelevel for accessing tracer mass Qdp() to compute virtual temperature
    call TimeLevel_Qdp(tl, qsplit, qn0)  ! compute current Qdp() timelevel

    ! get time integration method for this timestep

! integration = "explicit"
!
!   tstep_type=1  RK2 followed by qsplit-1 leapfrog steps        CFL=close to qsplit
!                    typically requires qsplit=4 or 5
!   tstep_type=2  RK2-SSP 3 stage (as used by tracers)           CFL=.58
!                    optimal in terms of SSP CFL, but not        CFLSSP=2
!                    optimal in terms of CFL
!                    typically requires qsplit=3
!                    but if windspeed > 340m/s, could use this
!                    with qsplit=1
!   tstep_type=3  classic RK3                                    CFL=1.73 (sqrt(3))
!
!   tstep_type=4  Kinnmark&Gray RK4 4 stage                      CFL=sqrt(8)=2.8
!                 should we replace by standard RK4 (CFL=sqrt(8))?
!                 (K&G 1st order method has CFL=3)
!   tstep_type=5  Kinnmark&Gray RK3 5 stage 3rd order            CFL=3.87  (sqrt(15))
!                 From Paul Ullrich.  3rd order for nonlinear terms also
!                 K&G method is only 3rd order for linear
!                 optimal: for windspeeds ~120m/s,gravity: 340m/2
!                 run with qsplit=1
!                 (K&G 2nd order method has CFL=4. tiny CFL improvement not worth 2nd order)
!
! integration = "full_imp"
!
!   tstep_type=1  Backward Euler or BDF2 implicit dynamics
!

! default weights for computing mean dynamics fluxes
    eta_ave_w = 1d0/qsplit

    if (tstep_type==1) then
       method=0                           ! LF
       qsplit_stage = mod(nstep,qsplit)
       if (qsplit_stage==0) method=1      ! RK2 on first of qsplit steps
       ! RK2 + LF scheme has tricky weights:
       eta_ave_w=ur_weights(qsplit_stage+1)
    else
       method = tstep_type                ! other RK variants
    endif

#ifndef CAM
    ! if "prescribed wind" set dynamics explicitly and skip time-integration
    if (prescribed_wind ==1 ) then
       call set_prescribed_wind(elem,deriv,hybrid,hvcoord,dt,tl,nets,nete,eta_ave_w)
       call t_stopf('prim_advance_exp')
       return
    endif
#endif

    ! integration = "explicit"
    !
    !   tstep_type=0  pure leapfrog except for very first timestep   CFL=1
    !                    typically requires qsplit=4 or 5
    !   tstep_type=1  RK2 followed by qsplit-1 leapfrog steps        CFL=close to qsplit
    !                    typically requires qsplit=4 or 5
    !   tstep_type=2  RK2-SSP 3 stage (as used by tracers)           CFL=.58
    !                    optimal in terms of SSP CFL, but not        CFLSSP=2
    !                    optimal in terms of CFL
    !                    typically requires qsplit=3
    !                    but if windspeed > 340m/s, could use this
    !                    with qsplit=1
    !   tstep_type=3  classic RK3                                    CFL=1.73 (sqrt(3))
    !
    !   tstep_type=4  Kinnmark&Gray RK4 4 stage                      CFL=sqrt(8)=2.8
    !                 should we replace by standard RK4 (CFL=sqrt(8))?
    !                 (K&G 1st order method has CFL=3)
    !   tstep_type=5  Kinnmark&Gray RK3 5 stage 3rd order            CFL=3.87  (sqrt(15))
    !                 From Paul Ullrich.  3rd order for nonlinear terms also
    !                 K&G method is only 3rd order for linear
    !                 optimal: for windspeeds ~120m/s,gravity: 340m/2
    !                 run with qsplit=1
    !                 (K&G 2nd order method has CFL=4. tiny CFL improvement not worth 2nd order)
    !
    ! integration = "full_imp"
    !
    !   tstep_type=1  Backward Euler or BDF2 implicit dynamics
    !

    ! ==================================
    ! Take timestep
    ! ==================================

    dt_vis = dt
    if (method==0) then
       ! regular LF step
       dt2 = 2*dt
       call t_startf("LF_timestep")
       call compute_and_apply_rhs(np1,nm1,n0,qn0,dt2,elem,hvcoord,hybrid,&
            deriv,nets,nete,compute_diagnostics,eta_ave_w)
       call t_stopf("LF_timestep")
       dt_vis = dt2  ! dt to use for time-split dissipation
    else if (method==1) then
       ! RK2
       ! forward euler to u(dt/2) = u(0) + (dt/2) RHS(0)  (store in u(np1))
       call t_startf("RK2_timestep")
       call compute_and_apply_rhs(np1,n0,n0,qn0,dt/2,elem,hvcoord,hybrid,&
            deriv,nets,nete,compute_diagnostics,0d0)
       ! leapfrog:  u(dt) = u(0) + dt RHS(dt/2)     (store in u(np1))
       call compute_and_apply_rhs(np1,n0,np1,qn0,dt,elem,hvcoord,hybrid,&
            deriv,nets,nete,.false.,eta_ave_w)
       call t_stopf("RK2_timestep")
    else if (method==2) then
       ! RK2-SSP 3 stage.  matches tracer scheme. optimal SSP CFL, but
       ! not optimal for regular CFL
       ! u1 = u0 + dt/2 RHS(u0)
       call t_startf("RK2-SSP3_timestep")
       call compute_and_apply_rhs(np1,n0,n0,qn0,dt/2,elem,hvcoord,hybrid,&
            deriv,nets,nete,compute_diagnostics,eta_ave_w/3)
       ! u2 = u1 + dt/2 RHS(u1)
       call compute_and_apply_rhs(np1,np1,np1,qn0,dt/2,elem,hvcoord,hybrid,&
            deriv,nets,nete,.false.,eta_ave_w/3)
       ! u3 = u2 + dt/2 RHS(u2)
       call compute_and_apply_rhs(np1,np1,np1,qn0,dt/2,elem,hvcoord,hybrid,&
            deriv,nets,nete,.false.,eta_ave_w/3)
       ! unew = u/3 +2*u3/3  = u + 1/3 (RHS(u) + RHS(u1) + RHS(u2))
       do ie=nets,nete
          elem(ie)%state%v(:,:,:,:,np1)= elem(ie)%state%v(:,:,:,:,n0)/3 &
               + 2*elem(ie)%state%v(:,:,:,:,np1)/3
          elem(ie)%state%theta(:,:,:,np1)= elem(ie)%state%theta(:,:,:,n0)/3 &
               + 2*elem(ie)%state%theta(:,:,:,np1)/3
          elem(ie)%state%dp3d(:,:,:,np1)= elem(ie)%state%dp3d(:,:,:,n0)/3 &
               + 2*elem(ie)%state%dp3d(:,:,:,np1)/3
          elem(ie)%state%w(:,:,:,np1)= elem(ie)%state%w(:,:,:,n0)/3 &
               + 2*elem(ie)%state%w(:,:,:,np1)/3
          elem(ie)%state%phi(:,:,:,np1)= elem(ie)%state%phi(:,:,:,n0)/3 &
               + 2*elem(ie)%state%phi(:,:,:,np1)/3
       enddo
       call t_stopf("RK2-SSP3_timestep")
    else if (method==3) then
       ! classic RK3  CFL=sqrt(3)
       ! u1 = u0 + dt/3 RHS(u0)
       call t_startf("RK3_timestep")
       call compute_and_apply_rhs(np1,n0,n0,qn0,dt/3,elem,hvcoord,hybrid,&
            deriv,nets,nete,compute_diagnostics,0d0)
       ! u2 = u0 + dt/2 RHS(u1)
       call compute_and_apply_rhs(np1,n0,np1,qn0,dt/2,elem,hvcoord,hybrid,&
            deriv,nets,nete,.false.,0d0)
       ! u3 = u0 + dt RHS(u2)
       call compute_and_apply_rhs(np1,n0,np1,qn0,dt,elem,hvcoord,hybrid,&
            deriv,nets,nete,.false.,eta_ave_w)
       call t_stopf("RK3_timestep")
    else if (method==4) then
       ! KG 4th order 4 stage:   CFL=sqrt(8)
       ! low storage version of classic RK4
       ! u1 = u0 + dt/4 RHS(u0)
       call t_startf("RK4_timestep")
       call compute_and_apply_rhs(np1,n0,n0,qn0,dt/4,elem,hvcoord,hybrid,&
            deriv,nets,nete,compute_diagnostics,0d0)
       ! u2 = u0 + dt/3 RHS(u1)
       call compute_and_apply_rhs(np1,n0,np1,qn0,dt/3,elem,hvcoord,hybrid,&
            deriv,nets,nete,.false.,0d0)
       ! u3 = u0 + dt/2 RHS(u2)
       call compute_and_apply_rhs(np1,n0,np1,qn0,dt/2,elem,hvcoord,hybrid,&
            deriv,nets,nete,.false.,0d0)
       ! u4 = u0 + dt RHS(u3)
       call compute_and_apply_rhs(np1,n0,np1,qn0,dt,elem,hvcoord,hybrid,&
            deriv,nets,nete,.false.,eta_ave_w)
       call t_stopf("RK4_timestep")
    else if (method==5) then
       ! Ullrich 3nd order 5 stage:   CFL=sqrt( 4^2 -1) = 3.87
       ! u1 = u0 + dt/5 RHS(u0)  (save u1 in timelevel nm1)
       call t_startf("U3-5stage_timestep")
       call compute_and_apply_rhs(nm1,n0,n0,qn0,dt/5,elem,hvcoord,hybrid,&
            deriv,nets,nete,compute_diagnostics,eta_ave_w/4)
       ! u2 = u0 + dt/5 RHS(u1)
       call compute_and_apply_rhs(np1,n0,nm1,qn0,dt/5,elem,hvcoord,hybrid,&
            deriv,nets,nete,.false.,0d0)
       ! u3 = u0 + dt/3 RHS(u2)
       call compute_and_apply_rhs(np1,n0,np1,qn0,dt/3,elem,hvcoord,hybrid,&
            deriv,nets,nete,.false.,0d0)
       ! u4 = u0 + 2dt/3 RHS(u3)
       call compute_and_apply_rhs(np1,n0,np1,qn0,2*dt/3,elem,hvcoord,hybrid,&
            deriv,nets,nete,.false.,0d0)

       ! compute (5*u1/4 - u0/4) in timelevel nm1:
       do ie=nets,nete
          elem(ie)%state%v(:,:,:,:,nm1)= (5*elem(ie)%state%v(:,:,:,:,nm1) &
               - elem(ie)%state%v(:,:,:,:,n0) ) /4
          elem(ie)%state%theta(:,:,:,nm1)= (5*elem(ie)%state%theta(:,:,:,nm1) &
               - elem(ie)%state%theta(:,:,:,n0) )/4
          elem(ie)%state%dp3d(:,:,:,nm1)= (5*elem(ie)%state%dp3d(:,:,:,nm1) &
                  - elem(ie)%state%dp3d(:,:,:,n0) )/4
          elem(ie)%state%w(:,:,:,nm1)= (5*elem(ie)%state%w(:,:,:,nm1) &
                  - elem(ie)%state%w(:,:,:,n0) )/4
          elem(ie)%state%phi(:,:,:,nm1)= (5*elem(ie)%state%phi(:,:,:,nm1) &
                  - elem(ie)%state%phi(:,:,:,n0) )/4
       enddo
       ! u5 = (5*u1/4 - u0/4) + 3dt/4 RHS(u4)
       call compute_and_apply_rhs(np1,nm1,np1,qn0,3*dt/4,elem,hvcoord,hybrid,&
            deriv,nets,nete,.false.,3*eta_ave_w/4)
       ! final method is the same as:
       ! u5 = u0 +  dt/4 RHS(u0)) + 3dt/4 RHS(u4)
       call t_stopf("U3-5stage_timestep")


    else
       call abortmp('ERROR: bad choice of tstep_type')
    endif

!    call prim_printstate(elem,tl,hybrid,hvcoord,nets,nete)

    ! ==============================================
    ! Time-split Horizontal diffusion: nu.del^2 or nu.del^4
    ! U(*) = U(t+1)  + dt2 * HYPER_DIFF_TERM(t+1)
    ! ==============================================
#ifdef ENERGY_DIAGNOSTICS
    if (compute_diagnostics) then
       do ie = nets,nete
          elem(ie)%accum%DIFF(:,:,:,:)=elem(ie)%state%v(:,:,:,:,np1)
          elem(ie)%accum%DIFFTHETA(:,:,:)=elem(ie)%state%theta(:,:,:,np1)
       enddo
    endif
#endif

    ! note:time step computes u(t+1)= u(t*) + RHS.
    ! for consistency, dt_vis = t-1 - t*, so this is timestep method dependent
    ! forward-in-time, hypervis applied to dp3d
    call advance_hypervis(edge6,elem,hvcoord,hybrid,deriv,np1,nets,nete,dt_vis,eta_ave_w)

#ifdef ENERGY_DIAGNOSTICS
    if (compute_diagnostics) then
       do ie = nets,nete
#if (defined COLUMN_OPENMP)
!$omp parallel do private(k)
#endif
         do k=1,nlev  !  Loop index added (AAM)
          elem(ie)%accum%DIFF(:,:,:,k)=( elem(ie)%state%v(:,:,:,k,np1) -&
               elem(ie)%accum%DIFF(:,:,:,k) ) / dt_vis
          elem(ie)%accum%DIFFTHETA(:,:,k)=( elem(ie)%state%theta(:,:,k,np1) -&
               elem(ie)%accum%DIFFTHETA(:,:,k) ) / dt_vis
         enddo
       enddo
    endif
#endif

    tevolve=tevolve+dt

    call t_stopf('prim_advance_exp')
    end subroutine prim_advance_exp




  subroutine applyCAMforcing(elem,hvcoord,np1,np1_qdp,dt,nets,nete)

  use physical_constants, only: Cp

  implicit none
  type (element_t),       intent(inout) :: elem(:)
  real (kind=real_kind),  intent(in)    :: dt
  type (hvcoord_t),       intent(in)    :: hvcoord
  integer,                intent(in)    :: np1,nets,nete,np1_qdp

  ! local
  integer :: i,j,k,ie,q
  real (kind=real_kind) :: v1,dp
  real (kind=real_kind) :: beta(np,np),E0(np,np),ED(np,np),dp0m1(np,np),dpsum(np,np)

  do ie=nets,nete
     ! apply forcing to Qdp
     elem(ie)%derived%FQps(:,:)=0
#if (defined COLUMN_OPENMP)
!$omp parallel do private(q,k,i,j,v1)
#endif
     do q=1,qsize
        do k=1,nlev
           do j=1,np
              do i=1,np
                 v1 = dt*elem(ie)%derived%FQ(i,j,k,q)
                 !if (elem(ie)%state%Qdp(i,j,k,q,np1) + v1 < 0 .and. v1<0) then
                 if (elem(ie)%state%Qdp(i,j,k,q,np1_qdp) + v1 < 0 .and. v1<0) then
                    !if (elem(ie)%state%Qdp(i,j,k,q,np1) < 0 ) then
                    if (elem(ie)%state%Qdp(i,j,k,q,np1_qdp) < 0 ) then
                       v1=0  ! Q already negative, dont make it more so
                    else
                       !v1 = -elem(ie)%state%Qdp(i,j,k,q,np1)
                       v1 = -elem(ie)%state%Qdp(i,j,k,q,np1_qdp)
                    endif
                 endif
                 !elem(ie)%state%Qdp(i,j,k,q,np1) = elem(ie)%state%Qdp(i,j,k,q,np1)+v1
                 elem(ie)%state%Qdp(i,j,k,q,np1_qdp) = elem(ie)%state%Qdp(i,j,k,q,np1_qdp)+v1
                 if (q==1) then
                    elem(ie)%derived%FQps(i,j)=elem(ie)%derived%FQps(i,j)+v1/dt
                 endif
              enddo
           enddo
        enddo
     enddo

     if (use_moisture) then
        ! to conserve dry mass in the precese of Q1 forcing:
        elem(ie)%state%ps_v(:,:,np1) = elem(ie)%state%ps_v(:,:,np1) + &
             dt*elem(ie)%derived%FQps(:,:)
     endif


     ! Qdp(np1) and ps_v(np1) were updated by forcing - update Q(np1)
#if (defined COLUMN_OPENMP)
!$omp parallel do private(q,k,i,j,dp)
#endif
     do q=1,qsize
        do k=1,nlev
           do j=1,np
              do i=1,np
                 dp = ( hvcoord%hyai(k+1) - hvcoord%hyai(k) )*hvcoord%ps0 + &
                      ( hvcoord%hybi(k+1) - hvcoord%hybi(k) )*elem(ie)%state%ps_v(i,j,np1)
                 elem(ie)%state%Q(i,j,k,q) = elem(ie)%state%Qdp(i,j,k,q,np1_qdp)/dp
              enddo
           enddo
        enddo
     enddo

  enddo
  call applyCAMforcing_dynamics(elem,hvcoord,np1,np1_qdp,dt,nets,nete)

  end subroutine applyCAMforcing



  subroutine applyCAMforcing_dynamics(elem,hvcoord,np1,np1_qdp,dt,nets,nete)

  use hybvcoord_mod,  only: hvcoord_t

  implicit none
  type (element_t)     ,  intent(inout) :: elem(:)
  real (kind=real_kind),  intent(in)    :: dt
  type (hvcoord_t),       intent(in)    :: hvcoord
  integer,                intent(in)    :: np1,nets,nete,np1_qdp

  integer :: i,j,k,ie,q
  real (kind=real_kind) :: exner(np,np,nlev)
  real (kind=real_kind) :: dp(np,np,nlev)
  real (kind=real_kind) :: pnh(np,np,nlev)
  real (kind=real_kind) :: pnh_i(np,np,nlevp)

  do ie=nets,nete
     do k=1,nlev
        dp(:,:,k) = ( hvcoord%hyai(k+1) - hvcoord%hyai(k) )*hvcoord%ps0 + &
             ( hvcoord%hybi(k+1) - hvcoord%hybi(k) )*elem(ie)%state%ps_v(:,:,np1)
     enddo
     if (theta_hydrostatic_mode) then
        call get_p_hydrostatic(pnh,pnh_i,exner,hvcoord,&
          dp,elem(ie)%state%Qdp(:,:,:,1,np1_qdp))
     else
        call get_p_nonhydrostatic(pnh,pnh_i,exner,hvcoord,&
             elem(ie)%state%theta(:,:,:,np1),&
             dp,elem(ie)%state%phi(:,:,:,np1),elem(ie)%state%phis,&
             elem(ie)%state%Qdp(:,:,:,1,np1_qdp))
     endif

     elem(ie)%state%theta(:,:,:,np1) = elem(ie)%state%theta(:,:,:,np1) + &
          dt*elem(ie)%derived%FT(:,:,:) / exner(:,:,:)
     elem(ie)%state%v(:,:,:,:,np1) = elem(ie)%state%v(:,:,:,:,np1) + dt*elem(ie)%derived%FM(:,:,:,:)
  enddo
  end subroutine applyCAMforcing_dynamics



  subroutine advance_hypervis(edgebuf,elem,hvcoord,hybrid,deriv,nt,nets,nete,dt2,eta_ave_w)
  !
  !  take one timestep of:
  !          u(:,:,:,np) = u(:,:,:,np) +  dt2*nu*laplacian**order ( u )
  !          T(:,:,:,np) = T(:,:,:,np) +  dt2*nu_s*laplacian**order ( T )
  !
  !
  !  For correct scaling, dt2 should be the same 'dt2' used in the leapfrog advace
  !
  !
  use control_mod, only : nu, nu_div, hypervis_order, hypervis_subcycle, nu_s, nu_p, nu_top, psurf_vis, swest
  use hybvcoord_mod, only : hvcoord_t
  use derivative_mod, only : derivative_t, laplace_sphere_wk, vlaplace_sphere_wk
  use edge_mod, only : edgevpack, edgevunpack, edgeDGVunpack
  use edgetype_mod, only : EdgeBuffer_t, EdgeDescriptor_t
  use bndry_mod, only : bndry_exchangev
  use viscosity_theta, only : biharmonic_wk_theta
  use physical_constants, only: Cp
  implicit none

  type (hybrid_t)      , intent(in) :: hybrid
  type (element_t)     , intent(inout), target :: elem(:)
  type (EdgeBuffer_t)  , intent(inout) :: edgebuf
  type (derivative_t)  , intent(in) :: deriv
  type (hvcoord_t), intent(in)      :: hvcoord

  real (kind=real_kind) :: dt2
  integer :: nets,nete

  ! local
  real (kind=real_kind) :: eta_ave_w  ! weighting for mean flux terms
  real (kind=real_kind) :: nu_scale_top
  integer :: k,kptr,i,j,ie,ic,nt
  real (kind=real_kind), dimension(np,np,2,nlev,nets:nete)      :: vtens
  real (kind=real_kind), dimension(np,np,nlev,4,nets:nete)      :: stens  ! dp3d,theta,w,phi
!  real (kind=real_kind), dimension(np,np,nlev) :: p


! NOTE: PGI compiler bug: when using spheremp, rspheremp and ps as pointers to elem(ie)% members,
  !       data is incorrect (offset by a few numbers actually)
  !       removed for now.
  !       real (kind=real_kind), dimension(:,:), pointer :: spheremp,rspheremp
  !       real (kind=real_kind), dimension(:,:,:), pointer   :: ps

  real (kind=real_kind), dimension(np,np,4) :: lap_s  ! dp3d,theta,w,phi
  real (kind=real_kind), dimension(np,np,2) :: lap_v
  real (kind=real_kind) :: v1,v2,dt,heating
  real (kind=real_kind) :: temp(np,np,nlev)



  if (nu == 0 .and. nu_p==0 ) return;
  call t_startf('advance_hypervis')


  dt=dt2/hypervis_subcycle
!!!!!!!!!!!!!!!!!!!!!!!!!!!!!!!!!!!!!!!!!!!!!!!!!!!!!!!!!!!!!!!!!!!!!!!!!!!!!!!!
  !  regular viscosity
!!!!!!!!!!!!!!!!!!!!!!!!!!!!!!!!!!!!!!!!!!!!!!!!!!!!!!!!!!!!!!!!!!!!!!!!!!!!!!!!
  if (hypervis_order == 1) then
     call abortmp( 'ERROR: hypervis_order == 1 not coded')
  endif


!!!!!!!!!!!!!!!!!!!!!!!!!!!!!!!!!!!!!!!!!!!!!!!!!!!!!!!!!!!!!!!!!!!!!!!!!!!!!!!!
  !  hyper viscosity
!!!!!!!!!!!!!!!!!!!!!!!!!!!!!!!!!!!!!!!!!!!!!!!!!!!!!!!!!!!!!!!!!!!!!!!!!!!!!!!!
! nu_p=0:
!   scale T dissipaton by dp  (conserve IE, dissipate T^2)
! nu_p>0
!   dont scale:  T equation IE dissipation matches (to truncation error)
!                IE dissipation from continuity equation
!                (1 deg: to about 0.1 W/m^2)
!
  if (hypervis_order == 2) then
     do ic=1,hypervis_subcycle
        call biharmonic_wk_theta(elem,stens,vtens,deriv,edge6,hybrid,nt,nets,nete)

        do ie=nets,nete

           ! comptue mean flux
           if (nu_p>0) then
              elem(ie)%derived%dpdiss_ave(:,:,:)=elem(ie)%derived%dpdiss_ave(:,:,:)+&
                   eta_ave_w*elem(ie)%state%dp3d(:,:,:,nt)/hypervis_subcycle
              elem(ie)%derived%dpdiss_biharmonic(:,:,:)=elem(ie)%derived%dpdiss_biharmonic(:,:,:)+&
                   eta_ave_w*stens(:,:,:,1,ie)/hypervis_subcycle
           endif
#if (defined COLUMN_OPENMP)
!$omp parallel do private(k,lap_s,lap_v,nu_scale_top)
#endif
           do k=1,nlev
              ! advace in time.
              ! note: DSS commutes with time stepping, so we can time advance and then DSS.
              ! note: weak operators alreayd have mass matrix "included"

              ! add regular diffusion in top 3 layers:
              if (nu_top>0 .and. k<=3) then
                 lap_s(:,:,1)=laplace_sphere_wk(elem(ie)%state%dp3d(:,:,k,nt),deriv,elem(ie),var_coef=.false.)
                 lap_s(:,:,2)=laplace_sphere_wk(elem(ie)%state%theta(:,:,k,nt),deriv,elem(ie),var_coef=.false.)
                 lap_s(:,:,3)=laplace_sphere_wk(elem(ie)%state%w(:,:,k,nt),deriv,elem(ie),var_coef=.false.)
                 lap_s(:,:,4)=laplace_sphere_wk(elem(ie)%state%phi(:,:,k,nt),deriv,elem(ie),var_coef=.false.)
                 lap_v=vlaplace_sphere_wk(elem(ie)%state%v(:,:,:,k,nt),deriv,elem(ie),var_coef=.false.)
              endif
              nu_scale_top = 1
              if (k==1) nu_scale_top=4
              if (k==2) nu_scale_top=2


              ! biharmonic terms need a negative sign:
              if (nu_top>0 .and. k<=3) then
                 vtens(:,:,:,k,ie)=(  -nu*vtens(:,:,:,k,ie) + nu_scale_top*nu_top*lap_v(:,:,:))
                 stens(:,:,k,1,ie)=(-nu_p*stens(:,:,k,1,ie) + nu_scale_top*nu_top*lap_s(:,:,1)) ! dp3d
                 stens(:,:,k,2,ie)=(  -nu*stens(:,:,k,2,ie) + nu_scale_top*nu_top*lap_s(:,:,2)) ! theta
                 stens(:,:,k,3,ie)=(  -nu*stens(:,:,k,3,ie) + nu_scale_top*nu_top*lap_s(:,:,3)) ! w
                 stens(:,:,k,4,ie)=(-nu_s*stens(:,:,k,4,ie) + nu_scale_top*nu_top*lap_s(:,:,4)) ! w
              else
                 vtens(:,:,:,k,ie)=  -nu*vtens(:,:,:,k,ie)
                 stens(:,:,k,1,ie)=-nu_p*stens(:,:,k,1,ie)
                 stens(:,:,k,2,ie)=  -nu*stens(:,:,k,2,ie)
                 stens(:,:,k,3,ie)=  -nu*stens(:,:,k,3,ie)
                 stens(:,:,k,4,ie)=-nu_s*stens(:,:,k,4,ie)
              endif
           enddo


           kptr=0
           call edgeVpack(edgebuf,vtens(:,:,:,:,ie),2*nlev,kptr,ie)
           kptr=2*nlev
           call edgeVpack(edgebuf,stens(:,:,:,:,ie),4*nlev,kptr,ie)
        enddo

        call t_startf('ahdp_bexchV2')
        call bndry_exchangeV(hybrid,edgebuf)
        call t_stopf('ahdp_bexchV2')

        do ie=nets,nete

           kptr=0
           call edgeVunpack(edgebuf, vtens(:,:,:,:,ie), 2*nlev, kptr, ie)
           kptr=2*nlev
           call edgeVunpack(edgebuf, stens(:,:,:,:,ie), 4*nlev, kptr, ie)




           ! apply inverse mass matrix, accumulate tendencies
#if (defined COLUMN_OPENMP)
!$omp parallel do private(k)
#endif
           do k=1,nlev
              vtens(:,:,1,k,ie)=dt*vtens(:,:,1,k,ie)*elem(ie)%rspheremp(:,:)
              vtens(:,:,2,k,ie)=dt*vtens(:,:,2,k,ie)*elem(ie)%rspheremp(:,:)
              stens(:,:,k,1,ie)=dt*stens(:,:,k,1,ie)*elem(ie)%rspheremp(:,:)  ! dp3d
              stens(:,:,k,2,ie)=dt*stens(:,:,k,2,ie)*elem(ie)%rspheremp(:,:)  ! theta
              stens(:,:,k,3,ie)=dt*stens(:,:,k,3,ie)*elem(ie)%rspheremp(:,:)  ! w
              stens(:,:,k,4,ie)=dt*stens(:,:,k,4,ie)*elem(ie)%rspheremp(:,:)  ! phi
           enddo


#if (defined COLUMN_OPENMP)
!$omp parallel do private(k,i,j,v1,v2,heating)
#endif
           do k=1,nlev
              do j=1,np
                 do i=1,np
                    ! update v first (gives better results than updating v after heating)
                    elem(ie)%state%v(i,j,:,k,nt)=elem(ie)%state%v(i,j,:,k,nt) + &
                         vtens(i,j,:,k,ie)
                    elem(ie)%state%w(i,j,k,nt)=elem(ie)%state%w(i,j,k,nt) &
                         +stens(i,j,k,3,ie)
                    v1=elem(ie)%state%v(i,j,1,k,nt)
                    v2=elem(ie)%state%v(i,j,2,k,nt)
<<<<<<< HEAD
!                    heating = (vtens(i,j,1,k,ie)*v1  + vtens(i,j,2,k,ie)*v2 )
                    heating = 0

                    elem(ie)%state%dp3d(i,j,k,nt)=elem(ie)%state%dp3d(i,j,k,nt) &
                         +stens(i,j,k,1,ie)

                    elem(ie)%state%theta(i,j,k,nt)=elem(ie)%state%theta(i,j,k,nt) &
                         +stens(i,j,k,2,ie)-heating/cp

=======
!                   For the 3D non-hydrostatic with hypervisosity in the horizontal components, 
!                   the heating term to be added to theta is (dpi/ds)*HVterm/ p^kappa as opposed to 
!                   HVterm/c_p^*
!                    
!                   Form u*nu div^H(u)
                    heating = (vtens(i,j,1,k,ie)*v1  + vtens(i,j,2,k,ie)*v2     &
!                    heating = 0
                    elem(ie)%state%theta(i,j,k,nt)=elem(ie)%state%theta(i,j,k,nt) &
                         +stens(i,j,k,2,ie)-dpnh(i,j,k)*heating/exner(i,j,k)
>>>>>>> 6e0dd562
                    elem(ie)%state%w(i,j,k,nt)=elem(ie)%state%w(i,j,k,nt) &
                         +stens(i,j,k,3,ie)

                    elem(ie)%state%phi(i,j,k,nt)=elem(ie)%state%phi(i,j,k,nt) &
                         +stens(i,j,k,4,ie)

                 enddo
              enddo
           enddo
        enddo
#ifdef DEBUGOMP
#if (defined HORIZ_OPENMP)
!$OMP BARRIER
#endif
#endif
     enddo
  endif

  call t_stopf('advance_hypervis')

  end subroutine advance_hypervis






  subroutine compute_and_apply_rhs(np1,nm1,n0,qn0,dt2,elem,hvcoord,hybrid,&
       deriv,nets,nete,compute_diagnostics,eta_ave_w)
  ! ===================================
  ! compute the RHS, accumulate into u(np1) and apply DSS
  !
  !           u(np1) = u(nm1) + dt2*DSS[ RHS(u(n0)) ]
  !
  ! This subroutine was orgininally called to compute a leapfrog timestep
  ! but by adjusting np1,nm1,n0 and dt2, many other timesteps can be
  ! accomodated.  For example, setting nm1=np1=n0 this routine will
  ! take a forward euler step, overwriting the input with the output.
  !
  !    qn0 = timelevel used to access Qdp() in order to compute virtual Temperature
  !
  ! ===================================
  use kinds, only : real_kind
  use derivative_mod, only : derivative_t, divergence_sphere, gradient_sphere, vorticity_sphere
  use derivative_mod, only : subcell_div_fluxes, subcell_dss_fluxes
  use edge_mod, only : edgevpack, edgevunpack, edgeDGVunpack
  use edgetype_mod, only : edgedescriptor_t
  use bndry_mod, only : bndry_exchangev
  use control_mod, only : moisture, qsplit, use_cpstar, rsplit, swest
  use hybvcoord_mod, only : hvcoord_t

  use physical_constants, only : cp, cpwater_vapor, Rgas, kappa, Rwater_vapor,p0, g
  use physics_mod, only : virtual_specific_heat, virtual_temperature
  use prim_si_mod, only : preq_vertadv_v, preq_omega_ps, preq_hydrostatic, preq_hydrostatic_v2

  use time_mod, only : tevolve

  implicit none
  integer, intent(in) :: np1,nm1,n0,qn0,nets,nete
  real*8, intent(in) :: dt2
  logical, intent(in)  :: compute_diagnostics

  type (hvcoord_t)     , intent(in) :: hvcoord
  type (hybrid_t)      , intent(in) :: hybrid
  type (element_t)     , intent(inout), target :: elem(:)
  type (derivative_t)  , intent(in) :: deriv
  real (kind=real_kind) :: eta_ave_w  ! weighting for eta_dot_dpdn mean flux

  ! local
  real (kind=real_kind), pointer, dimension(:,:,:)   :: phi
  real (kind=real_kind), pointer, dimension(:,:,:)   :: dp3d
  real (kind=real_kind), pointer, dimension(:,:,:)   :: theta

  real (kind=real_kind) :: omega_p(np,np,nlev)
  real (kind=real_kind) :: vort(np,np,nlev)      ! vorticity
  real (kind=real_kind) :: divdp(np,np,nlev)     
  real (kind=real_kind) :: pnh(np,np,nlev)     ! nh (nonydro) pressure
  real (kind=real_kind) :: dpnh(np,np,nlev)    ! 
  real (kind=real_kind) :: pnh_i(np,np,nlevp)  ! nh pressre on interfaces
  real (kind=real_kind) :: exner(np,np,nlev)     ! exner nh pressure
  real (kind=real_kind) :: dpnh_dp(np,np,nlev)   ! dpnh / dp3d  
  real (kind=real_kind) :: grad_exner(np,np,2,nlev)     
  real (kind=real_kind) :: eta_dot_dpdn(np,np,nlevp)  ! vertical velocity at interfaces

  real (kind=real_kind) :: vtens1(np,np,nlev)
  real (kind=real_kind) :: vtens2(np,np,nlev)
  real (kind=real_kind) :: v_vadv(np,np,2,nlev)   ! velocity vertical advection
  real (kind=real_kind) :: s_state(np,np,nlev,3)  ! scalars w,theta,phi
  real (kind=real_kind) :: s_vadv(np,np,nlev,3)   ! scalar vertical advection 
  real (kind=real_kind) :: stens(np,np,nlev,3)    ! tendencies w,theta,phi

  real (kind=real_kind) ::  temp(np,np,nlev)
  real (kind=real_kind), dimension(np,np)      :: sdot_sum   ! temporary field
  real (kind=real_kind), dimension(np,np,2)    :: vtemp     ! generic gradient storage
  real (kind=real_kind), dimension(np,np,2)    :: vtemp2    ! secondary generic gradient storage
  real (kind=real_kind), dimension(np,np,2,nlev):: vdp       !                            
  real (kind=real_kind), dimension(np,np)      :: KE
  real (kind=real_kind), dimension(np,np,2)      :: thetau  !  theta*u in the diagnostics
  real (kind=real_kind), dimension(np,np)        :: divtemp ! temp divergence in the  in the diagnostics


  real (kind=real_kind) ::  v1,v2,glnps1,glnps2,gpterm
  integer :: i,j,k,kptr,ie

  call t_startf('compute_and_apply_rhs')
  do ie=nets,nete
     dp3d  => elem(ie)%state%dp3d(:,:,:,n0)
     theta  => elem(ie)%state%theta(:,:,:,n0)

     if (theta_hydrostatic_mode) then
        phi => elem(ie)%derived%phi(:,:,:)

        call get_p_hydrostatic(pnh,pnh_i,exner,hvcoord,&
             dp3d,elem(ie)%state%Qdp(:,:,:,1,qn0))
        
        ! Compute Hydrostatic equation, modeld after CCM-3
        do k=1,nlev
           !temp(:,:,k) = Cp*theta(:,:,k)*&
           !  ( (pnh_i(:,:,k+1)/p0)**kappa - (pnh_i(:,:,k)/p0)**kappa )
           temp(:,:,k) = dp3d(:,:,k) * ( Rgas*theta(:,:,k)*exner(:,:,k)/pnh(:,:,k))
        enddo
        call preq_hydrostatic_v2(phi,elem(ie)%state%phis,temp)
        dpnh_dp(:,:,:) = 1
        
        !    as a debug step, use nonhydrostatic formulas to compute exner pressure:
        !    needs 2x smaller timestep, results are ok, maybe noisy
        !call get_p_nonhydrostatic(pnh,dpnh,exner,hvcoord,theta,dp3d,&
        !     phi,elem(ie)%state%phis,elem(ie)%state%Qdp(:,:,:,1,qn0))
     else
        phi => elem(ie)%state%phi(:,:,:,n0)
        call get_p_nonhydrostatic(pnh,dpnh,exner,hvcoord,theta,dp3d,&
             phi,elem(ie)%state%phis,elem(ie)%state%Qdp(:,:,:,1,qn0))
        
        ! d(p-nh) / d(p-hyrdostatic)
        dpnh_dp(:,:,:) = dpnh(:,:,:)/dp3d(:,:,:)
#if 0
        if (hybrid%masterthread) then
           if (ie==1) then
              do k=2,nlev,4
                 write(*,"(i3,4f15.5)") k,(elem(ie)%state%phi(1,1,k,n0)),&
                      (elem(ie)%state%phi(:,:,k-1,n0)),&
                      minval(dpnh_dp(:,:,k)),maxval(dpnh_dp(:,:,k))
              enddo
           endif
        endif
#endif
     endif




#if (defined COLUMN_OPENMP)
!$omp parallel do private(k,i,j,v1,v2,vtemp)
#endif
     do k=1,nlev
        grad_exner(:,:,:,k) = gradient_sphere(exner(:,:,k),deriv,elem(ie)%Dinv)        
        vdp(:,:,1,k) = elem(ie)%state%v(:,:,1,k,n0)*dp3d(:,:,k)
        vdp(:,:,2,k) = elem(ie)%state%v(:,:,2,k,n0)*dp3d(:,:,k)

        ! ================================
        ! Accumulate mean Vel_rho flux in vn0
        ! ================================
        elem(ie)%derived%vn0(:,:,:,k)=elem(ie)%derived%vn0(:,:,:,k)+eta_ave_w*vdp(:,:,:,k)

        divdp(:,:,k)=divergence_sphere(vdp(:,:,:,k),deriv,elem(ie))
        vort(:,:,k)=vorticity_sphere(elem(ie)%state%v(:,:,:,k,n0),deriv,elem(ie))

     enddo


     ! Compute omega_p according to CCM-3
     !call preq_omega_ps(omega_p,hvcoord,p,vgrad_p,divdp)
     ! how will we compute this?  omega_p = 1/p Dp/Dt
     omega_p = 0


     ! ==================================================
     ! zero partial sum for accumulating sum
     !    (div(v_k) + v_k.grad(lnps))*dsigma_k = div( v dp )
     ! used by eta_dot_dpdn and lnps tendency
     ! ==================================================
     sdot_sum=0


     ! ==================================================
     ! Compute eta_dot_dpdn
     ! save sdot_sum as this is the -RHS of ps_v equation
     ! ==================================================
     if (rsplit>0) then
        ! VERTICALLY LAGRANGIAN:   no vertical motion
        eta_dot_dpdn=0
        s_vadv=0
        v_vadv=0
     else
        do k=1,nlev
           ! ==================================================
           ! add this term to PS equation so we exactly conserve dry mass
           ! ==================================================
           sdot_sum(:,:) = sdot_sum(:,:) + divdp(:,:,k)
           eta_dot_dpdn(:,:,k+1) = sdot_sum(:,:)
        end do


        ! ===========================================================
        ! at this point, eta_dot_dpdn contains integral_etatop^eta[ divdp ]
        ! compute at interfaces:
        !    eta_dot_dpdn = -dp/dt - integral_etatop^eta[ divdp ]
        ! for reference: at mid layers we have:
        !    omega = v grad p  - integral_etatop^eta[ divdp ]
        ! ===========================================================
        do k=1,nlev-1
           eta_dot_dpdn(:,:,k+1) = hvcoord%hybi(k+1)*sdot_sum(:,:) - eta_dot_dpdn(:,:,k+1)
        end do

        eta_dot_dpdn(:,:,1     ) = 0.0D0
        eta_dot_dpdn(:,:,nlev+1) = 0.0D0

        ! ===========================================================
        ! Compute vertical advection of T and v from eq. CCM2 (3.b.1)
        ! ==============================================
        s_state(:,:,:,1)=elem(ie)%state%w(:,:,:,n0)
        s_state(:,:,:,2)=elem(ie)%state%theta(:,:,:,n0)
        s_state(:,:,:,3)=elem(ie)%state%phi(:,:,:,n0)

        call preq_vertadv_v(elem(ie)%state%v(:,:,:,:,n0),s_state,3,eta_dot_dpdn,dp3d,v_vadv,s_vadv)
     endif


     ! ================================
     ! accumulate mean vertical flux:
     ! ================================
#if (defined COLUMN_OPENMP)
     !$omp parallel do private(k)
#endif
     do k=1,nlev  !  Loop index added (AAM)
        elem(ie)%derived%eta_dot_dpdn(:,:,k) = &
             elem(ie)%derived%eta_dot_dpdn(:,:,k) + eta_ave_w*eta_dot_dpdn(:,:,k)
        elem(ie)%derived%omega_p(:,:,k) = &
             elem(ie)%derived%omega_p(:,:,k) + eta_ave_w*omega_p(:,:,k)
     enddo
     elem(ie)%derived%eta_dot_dpdn(:,:,nlev+1) = &
             elem(ie)%derived%eta_dot_dpdn(:,:,nlev+1) + eta_ave_w*eta_dot_dpdn(:,:,nlev+1)



     ! ==============================================
     ! Compute phi + kinetic energy term: 10*nv*nv Flops
     ! ==============================================
#if (defined COLUMN_OPENMP)
!$omp parallel do private(k,i,j,v1,v2,KE,vtemp,vtemp2,gpterm,glnps1,glnps2)
#endif
     vertloop: do k=1,nlev

        ! ================================================
        ! w,theta,phi tendencies:
        ! ================================================
        vtemp(:,:,:)   = gradient_sphere(elem(ie)%state%w(:,:,k,n0),deriv,elem(ie)%Dinv)
        stens(:,:,k,1) = -s_vadv(:,:,k,1) &
             -elem(ie)%state%v(:,:,1,k,n0)*vtemp(:,:,1) &
             -elem(ie)%state%v(:,:,2,k,n0)*vtemp(:,:,2) &
             - g *(1-dpnh_dp(:,:,k) )

        vtemp(:,:,:)   = gradient_sphere(theta(:,:,k),deriv,elem(ie)%Dinv)
        stens(:,:,k,2) = -s_vadv(:,:,k,2) &
             -elem(ie)%state%v(:,:,1,k,n0)*vtemp(:,:,1) &
             -elem(ie)%state%v(:,:,2,k,n0)*vtemp(:,:,2)

        vtemp(:,:,:)   = gradient_sphere(elem(ie)%state%phi(:,:,k,n0),deriv,elem(ie)%Dinv)
        stens(:,:,k,3) = -s_vadv(:,:,k,3) &
             -elem(ie)%state%v(:,:,1,k,n0)*vtemp(:,:,1) &
             -elem(ie)%state%v(:,:,2,k,n0)*vtemp(:,:,2) &
             + g*elem(ie)%state%w(:,:,k,n0)                              


        ! vtemp = grad ( E + PHI )
        do j=1,np
           do i=1,np
              v1     = elem(ie)%state%v(i,j,1,k,n0)
              v2     = elem(ie)%state%v(i,j,2,k,n0)
              KE(i,j)=0.5D0*( v1*v1 + v2*v2 )
           end do
        end do
        vtemp = gradient_sphere(KE(:,:),deriv,elem(ie)%Dinv)
        vtemp2 = gradient_sphere(phi(:,:,k),deriv,elem(ie)%Dinv)
        vtemp2(:,:,1) = vtemp2(:,:,1)*dpnh_dp(:,:,k)
        vtemp2(:,:,2) = vtemp2(:,:,2)*dpnh_dp(:,:,k)

        do j=1,np
           do i=1,np
              glnps1 = cp*theta(i,j,k)*grad_exner(i,j,1,k)
              glnps2 = cp*theta(i,j,k)*grad_exner(i,j,2,k)
              !gpterm = T_v(i,j,k)/p(i,j,k)
              !glnps1 = Rgas*gpterm*grad_p(i,j,1,k)
              !glnps2 = Rgas*gpterm*grad_p(i,j,2,k)


              v1     = elem(ie)%state%v(i,j,1,k,n0)
              v2     = elem(ie)%state%v(i,j,2,k,n0)

              vtens1(i,j,k) =   - v_vadv(i,j,1,k)                           &
                   + v2*(elem(ie)%fcor(i,j) + vort(i,j,k))        &
                   - vtemp(i,j,1) -vtemp2(i,j,1) -glnps1

              vtens2(i,j,k) =   - v_vadv(i,j,2,k)                            &
                   - v1*(elem(ie)%fcor(i,j) + vort(i,j,k))        &
                   - vtemp(i,j,2) -vtemp2(i,j,2) -glnps2

           end do
        end do

     end do vertloop

#ifdef ENERGY_DIAGNOSTICSXXX
     ! =========================================================
     !
     ! diagnostics
     ! recomputes some gradients that were not saved above
     ! uses:  sdot_sum(), eta_dot_dpdn(), grad_ps()
     ! grad_phi(), dp3d(), p(), theta_vadv(), v_vadv(), divdp()
     ! =========================================================

     ! =========================================================
     ! (AAM) - This section has accumulations over vertical levels.
     !   Be careful if implementing OpenMP
     ! =========================================================

     if (compute_diagnostics) then
        elem(ie)%accum%KEhorz1=0
        elem(ie)%accum%KEhorz2=0
        elem(ie)%accum%IEhorz1=0
        elem(ie)%accum%IEhorz2=0
        elem(ie)%accum%IEhorz1_wet=0
        elem(ie)%accum%IEhorz2_wet=0
 	elem(ie)%accum%PEhorz1=0 
        elem(ie)%accum%KEvert1=0
        elem(ie)%accum%KEvert2=0
        elem(ie)%accum%IEvert1=0
        elem(ie)%accum%IEvert2=0
        elem(ie)%accum%IEvert1_wet=0
        elem(ie)%accum%IEvert2_wet=0
        elem(ie)%accum%T1=0
        elem(ie)%accum%T2=0
        elem(ie)%accum%T2_s=0
        elem(ie)%accum%S1=0
        elem(ie)%accum%S1_wet=0
        elem(ie)%accum%S2=0
 
        !
        ! TODO:  ptop and phitop terms?, wet atmosphere
        !        
        ! Energy H = int(KE+PE+IE)
        ! KE = 0.5*ps*u^2 +0.5*ps*w^2
        ! IE = cp* ps*theta*p^kappa + p* dphi/ds + ptop*phitop
        ! PE = ps*phi
        !
        ! dH/dt = int(dKE/dt+dPE/dt+dIE/dt)=0
        ! dKE/dt = KEhorz1+KEvert1+IEhorz1-pi*g*w + (sdot terms)
        ! dPE/dt = PEhorz1 + IEvert1 +  pi*g*w + (sdot terms)
        ! dIE/dt = IEhorz2 + (sdot terms)
        ! 
        ! Note: as of now, we do not form the dp/ds * g * w terms
	! KEhorz1 = -0.5*u^2 + div(u *ps) - 0.5*ps * grad(u^2)^T u
        ! KEvert1 = -0.5*w^2 *div(u*ps) - ps*(grad(w)^T u)*w (likely to be the troublsome term)
        ! IEhorz1 = -theta*grad(p^kappa)^T u - (dp/ds)*grad(phi)^T u +(dp/ds)*g*w
        ! PEhorz1 = -phi*div(ps*u)-ps*grad(phi)^T u
        ! IEvert1 = (d/ds)(p dphi/dt)+ptop*dphitop/dt
        ! IEhorz2 = -p^kappa div(theta*u) + (dp/ds) grad(phi)^T	u - (dp/ds)*g*w
        ! 
        ! Upon integration, we should have:  KEhorz1=KEvert1=0,
        ! IEhorz1=-IEhorz2, PEhorz1=0, IEvert1=0 
        ! likely will not have KEver1 = 0, should hopefully be small

        do j=1,np
           do i=1,np
              elem(ie)%accum%S2(i,j) = elem(ie)%accum%S2(i,j) - &
                   sdot_sum(i,j)*elem(ie)%state%phis(i,j)
           enddo
        enddo

        do k=1,nlev
           ! vtemp = grad_E(:,:,k)
           do j=1,np
              do i=1,np
                 v1     = elem(ie)%state%v(i,j,1,k,n0)
                 v2     = elem(ie)%state%v(i,j,2,k,n0)
                 Ephi(i,j)=0.5D0*( v1*v1 + v2*v2 )                 
                 thetau(i,j,1)=theta(i,j,k)*v1
                 thetau(i,j,2)=theta(i,j,k)*v2
              enddo
           enddo
           vtemp = gradient_sphere(Ephi,deriv,elem(ie)%Dinv)
           vtemp2 = gradient_sphere(elem(ie)%state%w(:,:,:,n0),deriv,elem(ie)%Dinv)
           do j=1,np
              do i=1,np
	          v1 = elem(ie)%state%v(i,j,1,k,n0)
                  v2 = elem(ie)%state%v(i,j,2,k,n0)
                  w = elem(ie)%state%w(i,j,k,n0)
               !  Form KEhorz1
                  elem(ie)%accum%KEhorz1(i,j) = (v1*vtemp(i,j,1)+v2*vtemp(i,j,2))*dp3d(i,j,k) &
                  +Ephi(i,j)*divdp(i,j,k)
	       !  Form KEvert1
                  elem(ie)%accum%KEvert1(i,j) = 0.5*w*w * divdp(i,j,k)+dp3d(i,j,k)*w*(v1*     &
                  vtemp2(i,j,1)+v2*vtemp2(i,j,2))          
              enddo
           enddo


           ! vtemp = grad_phi(:,:,k)
           vtemp  =gradient_sphere(phi(:,:,k),deriv,elem(ie)%Dinv)
           vtemp2 =gradient_sphere(exner(:,:,k),deriv,elem(ie)%Dinv)
           divtemp=divergence_sphere(thetau(:,:),deriv,elem(ie))
           do j=1,np
              do i=1,np
                 v1 = elem(ie)%state%v(i,j,1,k,n0)
                 v2 = elem(ie)%state%v(i,j,2,k,n0)
                 E = 0.5D0*( v1*v1 + v2*v2 )
               ! Form IEhorz1
                 elem(ie)%accum%IEhorz1(i,j)=-theta(i,j,k)*(vtemp2(i,j,1)*v1+vtemp2(i,j,1)*v2)+ &
                 dp3d(i,j,k)*vtemp(i,j,1)*v1+vtemp(i,j,2)*v2) 
               ! Form IEhorz2
                 elem(ie)%accum%IEhorz1(i,j)=-exner(i,j,k)*divtemp+dp3d(i,j,k)*(vtemp(i,j,1)*v1+ &
                 vtemp(i,j,2)*v2)
               ! Form PEhorz1 
		 elem(ie)accum%PEhorz1(i,j)=-phi(i,j,k)*divdp(i,j,k)-dp3d(i,j,k)*(vtemp(i,j,1)* &
                 v1+vtemp(i,j,2)*v2)	
              enddo
           enddo        
        enddo
     endif
#endif
     ! =========================================================
     ! local element timestep, store in np1.
     ! note that we allow np1=n0 or nm1
     ! apply mass matrix
     ! =========================================================
#if (defined COLUMN_OPENMP)
!$omp parallel do private(k)
#endif
     do k=1,nlev
        elem(ie)%state%v(:,:,1,k,np1) = elem(ie)%spheremp(:,:)*( elem(ie)%state%v(:,:,1,k,nm1) + dt2*vtens1(:,:,k) )
        elem(ie)%state%v(:,:,2,k,np1) = elem(ie)%spheremp(:,:)*( elem(ie)%state%v(:,:,2,k,nm1) + dt2*vtens2(:,:,k) )

        elem(ie)%state%w(:,:,k,np1)     = elem(ie)%spheremp(:,:)*(elem(ie)%state%w(:,:,k,nm1)     + dt2*stens(:,:,k,1))
        elem(ie)%state%theta(:,:,k,np1) = elem(ie)%spheremp(:,:)*(elem(ie)%state%theta(:,:,k,nm1) + dt2*stens(:,:,k,2))
        elem(ie)%state%phi(:,:,k,np1)   = elem(ie)%spheremp(:,:)*(elem(ie)%state%phi(:,:,k,nm1)   + dt2*stens(:,:,k,3))

        elem(ie)%state%dp3d(:,:,k,np1) = &
             elem(ie)%spheremp(:,:) * (elem(ie)%state%dp3d(:,:,k,nm1) - &
             dt2 * (divdp(:,:,k) + eta_dot_dpdn(:,:,k+1)-eta_dot_dpdn(:,:,k)))
        
     enddo

     kptr=0
     call edgeVpack(edge6, elem(ie)%state%dp3d(:,:,:,np1),nlev,kptr, ie)
     kptr=kptr+nlev
     call edgeVpack(edge6, elem(ie)%state%theta(:,:,:,np1),nlev,kptr,ie)
     kptr=kptr+nlev
     call edgeVpack(edge6, elem(ie)%state%w(:,:,:,np1),nlev,kptr,ie)
     kptr=kptr+nlev
     call edgeVpack(edge6, elem(ie)%state%phi(:,:,:,np1),nlev,kptr,ie)
     kptr=kptr+nlev
     call edgeVpack(edge6, elem(ie)%state%v(:,:,:,:,np1),2*nlev,kptr,ie)
  end do

  call t_startf('caar_bexchV')
  call bndry_exchangeV(hybrid,edge6)
  call t_stopf('caar_bexchV')

  do ie=nets,nete
     kptr=0
     call edgeVunpack(edge6, elem(ie)%state%dp3d(:,:,:,np1), nlev, kptr, ie)
     kptr=kptr+nlev
     call edgeVunpack(edge6, elem(ie)%state%theta(:,:,:,np1), nlev, kptr, ie)
     kptr=kptr+nlev
     call edgeVunpack(edge6, elem(ie)%state%w(:,:,:,np1), nlev, kptr, ie)
     kptr=kptr+nlev
     call edgeVunpack(edge6, elem(ie)%state%phi(:,:,:,np1), nlev, kptr, ie)
     kptr=kptr+nlev
     call edgeVunpack(edge6, elem(ie)%state%v(:,:,:,:,np1), 2*nlev, kptr, ie)

     
     ! ====================================================
     ! Scale tendencies by inverse mass matrix
     ! ====================================================
#if (defined COLUMN_OPENMP)
!$omp parallel do private(k)
#endif
     do k=1,nlev
        elem(ie)%state%dp3d(:,:,k,np1) =elem(ie)%rspheremp(:,:)*elem(ie)%state%dp3d(:,:,k,np1)
        elem(ie)%state%theta(:,:,k,np1)=elem(ie)%rspheremp(:,:)*elem(ie)%state%theta(:,:,k,np1)
        elem(ie)%state%w(:,:,k,np1)    =elem(ie)%rspheremp(:,:)*elem(ie)%state%w(:,:,k,np1)
        elem(ie)%state%phi(:,:,k,np1)  =elem(ie)%rspheremp(:,:)*elem(ie)%state%phi(:,:,k,np1)
        elem(ie)%state%v(:,:,1,k,np1)  =elem(ie)%rspheremp(:,:)*elem(ie)%state%v(:,:,1,k,np1)
        elem(ie)%state%v(:,:,2,k,np1)  =elem(ie)%rspheremp(:,:)*elem(ie)%state%v(:,:,2,k,np1)
     end do
  end do

#ifdef DEBUGOMP
#if (defined HORIZ_OPENMP)
!$OMP BARRIER
#endif
#endif
  call t_stopf('compute_and_apply_rhs')

  end subroutine compute_and_apply_rhs



end module prim_advance_mod
<|MERGE_RESOLUTION|>--- conflicted
+++ resolved
@@ -638,27 +638,23 @@
                          +stens(i,j,k,3,ie)
                     v1=elem(ie)%state%v(i,j,1,k,nt)
                     v2=elem(ie)%state%v(i,j,2,k,nt)
-<<<<<<< HEAD
-!                    heating = (vtens(i,j,1,k,ie)*v1  + vtens(i,j,2,k,ie)*v2 )
-                    heating = 0
-
-                    elem(ie)%state%dp3d(i,j,k,nt)=elem(ie)%state%dp3d(i,j,k,nt) &
-                         +stens(i,j,k,1,ie)
-
-                    elem(ie)%state%theta(i,j,k,nt)=elem(ie)%state%theta(i,j,k,nt) &
-                         +stens(i,j,k,2,ie)-heating/cp
-
-=======
+
 !                   For the 3D non-hydrostatic with hypervisosity in the horizontal components, 
 !                   the heating term to be added to theta is (dpi/ds)*HVterm/ p^kappa as opposed to 
 !                   HVterm/c_p^*
 !                    
+! commenting out for now, have to figure out how to get exner in this routine
 !                   Form u*nu div^H(u)
-                    heating = (vtens(i,j,1,k,ie)*v1  + vtens(i,j,2,k,ie)*v2     &
-!                    heating = 0
+!                    heating = ( (vtens(i,j,1,k,ie)*v1  + vtens(i,j,2,k,ie)*v2 )
+!                    heating = dpnh(i,j,k)*heating/exner(i,j,k)
+                    heating = 0
+
+                    elem(ie)%state%dp3d(i,j,k,nt)=elem(ie)%state%dp3d(i,j,k,nt) &
+                         +stens(i,j,k,1,ie)
+
                     elem(ie)%state%theta(i,j,k,nt)=elem(ie)%state%theta(i,j,k,nt) &
-                         +stens(i,j,k,2,ie)-dpnh(i,j,k)*heating/exner(i,j,k)
->>>>>>> 6e0dd562
+                         +stens(i,j,k,2,ie)-heating
+
                     elem(ie)%state%w(i,j,k,nt)=elem(ie)%state%w(i,j,k,nt) &
                          +stens(i,j,k,3,ie)
 
