--- conflicted
+++ resolved
@@ -22,15 +22,10 @@
                            const ElementsGeometry&     geometry,
                            const ElementsState&        state,
                            const ElementsDerivedState& derived)
-<<<<<<< HEAD
- : m_num_elems(state.num_elems())
- , m_data (params.hypervis_subcycle,params.nu_ratio1,params.nu_ratio2,params.nu_top,params.nu,params.nu_p,params.nu_s,params.hypervis_scaling)
-=======
  : m_data (      params.hypervis_subcycle,params.hypervis_subcycle_tom,
 		 params.nu_ratio1,params.nu_ratio2,params.nu_top,params.nu,
 		 params.nu_p,params.nu_s,params.hypervis_scaling)
  , m_num_elems(state.num_elems())
->>>>>>> 89d47267
  , m_state   (state)
  , m_derived (derived)
  , m_geometry (geometry)
@@ -51,15 +46,10 @@
 
 HyperviscosityFunctorImpl::
 HyperviscosityFunctorImpl (const int num_elems, const SimulationParams &params)
-<<<<<<< HEAD
-  : m_num_elems(num_elems)
-  , m_data (params.hypervis_subcycle,params.nu_ratio1,params.nu_ratio2,params.nu_top,params.nu,params.nu_p,params.nu_s,params.hypervis_scaling)
-=======
   : m_data (      params.hypervis_subcycle,params.hypervis_subcycle_tom,
 		  params.nu_ratio1,params.nu_ratio2,params.nu_top,params.nu,
 		  params.nu_p,params.nu_s,params.hypervis_scaling)
   , m_num_elems(num_elems)
->>>>>>> 89d47267
   , m_hvcoord (Context::singleton().get<HybridVCoord>())
   , m_policy_update_states (Homme::get_default_team_policy<ExecSpace,TagUpdateStates>(m_num_elems))
   , m_policy_update_states2 (Homme::get_default_team_policy<ExecSpace,TagUpdateStates2>(m_num_elems))
