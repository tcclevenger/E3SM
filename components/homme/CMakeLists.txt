--- conflicted
+++ resolved
@@ -86,12 +86,6 @@
 IF(${BUILD_HOMME_SWIM} OR ${BUILD_HOMME_PRIM})
   SET (HOMME_USE_CXX TRUE)
   SET (HOMME_USE_TRILINOS TRUE)
-<<<<<<< HEAD
-ELSE ()
-  SET(HOMME_USE_CXX TRUE)
-  SET(HOMME_USE_TRILINOS FALSE)
-=======
->>>>>>> 7b5f24da
 ENDIF ()
 #if trilinos is needed, we need cxx
 IF (${HOMME_USE_TRILINOS})
@@ -110,6 +104,8 @@
   # We need to compare against F90 implementation, so turn this on
   SET (BUILD_HOMME_PREQX TRUE)
 ENDIF ()
+
+SET (HOMME_USE_CXX TRUE) # always, for SL
 
 IF (${HOMME_USE_CXX})
   MESSAGE(STATUS "This configuration of HOMME requires a C++ compiler")
