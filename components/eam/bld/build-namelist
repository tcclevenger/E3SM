--- conflicted
+++ resolved
@@ -928,12 +928,7 @@
 	if ($nl->get_value('co2_readflux_fuel') =~ /$TRUE/io) {
 	    add_default($nl, 'co2flux_fuel_file', 'sim_year'=>$sim_year);
 	}
-<<<<<<< HEAD
- 	
-	#change the default value from '.true.' to '.false.'
-=======
-
->>>>>>> 58d179b3
+
         add_default($nl, 'co2_readflux_aircraft', 'val'=>'.false.');
 
         # Check whether user has explicitly turned off reading the aircraft CO2 dataset.
@@ -945,11 +940,7 @@
             add_default($nl, 'aircraft_specifier', 'val'=>$emisval);
 
             add_default($nl, 'aircraft_datapath');
-<<<<<<< HEAD
-            add_default($nl, 'aircraft_type');
-=======
             add_default($nl, 'aircraft_type', 'val'=>'SERIAL');
->>>>>>> 58d179b3
 	}		   
     }
 }
