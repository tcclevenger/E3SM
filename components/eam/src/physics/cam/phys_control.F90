module phys_control
!-----------------------------------------------------------------------
! Purpose:
!
! Provides a control interface to CAM physics packages
!
! Revision history:
! 2006-05-01  D. B. Coleman,  Creation of module
! 2009-02-13  Eaton           Replace *_{default,set}opts methods with module namelist.
!                             Add vars to indicate physics version and chemistry type.
!-----------------------------------------------------------------------

use spmd_utils,    only: masterproc
use cam_logfile,   only: iulog
use cam_abortutils,    only: endrun
use shr_kind_mod,  only: r8 => shr_kind_r8

implicit none
private
save

public :: &
   phys_ctl_readnl,   &! read namelist from file
   phys_getopts,      &! generic query method
   phys_deepconv_pbl, &! return true if deep convection is allowed in the PBL
   phys_do_flux_avg,  &! return true to average surface fluxes
   cam_physpkg_is,    &! query for the name of the physics package
   cam_chempkg_is,    &! query for the name of the chemistry package
   waccmx_is

! Private module data

character(len=16), parameter :: unset_str = 'UNSET'
integer,           parameter :: unset_int = huge(1)

! Namelist variables:
character(len=16) :: cam_physpkg          = unset_str  ! CAM physics package [cam3 | cam4 | cam5 |
                                                       !   ideal | adiabatic | default].
character(len=32) :: cam_chempkg          = unset_str  ! CAM chemistry package [waccm_mozart | 
                                                       !  waccm_ghg | trop_mozart | trop_ghg | 
                                                       !  trop_bam | trop_mam3 | trop_mam4 | 
                                                       !  trop_mam4_resus | trop_mam4_resus_soag |
                                                       !  trop_mam4_mom |
                                                       !  trop_mam4_resus_mom | trop_mam7 |
                                                       !  trop_mam9 |
                                                       !  linoz_mam3 | linoz_mam4_resus |
                                                       !  linoz_mam4_resus_mom |
                                                       !  linoz_mam4_resus_mom_soag |
                                                       !  superfast_mam4_resus_mom_soag |
                                                       !  super_fast_llnl | super_fast_llnl_mam3 | 
                                                       !  waccm_mozart_mam3 | none
character(len=16) :: waccmx_opt           = unset_str  ! WACCMX run option [ionosphere | neutral | off
character(len=16) :: deep_scheme          = unset_str  ! deep convection package
character(len=16) :: shallow_scheme       = unset_str  ! shallow convection package
character(len=16) :: eddy_scheme          = unset_str  ! vertical diffusion package
character(len=16) :: microp_scheme        = unset_str  ! microphysics package
character(len=16) :: macrop_scheme        = unset_str  ! macrophysics package
character(len=128) :: ideal_phys_option   = unset_str  ! Option for idealized physics
character(len=16) :: radiation_scheme     = unset_str  ! radiation package
integer           :: srf_flux_avg         = unset_int  ! 1 => smooth surface fluxes, 0 otherwise
integer           :: conv_water_in_rad    = unset_int  ! 0==> No; 1==> Yes-Arithmetic average;
                                                       ! 2==> Yes-Average in emissivity.

character(len=16) :: MMF_microphysics_scheme  = unset_str  ! MMF microphysics package
real(r8)          :: MMF_orientation_angle= 0.D0       ! CRM orientation angle [deg]
logical           :: use_MMF              = .false.    ! true => use MMF / super-parameterization
logical           :: use_ECPP             = .false.    ! true => use explicit-cloud parameterized-pollutants
logical           :: use_MMF_VT           = .false.    ! true => use MMF variance transport
integer           :: MMF_VT_wn_max        = 0          ! if >0 then use filtered MMF variance transport
logical           :: use_crm_accel        = .false.    ! true => use MMF CRM mean-state acceleration (MSA)
real(r8)          :: crm_accel_factor     = 2.D0       ! CRM acceleration factor
logical           :: crm_accel_uv         = .true.     ! true => apply MMF CRM MSA to momentum fields

logical           :: use_subcol_microp    = .false.    ! if .true. then use sub-columns in microphysics

logical           :: atm_dep_flux         = .true.     ! true => deposition fluxes will be provided
                                                       ! to the coupler
logical           :: history_amwg         = .true.     ! output the variables used by the AMWG diag package
logical           :: history_verbose      = .false.    ! produce verbose output by default
logical           :: history_vdiag        = .false.    ! output the variables used by the AMWG variability diag package
logical           :: get_presc_aero_data  = .false.    ! output MAM variables needed for prescribed run
logical           :: history_aerosol      = .false.    ! output the MAM aerosol variables and tendencies
logical           :: history_aero_optics  = .false.    ! output the aerosol
logical           :: history_eddy         = .false.    ! output the eddy variables
logical           :: history_budget       = .false.    ! output tendencies and state variables for CAM4
                                                       ! temperature, water vapor, cloud ice and cloud
                                                       ! liquid budgets.
logical           :: ssalt_tuning         = .false.    ! sea salt tuning flag for progseasalts_intr.F90
logical           :: resus_fix            = .false.    ! to address resuspension bug fix in wetdep.F90 
logical           :: convproc_do_aer      = .false.    ! to apply unified convective transport/removal for aerosols
logical           :: convproc_do_gas      = .false.    ! to apply unified convective transport/removal for trace gases  
                                                       ! *** the unified conv. trans/removal currently does not do gases ***
!  convproc_method_activate - 1=apply abdulrazzak-ghan to entrained aerosols for lowest nlayers
!                             2=do secondary activation with prescribed supersat
integer           :: convproc_method_activate = 2      ! controls activation in the unified convective transport/removal
integer           :: mam_amicphys_optaa   = 0          ! <= 0 -- use old microphysics code (separate calls to gasaerexch, 
                                                       !                                    newnuc, and coag routines) 
                                                       !  > 0 -- use new microphysics code (single call to amicphys routine)
real(r8)          :: n_so4_monolayers_pcage = huge(1.0_r8) ! number of so4(+nh4) monolayers needed to "age" a carbon particle
real(r8)          :: micro_mg_accre_enhan_fac = huge(1.0_r8) !!Accretion enhancement factor
logical           :: liqcf_fix            = .false.    ! liq cld fraction fix calc.                     
logical           :: regen_fix            = .false.    ! aerosol regeneration bug fix for ndrop.F90 
logical           :: demott_ice_nuc       = .false.    ! use DeMott ice nucleation treatment in microphysics 
logical           :: pergro_mods          = .false.    ! for invoking pergro related changes in the code
logical           :: pergro_test_active   = .false.    ! for invoking pergro test
integer           :: history_budget_histfile_num = 1   ! output history file number for budget fields
logical           :: history_waccm        = .true.     ! output variables of interest for WACCM runs
logical           :: history_clubb        = .true.     ! output default CLUBB-related variables
logical           :: do_clubb_sgs
logical           :: do_shoc_sgs
logical           :: do_aerocom_ind3      = .false.    ! true to write aerocom
real(r8)          :: prc_coef1            = huge(1.0_r8)
real(r8)          :: prc_exp              = huge(1.0_r8)
real(r8)          :: prc_exp1             = huge(1.0_r8)
real(r8)          :: cld_sed              = huge(1.0_r8)
logical           :: mg_prc_coeff_fix     = .false.
logical           :: rrtmg_temp_fix       = .false.
logical           :: do_tms
logical           :: micro_do_icesupersat
logical           :: state_debug_checks   = .false.    ! Extra checks for validity of physics_state objects
                                                       ! in physics_update.
logical           :: linearize_pbl_winds  = .false.
logical           :: export_gustiness  = .false.
logical, public, protected :: use_mass_borrower    = .false.     ! switch on tracer borrower, instead of using the QNEG3 clipping
logical, public, protected :: use_qqflx_fixer      = .false.     ! switch on water vapor fixer to compensate changes in qflx
logical, public, protected :: print_fixer_message  = .false.     ! switch on error message printout in log file

integer, public, protected :: ieflx_opt = 0

! Macro/micro-physics co-substeps
integer           :: cld_macmic_num_steps = 1

logical :: prog_modal_aero ! determines whether prognostic modal aerosols are present in the run.

!BSINGH -  Bugfix flags (Must be removed once the bug fix is accepted for master merge)
logical :: fix_g1_err_ndrop = .false. !BSINGH - default is false
! Option to use heterogeneous freezing
logical, public, protected :: use_hetfrz_classnuc = .false.

! Which gravity wave sources are used?
! Orographic
logical, public, protected :: use_gw_oro = .true.
! Frontogenesis
logical, public, protected :: use_gw_front = .false.
! Convective
logical, public, protected :: use_gw_convect = .false.

!GW energy fix
logical, public, protected :: use_gw_energy_fix = .false.

! Switches that turn on/off individual parameterizations.
!
! Comment by Hui Wan (PNNL, 2014-12):
! This set of switches were implemeted in a very simplistic way
! for a short-term time-step convergence test performed 
! with the "standard" CAM5 as of 2014. 
! The purpose was to identify which moist processes 
! were responsible for the poor convergence of the full model. 
! We did not make any attempt to test details of MAM
! or the non-standard model configurations/components such as 
! WACCM, CLUBB. It is unlikely that the switches will work
! for those configurations. 

logical :: l_tracer_aero   = .true.
logical :: l_vdiff         = .true.
logical :: l_rayleigh      = .true.
logical :: l_gw_drag       = .true.
logical :: l_ac_energy_chk = .true.
logical :: l_bc_energy_fix = .true.
logical :: l_dry_adj       = .true.
logical :: l_st_mac        = .true.
logical :: l_st_mic        = .true.
logical :: l_rad           = .true.


!======================================================================= 
contains
!======================================================================= 

subroutine phys_ctl_readnl(nlfile)

   use namelist_utils,  only: find_group_name
   use units,           only: getunit, freeunit
   use mpishorthand
   use cam_control_mod, only: cam_ctrl_set_physics_type
   use physconst,       only: pi

   character(len=*), intent(in) :: nlfile  ! filepath for file containing namelist input

   ! Local variables
   integer :: unitn, ierr
   character(len=*), parameter :: subname = 'phys_ctl_readnl'

   namelist /phys_ctl_nl/ cam_physpkg, cam_chempkg, waccmx_opt, deep_scheme, shallow_scheme, &
      eddy_scheme, microp_scheme,  macrop_scheme, radiation_scheme, srf_flux_avg, &
      MMF_microphysics_scheme, MMF_orientation_angle, use_MMF, use_ECPP, &
      use_MMF_VT, MMF_VT_wn_max, &
      use_crm_accel, crm_accel_factor, crm_accel_uv, &
      use_subcol_microp, atm_dep_flux, history_amwg, history_verbose, history_vdiag, &
      get_presc_aero_data,history_aerosol, history_aero_optics, &
      history_eddy, history_budget,  history_budget_histfile_num, history_waccm, &
      conv_water_in_rad, history_clubb, do_clubb_sgs, do_shoc_sgs, do_tms, state_debug_checks, &
      linearize_pbl_winds, export_gustiness, &
      use_mass_borrower, do_aerocom_ind3, &
      ieflx_opt, &
      use_qqflx_fixer, & 
      print_fixer_message, & 
      use_hetfrz_classnuc, use_gw_oro, use_gw_front, use_gw_convect, &
      use_gw_energy_fix, &
      cld_macmic_num_steps, micro_do_icesupersat, &
      fix_g1_err_ndrop, ssalt_tuning, resus_fix, convproc_do_aer, &
      convproc_do_gas, convproc_method_activate, liqcf_fix, regen_fix, demott_ice_nuc, pergro_mods, pergro_test_active, &
      mam_amicphys_optaa, n_so4_monolayers_pcage,micro_mg_accre_enhan_fac, &
      l_tracer_aero, l_vdiff, l_rayleigh, l_gw_drag, l_ac_energy_chk, &
      l_bc_energy_fix, l_dry_adj, l_st_mac, l_st_mic, l_rad, prc_coef1,prc_exp,prc_exp1,cld_sed,mg_prc_coeff_fix, &
<<<<<<< HEAD
      rrtmg_temp_fix 
=======
      rrtmg_temp_fix, ideal_phys_option
>>>>>>> 6b812713
   !-----------------------------------------------------------------------------

   if (masterproc) then
      unitn = getunit()
      open( unitn, file=trim(nlfile), status='old' )
      call find_group_name(unitn, 'phys_ctl_nl', status=ierr)
      if (ierr == 0) then
         read(unitn, phys_ctl_nl, iostat=ierr)
         if (ierr /= 0) then
            call endrun(subname // ':: ERROR reading namelist')
         end if
      end if
      close(unitn)
      call freeunit(unitn)

      ! If generating output to drive a prescribed aerosol 
      !   run then history_aerosol needs to also be set
      !   to true, force it here
      if (get_presc_aero_data) then
        history_aerosol = .true.
      endif

   end if

#ifdef SPMD
   ! Broadcast namelist variables
   call mpibcast(deep_scheme,      len(deep_scheme)      , mpichar, 0, mpicom)
   call mpibcast(cam_physpkg,      len(cam_physpkg)      , mpichar, 0, mpicom)
   call mpibcast(cam_chempkg,      len(cam_chempkg)      , mpichar, 0, mpicom)
   call mpibcast(waccmx_opt,       len(waccmx_opt)       , mpichar, 0, mpicom)
   call mpibcast(shallow_scheme,   len(shallow_scheme)   , mpichar, 0, mpicom)
   call mpibcast(eddy_scheme,      len(eddy_scheme)      , mpichar, 0, mpicom)
   call mpibcast(microp_scheme,    len(microp_scheme)    , mpichar, 0, mpicom)
   call mpibcast(radiation_scheme, len(radiation_scheme) , mpichar, 0, mpicom)
   call mpibcast(macrop_scheme,    len(macrop_scheme)    , mpichar, 0, mpicom)
   call mpibcast(ideal_phys_option,len(ideal_phys_option), mpichar, 0, mpicom)
   call mpibcast(srf_flux_avg,                    1 , mpiint,  0, mpicom)
   call mpibcast(MMF_microphysics_scheme, len(MMF_microphysics_scheme) , mpichar, 0, mpicom)
   call mpibcast(MMF_orientation_angle,           1 , mpir8,   0, mpicom)
   call mpibcast(use_MMF,                         1 , mpilog,  0, mpicom)
   call mpibcast(use_ECPP,                        1 , mpilog,  0, mpicom)
   call mpibcast(use_MMF_VT,                      1 , mpilog,  0, mpicom)
   call mpibcast(MMF_VT_wn_max,                   1 , mpiint,  0, mpicom)
   call mpibcast(use_crm_accel,                   1 , mpilog,  0, mpicom)
   call mpibcast(crm_accel_factor,                1 , mpir8,   0, mpicom)
   call mpibcast(crm_accel_uv,                    1 , mpilog,  0, mpicom)
   call mpibcast(use_subcol_microp,               1 , mpilog,  0, mpicom)
   call mpibcast(atm_dep_flux,                    1 , mpilog,  0, mpicom)
   call mpibcast(history_amwg,                    1 , mpilog,  0, mpicom)
   call mpibcast(history_verbose,                 1 , mpilog,  0, mpicom)
   call mpibcast(history_vdiag,                   1 , mpilog,  0, mpicom)
   call mpibcast(history_eddy,                    1 , mpilog,  0, mpicom)
   call mpibcast(get_presc_aero_data,             1 , mpilog,  0, mpicom)
   call mpibcast(history_aerosol,                 1 , mpilog,  0, mpicom)
   call mpibcast(history_aero_optics,             1 , mpilog,  0, mpicom)
   call mpibcast(history_budget,                  1 , mpilog,  0, mpicom)
   call mpibcast(history_budget_histfile_num,     1 , mpiint,  0, mpicom)
   call mpibcast(history_waccm,                   1 , mpilog,  0, mpicom)
   call mpibcast(history_clubb,                   1 , mpilog,  0, mpicom)
   call mpibcast(do_clubb_sgs,                    1 , mpilog,  0, mpicom)
   call mpibcast(do_shoc_sgs,                     1 , mpilog,  0, mpicom)
   call mpibcast(do_aerocom_ind3,                 1 , mpilog,  0, mpicom)
   call mpibcast(conv_water_in_rad,               1 , mpiint,  0, mpicom)
   call mpibcast(do_tms,                          1 , mpilog,  0, mpicom)
   call mpibcast(use_mass_borrower,               1 , mpilog,  0, mpicom)
   call mpibcast(ieflx_opt,               1 , mpiint,  0, mpicom)
   call mpibcast(use_qqflx_fixer,                 1 , mpilog,  0, mpicom)
   call mpibcast(print_fixer_message,             1 , mpilog,  0, mpicom)
   call mpibcast(micro_do_icesupersat,            1 , mpilog,  0, mpicom)
   call mpibcast(state_debug_checks,              1 , mpilog,  0, mpicom)
   call mpibcast(linearize_pbl_winds,             1 , mpilog,  0, mpicom)
   call mpibcast(export_gustiness,                1 , mpilog,  0, mpicom)
   call mpibcast(use_hetfrz_classnuc,             1 , mpilog,  0, mpicom)
   call mpibcast(use_gw_oro,                      1 , mpilog,  0, mpicom)
   call mpibcast(use_gw_front,                    1 , mpilog,  0, mpicom)
   call mpibcast(use_gw_convect,                  1 , mpilog,  0, mpicom)
   call mpibcast(use_gw_energy_fix,              1 , mpilog,  0, mpicom)
   call mpibcast(fix_g1_err_ndrop,                1 , mpilog,  0, mpicom)
   call mpibcast(ssalt_tuning,                    1 , mpilog,  0, mpicom)
   call mpibcast(resus_fix,                       1 , mpilog,  0, mpicom)
   call mpibcast(convproc_do_aer,                 1 , mpiint,  0, mpicom)
   call mpibcast(convproc_do_gas,                 1 , mpilog,  0, mpicom)
   call mpibcast(convproc_method_activate,        1 , mpiint,  0, mpicom)
   call mpibcast(mam_amicphys_optaa,              1 , mpiint,  0, mpicom)
   call mpibcast(n_so4_monolayers_pcage,          1 , mpir8,   0, mpicom)
   call mpibcast(micro_mg_accre_enhan_fac,        1 , mpir8,   0, mpicom)
   call mpibcast(liqcf_fix,                       1 , mpilog,  0, mpicom)
   call mpibcast(regen_fix,                       1 , mpilog,  0, mpicom)
   call mpibcast(demott_ice_nuc,                  1 , mpilog,  0, mpicom)
   call mpibcast(pergro_mods,                     1 , mpilog,  0, mpicom)
   call mpibcast(pergro_test_active,              1 , mpilog,  0, mpicom)
   call mpibcast(l_tracer_aero,                   1 , mpilog,  0, mpicom)
   call mpibcast(l_vdiff,                         1 , mpilog,  0, mpicom)
   call mpibcast(l_rayleigh,                      1 , mpilog,  0, mpicom)
   call mpibcast(l_gw_drag,                       1 , mpilog,  0, mpicom)
   call mpibcast(l_ac_energy_chk,                 1 , mpilog,  0, mpicom)
   call mpibcast(l_bc_energy_fix,                 1 , mpilog,  0, mpicom)
   call mpibcast(l_dry_adj,                       1 , mpilog,  0, mpicom)
   call mpibcast(l_st_mac,                        1 , mpilog,  0, mpicom)
   call mpibcast(l_st_mic,                        1 , mpilog,  0, mpicom)
   call mpibcast(l_rad,                           1 , mpilog,  0, mpicom)
   call mpibcast(cld_macmic_num_steps,            1 , mpiint,  0, mpicom)
   call mpibcast(prc_coef1,                       1 , mpir8,   0, mpicom)
   call mpibcast(prc_exp,                         1 , mpir8,   0, mpicom)
   call mpibcast(prc_exp1,                        1 , mpir8,   0, mpicom)
   call mpibcast(mg_prc_coeff_fix,                1 , mpilog,  0, mpicom)
   call mpibcast(rrtmg_temp_fix,                  1 , mpilog,  0, mpicom)
   call mpibcast(cld_sed,                         1 , mpir8,   0, mpicom)
#endif

   call cam_ctrl_set_physics_type(cam_physpkg)

   ! Error checking:

   ! Defaults for PBL and microphysics are set in build-namelist.  Check here that
   ! values have been set to guard against problems with hand edited namelists.

   ! WACCM-X run option set in build-namelist. Check for valid values
   if (.not. (waccmx_opt == 'ionosphere' .or. waccmx_opt == 'neutral' .or. waccmx_opt == 'off')) then
      write(iulog,*)'waccm: illegal value of waccmx_opt:', waccmx_opt
      call endrun('waccm: illegal value of waccmx_opt')
   endif
   if (.not. (shallow_scheme .eq. 'Hack' .or. shallow_scheme .eq. 'UW' .or. &
              shallow_scheme .eq. 'CLUBB_SGS' .or. shallow_scheme .eq. 'SHOC_SGS' .or. shallow_scheme.eq.'off')) then
      write(iulog,*)'phys_setopts: illegal value of shallow_scheme:', shallow_scheme
      call endrun('phys_setopts: illegal value of shallow_scheme')
   endif
   if (.not. (eddy_scheme .eq. 'HB' .or. eddy_scheme .eq. 'HBR' .or. eddy_scheme .eq. 'diag_TKE' .or. &
              eddy_scheme .eq. 'SHOC_SGS' .or. eddy_scheme .eq. 'CLUBB_SGS' .or. eddy_scheme .eq. 'off') ) then
      write(iulog,*)'phys_setopts: illegal value of eddy_scheme:', eddy_scheme
      call endrun('phys_setopts: illegal value of eddy_scheme')
   endif
   if (.not. (microp_scheme .eq. 'MG' .or. microp_scheme .eq. 'RK' .or. &
              microp_scheme .eq. 'P3' .or. microp_scheme .eq. 'off') ) then
      write(iulog,*)'phys_setopts: illegal value of microp_scheme:', microp_scheme
      call endrun('phys_setopts: illegal value of microp_scheme')
   endif

   ! Check compatibility of eddy & shallow schemes
   if (( shallow_scheme .eq. 'UW' ) .and. ( eddy_scheme .ne. 'diag_TKE' )) then
      write(iulog,*)'Do you really want to run UW shallow scheme without diagnostic TKE eddy scheme? Quiting'
      call endrun('shallow convection and eddy scheme may be incompatible')
   endif

   if (( shallow_scheme .eq. 'Hack' ) .and. ( ( eddy_scheme .ne. 'HB' ) .and. ( eddy_scheme .ne. 'HBR' ))) then
      write(iulog,*)'Do you really want to run Hack shallow scheme with a non-standard eddy scheme? Quiting.'
      call endrun('shallow convection and eddy scheme may be incompatible')
   endif

   ! Check compatibility of PBL and Microphysics schemes
   if (( eddy_scheme .eq. 'diag_TKE' ) .and. ( microp_scheme .eq. 'RK' )) then
      write(iulog,*)'UW PBL is not compatible with RK microphysics.  Quiting'
      call endrun('PBL and Microphysics schemes incompatible')
   endif
   
   ! Add a check to make sure CLUBB and MG are used together
   if ( do_clubb_sgs .and. ( microp_scheme .ne. 'MG' .and. microp_scheme .ne. 'P3')) then
      write(iulog,*)'CLUBB is only compatible with MG microphysics.  Quiting'
      call endrun('CLUBB and microphysics schemes incompatible')
   endif
   
   ! Add a check to make sure SHOC and MG are used together
   if ( do_shoc_sgs .and. ( microp_scheme .ne. 'MG' .and. microp_scheme .ne. 'P3')) then
      write(iulog,*)'SHOC is only compatible with MG microphysics.  Quiting'
      call endrun('SHOC and microphysics schemes incompatible')
   endif   

   ! Check that eddy_scheme, macrop_scheme, shallow_scheme are all set to CLUBB_SGS if do_clubb_sgs is true
   if (do_clubb_sgs) then
      if (eddy_scheme .ne. 'CLUBB_SGS' .or. macrop_scheme .ne. 'CLUBB_SGS' .or. shallow_scheme .ne. 'CLUBB_SGS') then
         write(iulog,*)'eddy_scheme, macrop_scheme and shallow_scheme must all be CLUBB_SGS.  Quiting'
         call endrun('CLUBB and eddy, macrop or shallow schemes incompatible')
      endif
   endif
   
   ! Check that eddy_scheme, macrop_scheme, shallow_scheme are all set to SHOC_SGS if do_shoc_sgs is true
   if (do_shoc_sgs) then
      if (eddy_scheme .ne. 'SHOC_SGS' .or. macrop_scheme .ne. 'SHOC_SGS' .or. shallow_scheme .ne. 'SHOC_SGS') then
         write(iulog,*)'eddy_scheme, macrop_scheme and shallow_scheme must all be SHOC_SGS.  Quiting'
         call endrun('SHOC and eddy, macrop or shallow schemes incompatible')
      endif
   endif   

   ! Macro/micro co-substepping support.
   if (cld_macmic_num_steps > 1) then
      if ((microp_scheme /= "MG" .and. microp_scheme /= "P3") .or. (macrop_scheme /= "park" .and. macrop_scheme /= "CLUBB_SGS" .and. &
         macrop_scheme /= "SHOC_SGS")) then
         call endrun ("Setting cld_macmic_num_steps > 1 is only &
              &supported with Park or CLUBB or SHOC macrophysics and MG microphysics.")
      end if
   end if

   ! check MMF parameters
   if (use_MMF) then
      ! Check settings for MMF_microphysics_scheme
      if ( .not.(MMF_microphysics_scheme .eq. 'm2005' .or. &
                 MMF_microphysics_scheme .eq. 'sam1mom' )) then
         write(iulog,*)'phys_setopts: illegal value of MMF_microphysics_scheme:', MMF_microphysics_scheme
         call endrun('phys_setopts: illegal value of MMF_microphysics_scheme')
      end if
      ! check value of MMF_orientation_angle
      if ( MMF_orientation_angle<0 .or. MMF_orientation_angle>(360) ) then
         if ( MMF_orientation_angle/=-1) then
            write(iulog,*)'phys_setopts: illegal value of MMF_orientation_angle:', MMF_orientation_angle
            call endrun('phys_setopts: illegal value of MMF_orientation_angle')
         end if
      end if
   end if

   ! prog_modal_aero determines whether prognostic modal aerosols are present in the run.
   prog_modal_aero = (     cam_chempkg_is('trop_mam3') &
                      .or. cam_chempkg_is('trop_mam4') &
                      .or. cam_chempkg_is('trop_mam4_resus') &
                      .or. cam_chempkg_is('trop_mam4_resus_soag') &
                      .or. cam_chempkg_is('trop_mam4_mom') &
                      .or. cam_chempkg_is('trop_mam4_resus_mom') &
                      .or. cam_chempkg_is('trop_mam7') &
                      .or. cam_chempkg_is('trop_mam9') &
                      .or. cam_chempkg_is('linoz_mam3') &
                      .or. cam_chempkg_is('linoz_mam4_resus') &
                      .or. cam_chempkg_is('linoz_mam4_resus_soag') &
                      .or. cam_chempkg_is('linoz_mam4_resus_mom') &
                      .or. cam_chempkg_is('linoz_mam4_resus_mom_soag') &
                      .or. cam_chempkg_is('superfast_mam4_resus_mom_soag') &
                      .or. cam_chempkg_is('super_fast_llnl_mam3') &
                      .or. cam_chempkg_is('trop_mozart_mam3') &
                      .or. cam_chempkg_is('trop_strat_mam3') &
                      .or. cam_chempkg_is('trop_strat_mam7') &
                      .or. cam_chempkg_is('waccm_mozart_mam3'))

   ! Checks when generating output needed to force a prescribed aerosol run		      
   if (get_presc_aero_data) then
     ! Make sure that a prognostic aerosol scheme is used
     if (.not. prog_modal_aero) then
       call endrun("Setting get_presc_aero_data requires a prognostic aerosol scheme.")
     endif
   endif
    
end subroutine phys_ctl_readnl

!===============================================================================

logical function cam_physpkg_is(name)

   ! query for the name of the physics package

   character(len=*) :: name
   
   cam_physpkg_is = (trim(name) == trim(cam_physpkg))
end function cam_physpkg_is

!===============================================================================

logical function cam_chempkg_is(name)

   ! query for the name of the chemics package

   character(len=*) :: name
   
   cam_chempkg_is = (trim(name) == trim(cam_chempkg))
end function cam_chempkg_is

!===============================================================================

logical function waccmx_is(name)

   ! query for the name of the waccmx run option

   character(len=*) :: name
   
   waccmx_is = (trim(name) == trim(waccmx_opt))
end function waccmx_is

!===============================================================================

subroutine phys_getopts(deep_scheme_out, shallow_scheme_out, eddy_scheme_out, & 
                        microp_scheme_out, &
                        radiation_scheme_out, use_subcol_microp_out, atm_dep_flux_out, &
                        history_amwg_out, history_verbose_out, history_vdiag_out, &
                        get_presc_aero_data_out,&
                        history_aerosol_out, history_aero_optics_out, history_eddy_out, &
                        history_budget_out, history_budget_histfile_num_out, history_waccm_out, &
                        history_clubb_out, ieflx_opt_out, conv_water_in_rad_out, cam_chempkg_out, &
                        prog_modal_aero_out, macrop_scheme_out, ideal_phys_option_out, &
                        use_MMF_out, use_ECPP_out, MMF_microphysics_scheme_out, &
                        MMF_orientation_angle_out, use_MMF_VT_out, MMF_VT_wn_max_out, &
                        use_crm_accel_out, crm_accel_factor_out, crm_accel_uv_out, &
                        do_clubb_sgs_out, do_shoc_sgs_out, do_tms_out, state_debug_checks_out, &
                        linearize_pbl_winds_out, export_gustiness_out, &
                        do_aerocom_ind3_out,  &
                        use_mass_borrower_out, & 
                        use_qqflx_fixer_out, & 
                        print_fixer_message_out, & 
                        cld_macmic_num_steps_out, micro_do_icesupersat_out, &
                        fix_g1_err_ndrop_out, ssalt_tuning_out,resus_fix_out,convproc_do_aer_out,  &
                        convproc_do_gas_out, convproc_method_activate_out, mam_amicphys_optaa_out, n_so4_monolayers_pcage_out, &
                        micro_mg_accre_enhan_fac_out, liqcf_fix_out, regen_fix_out,demott_ice_nuc_out, pergro_mods_out, pergro_test_active_out &
                       ,l_tracer_aero_out, l_vdiff_out, l_rayleigh_out, l_gw_drag_out, l_ac_energy_chk_out  &
                       ,l_bc_energy_fix_out, l_dry_adj_out, l_st_mac_out, l_st_mic_out, l_rad_out  &
                       ,prc_coef1_out,prc_exp_out,prc_exp1_out, cld_sed_out,mg_prc_coeff_fix_out,rrtmg_temp_fix_out &
                       )

!-----------------------------------------------------------------------
! Purpose: Return runtime settings
!          deep_scheme_out   : deep convection scheme
!          shallow_scheme_out: shallow convection scheme
!          eddy_scheme_out   : vertical diffusion scheme
!          microp_scheme_out : microphysics scheme
!          radiation_scheme_out : radiation_scheme
!-----------------------------------------------------------------------

   character(len=16), intent(out), optional :: deep_scheme_out
   character(len=16), intent(out), optional :: shallow_scheme_out
   character(len=16), intent(out), optional :: eddy_scheme_out
   character(len=16), intent(out), optional :: microp_scheme_out
   character(len=16), intent(out), optional :: radiation_scheme_out
   character(len=16), intent(out), optional :: macrop_scheme_out
   character(len=128), intent(out), optional :: ideal_phys_option_out 
   character(len=16), intent(out), optional :: MMF_microphysics_scheme_out
   real(r8),          intent(out), optional :: MMF_orientation_angle_out
   logical,           intent(out), optional :: use_MMF_out
   logical,           intent(out), optional :: use_ECPP_out
   logical,           intent(out), optional :: use_MMF_VT_out
   integer,           intent(out), optional :: MMF_VT_wn_max_out
   logical,           intent(out), optional :: use_crm_accel_out
   real(r8),          intent(out), optional :: crm_accel_factor_out
   logical,           intent(out), optional :: crm_accel_uv_out
   logical,           intent(out), optional :: use_subcol_microp_out
   logical,           intent(out), optional :: atm_dep_flux_out
   logical,           intent(out), optional :: history_amwg_out
   logical,           intent(out), optional :: history_verbose_out
   logical,           intent(out), optional :: history_vdiag_out
   logical,           intent(out), optional :: history_eddy_out
   logical,           intent(out), optional :: get_presc_aero_data_out
   logical,           intent(out), optional :: history_aerosol_out
   logical,           intent(out), optional :: history_aero_optics_out
   logical,           intent(out), optional :: history_budget_out
   integer,           intent(out), optional :: history_budget_histfile_num_out
   logical,           intent(out), optional :: history_waccm_out
   logical,           intent(out), optional :: history_clubb_out
   logical,           intent(out), optional :: do_clubb_sgs_out
   logical,           intent(out), optional :: do_shoc_sgs_out
   logical,           intent(out), optional :: do_aerocom_ind3_out
   logical,           intent(out), optional :: micro_do_icesupersat_out
   integer,           intent(out), optional :: ieflx_opt_out
   integer,           intent(out), optional :: conv_water_in_rad_out
   character(len=32), intent(out), optional :: cam_chempkg_out
   logical,           intent(out), optional :: prog_modal_aero_out
   logical,           intent(out), optional :: do_tms_out
   logical,           intent(out), optional :: use_mass_borrower_out
   logical,           intent(out), optional :: use_qqflx_fixer_out
   logical,           intent(out), optional :: print_fixer_message_out
   logical,           intent(out), optional :: state_debug_checks_out
   logical,           intent(out), optional :: linearize_pbl_winds_out
   logical,           intent(out), optional :: export_gustiness_out
   logical,           intent(out), optional :: fix_g1_err_ndrop_out!BSINGH - bugfix for ndrop.F90
   logical,           intent(out), optional :: ssalt_tuning_out    
   logical,           intent(out), optional :: resus_fix_out       
   logical,           intent(out), optional :: convproc_do_aer_out 
   logical,           intent(out), optional :: convproc_do_gas_out 
   integer,           intent(out), optional :: convproc_method_activate_out 
   integer,           intent(out), optional :: mam_amicphys_optaa_out
   real(r8),          intent(out), optional :: n_so4_monolayers_pcage_out
   real(r8),          intent(out), optional :: micro_mg_accre_enhan_fac_out
   logical,           intent(out), optional :: liqcf_fix_out       
   logical,           intent(out), optional :: regen_fix_out       
   logical,           intent(out), optional :: demott_ice_nuc_out  
   logical,           intent(out), optional :: pergro_mods_out     
   logical,           intent(out), optional :: pergro_test_active_out     


   logical,           intent(out), optional :: l_tracer_aero_out
   logical,           intent(out), optional :: l_vdiff_out
   logical,           intent(out), optional :: l_rayleigh_out
   logical,           intent(out), optional :: l_gw_drag_out
   logical,           intent(out), optional :: l_ac_energy_chk_out
   logical,           intent(out), optional :: l_bc_energy_fix_out
   logical,           intent(out), optional :: l_dry_adj_out
   logical,           intent(out), optional :: l_st_mac_out
   logical,           intent(out), optional :: l_st_mic_out
   logical,           intent(out), optional :: l_rad_out
   logical,           intent(out), optional :: mg_prc_coeff_fix_out
   logical,           intent(out), optional :: rrtmg_temp_fix_out
   integer,           intent(out), optional :: cld_macmic_num_steps_out
   real(r8),          intent(out), optional :: prc_coef1_out
   real(r8),          intent(out), optional :: prc_exp_out
   real(r8),          intent(out), optional :: prc_exp1_out
   real(r8),          intent(out), optional :: cld_sed_out

   if ( present(deep_scheme_out         ) ) deep_scheme_out          = deep_scheme
   if ( present(shallow_scheme_out      ) ) shallow_scheme_out       = shallow_scheme
   if ( present(eddy_scheme_out         ) ) eddy_scheme_out          = eddy_scheme
   if ( present(microp_scheme_out       ) ) microp_scheme_out        = microp_scheme
   if ( present(radiation_scheme_out    ) ) radiation_scheme_out     = radiation_scheme

   if ( present(MMF_microphysics_scheme_out ) ) MMF_microphysics_scheme_out  = MMF_microphysics_scheme
   if ( present(MMF_orientation_angle_out   ) ) MMF_orientation_angle_out    = MMF_orientation_angle
   if ( present(use_MMF_out             ) ) use_MMF_out              = use_MMF
   if ( present(use_ECPP_out            ) ) use_ECPP_out             = use_ECPP
   if ( present(use_MMF_VT_out          ) ) use_MMF_VT_out           = use_MMF_VT
   if ( present(MMF_VT_wn_max_out       ) ) MMF_VT_wn_max_out        = MMF_VT_wn_max
   
   if ( present(use_crm_accel_out       ) ) use_crm_accel_out        = use_crm_accel
   if ( present(crm_accel_factor_out    ) ) crm_accel_factor_out     = crm_accel_factor
   if ( present(crm_accel_uv_out        ) ) crm_accel_uv_out         = crm_accel_uv

   if ( present(use_subcol_microp_out   ) ) use_subcol_microp_out    = use_subcol_microp
   if ( present(macrop_scheme_out       ) ) macrop_scheme_out        = macrop_scheme
   if ( present(ideal_phys_option_out   ) ) ideal_phys_option_out    = ideal_phys_option
   if ( present(atm_dep_flux_out        ) ) atm_dep_flux_out         = atm_dep_flux
   if ( present(history_aerosol_out     ) ) history_aerosol_out      = history_aerosol
   if ( present(history_aero_optics_out ) ) history_aero_optics_out  = history_aero_optics
   if ( present(history_budget_out      ) ) history_budget_out       = history_budget
   if ( present(history_amwg_out        ) ) history_amwg_out         = history_amwg
   if ( present(history_verbose_out     ) ) history_verbose_out         = history_verbose
   if ( present(history_vdiag_out       ) ) history_vdiag_out        = history_vdiag
   if ( present(history_eddy_out        ) ) history_eddy_out         = history_eddy
   if ( present(history_budget_histfile_num_out ) ) history_budget_histfile_num_out = history_budget_histfile_num
   if ( present(history_waccm_out       ) ) history_waccm_out        = history_waccm
   if ( present(history_clubb_out       ) ) history_clubb_out        = history_clubb
   if ( present(do_clubb_sgs_out        ) ) do_clubb_sgs_out         = do_clubb_sgs
   if ( present(do_shoc_sgs_out        ) ) do_shoc_sgs_out         = do_shoc_sgs
   if ( present(do_aerocom_ind3_out ) ) do_aerocom_ind3_out = do_aerocom_ind3
   if ( present(micro_do_icesupersat_out )) micro_do_icesupersat_out = micro_do_icesupersat
   if ( present(conv_water_in_rad_out   ) ) conv_water_in_rad_out    = conv_water_in_rad
   if ( present(ieflx_opt_out   ) ) ieflx_opt_out    = ieflx_opt 
   if ( present(cam_chempkg_out         ) ) cam_chempkg_out          = cam_chempkg
   if ( present(prog_modal_aero_out     ) ) prog_modal_aero_out      = prog_modal_aero
   if ( present(do_tms_out              ) ) do_tms_out               = do_tms
   if ( present(get_presc_aero_data_out ) ) get_presc_aero_data_out  = get_presc_aero_data
   if ( present(use_mass_borrower_out   ) ) use_mass_borrower_out    = use_mass_borrower
   if ( present(use_qqflx_fixer_out     ) ) use_qqflx_fixer_out      = use_qqflx_fixer
   if ( present(print_fixer_message_out ) ) print_fixer_message_out  = print_fixer_message
   if ( present(state_debug_checks_out  ) ) state_debug_checks_out   = state_debug_checks
   if ( present(linearize_pbl_winds_out ) ) linearize_pbl_winds_out  = linearize_pbl_winds
   if ( present(export_gustiness_out    ) ) export_gustiness_out     = export_gustiness
   if ( present(fix_g1_err_ndrop_out    ) ) fix_g1_err_ndrop_out     = fix_g1_err_ndrop
   if ( present(ssalt_tuning_out        ) ) ssalt_tuning_out         = ssalt_tuning   
   if ( present(resus_fix_out           ) ) resus_fix_out            = resus_fix      
   if ( present(convproc_do_aer_out     ) ) convproc_do_aer_out      = convproc_do_aer
   if ( present(convproc_do_gas_out     ) ) convproc_do_gas_out      = convproc_do_gas
   if ( present(convproc_method_activate_out ) ) convproc_method_activate_out = convproc_method_activate
   if ( present(mam_amicphys_optaa_out  ) ) mam_amicphys_optaa_out  = mam_amicphys_optaa
   if ( present(n_so4_monolayers_pcage_out  ) ) n_so4_monolayers_pcage_out = n_so4_monolayers_pcage
   if ( present(micro_mg_accre_enhan_fac_out)) micro_mg_accre_enhan_fac_out = micro_mg_accre_enhan_fac
   if ( present(liqcf_fix_out           ) ) liqcf_fix_out            = liqcf_fix      
   if ( present(regen_fix_out           ) ) regen_fix_out            = regen_fix      
   if ( present(demott_ice_nuc_out      ) ) demott_ice_nuc_out       = demott_ice_nuc 
   if ( present(pergro_mods_out         ) ) pergro_mods_out          = pergro_mods
   if ( present(pergro_test_active_out  ) ) pergro_test_active_out   = pergro_test_active

   if ( present(l_tracer_aero_out       ) ) l_tracer_aero_out     = l_tracer_aero
   if ( present(l_vdiff_out             ) ) l_vdiff_out           = l_vdiff
   if ( present(l_rayleigh_out          ) ) l_rayleigh_out        = l_rayleigh
   if ( present(l_gw_drag_out           ) ) l_gw_drag_out         = l_gw_drag
   if ( present(l_ac_energy_chk_out     ) ) l_ac_energy_chk_out   = l_ac_energy_chk
   if ( present(l_bc_energy_fix_out     ) ) l_bc_energy_fix_out   = l_bc_energy_fix
   if ( present(l_dry_adj_out           ) ) l_dry_adj_out         = l_dry_adj
   if ( present(l_st_mac_out            ) ) l_st_mac_out          = l_st_mac
   if ( present(l_st_mic_out            ) ) l_st_mic_out          = l_st_mic
   if ( present(l_rad_out               ) ) l_rad_out             = l_rad
   if ( present(cld_macmic_num_steps_out) ) cld_macmic_num_steps_out = cld_macmic_num_steps
   if ( present(prc_coef1_out           ) ) prc_coef1_out            = prc_coef1
   if ( present(prc_exp_out             ) ) prc_exp_out              = prc_exp
   if ( present(prc_exp1_out            ) ) prc_exp1_out             = prc_exp1 
   if ( present(cld_sed_out             ) ) cld_sed_out              = cld_sed
   if ( present(mg_prc_coeff_fix_out    ) ) mg_prc_coeff_fix_out     = mg_prc_coeff_fix
   if ( present(rrtmg_temp_fix_out      ) ) rrtmg_temp_fix_out       = rrtmg_temp_fix

end subroutine phys_getopts

!===============================================================================

function phys_deepconv_pbl()

  logical phys_deepconv_pbl

   ! Don't allow deep convection in PBL if running UW PBL scheme
   if ( (eddy_scheme .eq. 'diag_TKE' ) .or. (shallow_scheme .eq. 'UW' ) ) then
      phys_deepconv_pbl = .true.
   else
      phys_deepconv_pbl = .false.
   endif

   return

end function phys_deepconv_pbl

!===============================================================================

function phys_do_flux_avg()

   logical :: phys_do_flux_avg
   !----------------------------------------------------------------------

   phys_do_flux_avg = .false.
   if (srf_flux_avg == 1) phys_do_flux_avg = .true.

end function phys_do_flux_avg

!===============================================================================
end module phys_control<|MERGE_RESOLUTION|>--- conflicted
+++ resolved
@@ -213,11 +213,7 @@
       mam_amicphys_optaa, n_so4_monolayers_pcage,micro_mg_accre_enhan_fac, &
       l_tracer_aero, l_vdiff, l_rayleigh, l_gw_drag, l_ac_energy_chk, &
       l_bc_energy_fix, l_dry_adj, l_st_mac, l_st_mic, l_rad, prc_coef1,prc_exp,prc_exp1,cld_sed,mg_prc_coeff_fix, &
-<<<<<<< HEAD
-      rrtmg_temp_fix 
-=======
       rrtmg_temp_fix, ideal_phys_option
->>>>>>> 6b812713
    !-----------------------------------------------------------------------------
 
    if (masterproc) then
