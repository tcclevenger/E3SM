module clubb_intr

  !----------------------------------------------------------------------------------------------------- !
  ! Module to interface CAM with Cloud Layers Unified by Bi-normals (CLUBB), developed                   !
  !    by the University of Wisconsin Milwaukee Group (UWM).                                             !
  !                                                                                                      !
  ! CLUBB replaces the exisiting turbulence, shallow convection, and macrophysics in CAM5                !
  !                                                                                                      !
  ! Lastly, a implicit diffusion solver is called, and tendencies retrieved by                           !
  ! differencing the diffused and initial states.                                                        !
  !                                                                                                      !
  ! Calling sequence:                                                                                    !
  !                                                                                                      !
  !---------------------------Code history-------------------------------------------------------------- !
  ! Authors:  P. Bogenschutz, C. Craig, A. Gettelman                                                     !
  !                                                                                                      !
  !----------------------------------------------------------------------------------------------------- !
  !  2020-01  O. Guba Correct energy density function
  !-----------------------------------------------------------------------------------------------------
  use shr_kind_mod,  only: r8=>shr_kind_r8
  use shr_log_mod ,  only: errMsg => shr_log_errMsg
  use ppgrid,        only: pver, pverp
  use phys_control,  only: phys_getopts
  use physconst,     only: rair, cpair, gravit, latvap, latice, zvir, rh2o, karman, &
                           tms_orocnst, tms_z0fac, pi
  use cam_logfile,   only: iulog
  use spmd_utils,    only: masterproc
  use constituents,  only: pcnst, cnst_add
  use pbl_utils,     only: calc_ustar, calc_obklen
  use perf_mod,      only: t_startf, t_stopf
  use mpishorthand
  use cam_history_support, only: fillvalue
#ifdef CLUBB_SGS
  use clubb_api_module, only: pdf_parameter, clubb_fatal_error, fstderr
  use clubb_precision,  only: core_rknd
#else
  use shr_kind_mod,     only: core_rknd=>shr_kind_r8
#endif

  implicit none

  private
  save

  ! ----------------- !
  ! Public interfaces !
  ! ----------------- !

  public :: clubb_ini_cam, clubb_register_cam, clubb_tend_cam, &
#ifdef CLUBB_SGS
            ! This utilizes CLUBB specific variables in its interface
            stats_init_clubb, &
#endif
            stats_end_timestep_clubb, &
            clubb_surface, &
            clubb_readnl, &
            clubb_init_cnst, &
            clubb_implements_cnst

#ifdef CLUBB_SGS
  ! Both of these utilize CLUBB specific variables in their interface
  private :: stats_zero, stats_avg
#endif

  logical, public :: do_cldcool

  ! ------------ !
  ! Private data !
  ! ------------ !

  integer, parameter :: &
      grid_type    = 3, &               ! The 2 option specifies stretched thermodynamic levels
      hydromet_dim = 0                  ! The hydromet array in SAM-CLUBB is currently 0 elements

  real(core_rknd), dimension(0) :: &
      sclr_tol = 1.e-8_core_rknd        ! Total water in kg/kg

  character(len=6), parameter :: &
      saturation_equation = "flatau"    ! Flatau polynomial approximation for SVP

  real(core_rknd), parameter :: &
      theta0   = 300._core_rknd, &      ! Reference temperature                     [K]
      ts_nudge = 86400._core_rknd, &    ! Time scale for u/v nudging (not used)     [s]
      p0_clubb = 100000._core_rknd

  real(core_rknd), parameter :: &
      host_dx = 100000._core_rknd, &    ! Host model deltax [m]
      host_dy = 100000._core_rknd       ! Host model deltay [m]

  integer, parameter :: &
    sclr_dim = 0                        ! Higher-order scalars, set to zero

  real(r8), parameter :: &
    wp3_const = 1._r8                   ! Constant to add to wp3 when moments are advected

  real(r8), parameter :: &
    wpthlp_const = 10.0_r8              ! Constant to add to wpthlp when moments are advected

  real(r8), parameter :: &
    wprtp_const = 0.01_r8               ! Constant to add to wprtp when moments are advected

  real(r8), parameter :: &
    rtpthlp_const = 0.01_r8             ! Constant to add to rtpthlp when moments are advected

  real(r8), parameter :: unset_r8 = huge(1.0_r8)

  !PMA
  real(r8), parameter :: qsmall = 1.e-18_r8 ! qsmall used in MG

  real(r8), parameter ::  rad_to_deg = 180.0_r8/pi !converts radians to degrees

  real(r8) :: clubb_timestep = unset_r8  ! Default CLUBB timestep, unless overwriten by namelist
  real(r8) :: clubb_rnevap_effic = unset_r8

  !namelist variables
  real(r8) :: clubb_liq_deep = unset_r8
  real(r8) :: clubb_liq_sh   = unset_r8
  real(r8) :: clubb_ice_deep = unset_r8
  real(r8) :: clubb_ice_sh   = unset_r8
  real(r8) :: clubb_tk1      = unset_r8
  real(r8) :: clubb_tk2      = unset_r8

!  Constant parameters
  logical, parameter, private :: &
    l_uv_nudge       = .false.,       &  ! Use u/v nudging (not used)
    l_input_fields   = .false.,       &  ! Always false for EAM-CLUBB.
    l_implemented    = .true.,        &  ! Implemented in a host model (always true)
    l_host_applies_sfc_fluxes = .false.  ! Whether the host model applies the surface fluxes

  logical            :: do_tms
  logical            :: lq(pcnst)
  logical            :: lq2(pcnst)
  logical            :: prog_modal_aero
  logical            :: do_rainturb
  logical            :: do_expldiff
  logical            :: clubb_do_adv
  logical            :: clubb_do_deep
  logical            :: micro_do_icesupersat
  logical            :: history_budget
  logical            :: use_sgv !PMA This flag controls tuning for tpert and gustiness
  integer            :: history_budget_histfile_num
  integer            :: edsclr_dim       ! Number of scalars to transport in CLUBB
  integer            :: offset

!  define physics buffer indicies here
  integer :: &
    wp2_idx, &          ! vertical velocity variances
    wp3_idx, &          ! third moment of vertical velocity
    wpthlp_idx, &       ! turbulent flux of thetal
    wprtp_idx, &        ! turbulent flux of total water
    rtpthlp_idx, &      ! covariance of thetal and rt
    rtp2_idx, &         ! variance of total water
    thlp2_idx, &        ! variance of thetal
    up2_idx, &          ! variance of east-west wind
    vp2_idx, &          ! variance of north-south wind
    upwp_idx, &         ! east-west momentum flux
    vpwp_idx, &         ! north-south momentum flux
    thlm_idx, &         ! mean thetal
    rtm_idx, &          ! mean total water mixing ratio
    um_idx, &           ! mean of east-west wind
    vm_idx, &           ! mean of north-south wind
    cld_idx, &          ! Cloud fraction
    concld_idx, &       ! Convective cloud fraction
    ast_idx, &          ! Stratiform cloud fraction
    alst_idx, &         ! Liquid stratiform cloud fraction
    aist_idx, &         ! Ice stratiform cloud fraction
    qlst_idx, &         ! Physical in-cloud LWC
    qist_idx, &         ! Physical in-cloud IWC
    dp_frac_idx, &      ! deep convection cloud fraction
    sh_frac_idx, &      ! shallow convection cloud fraction
    rel_idx, &          ! Rel
    kvh_idx, &          ! CLUBB eddy diffusivity on thermo levels
    kvm_idx, &          ! CLUBB eddy diffusivity on mom levels
    pblh_idx, &         ! PBL pbuf
    icwmrdp_idx, &      ! In cloud mixing ratio for deep convection
    tke_idx, &          ! turbulent kinetic energy
    tpert_idx, &        ! temperature perturbation from PBL
    fice_idx, &         ! fice_idx index in physics buffer
    cmeliq_idx, &       ! cmeliq_idx index in physics buffer
    relvar_idx, &       ! relative cloud water variance
    accre_enhan_idx, &  ! optional accretion enhancement factor for MG
    naai_idx, &         ! ice number concentration
    prer_evap_idx, &    ! rain evaporation rate
    qrl_idx, &          ! longwave cooling rate
    radf_idx

 integer :: &          ! newly added pbuf fields for CLUBB
    wpthvp_idx, &       ! < w'th_v' >
    wp2thvp_idx, &      ! < w'^2 th_v' >
    rtpthvp_idx, &      ! < r_t'th_v' >
    thlpthvp_idx, &     ! < th_l'th_v' >
    rcm_idx, &          ! Cloud water mixing ratio
    cloud_frac_idx !, & ! Cloud fraction

  integer :: &          ! added pbuf fields for clubb to have restart bfb when ipdf_call_placement=2
    pdf_zm_w_1_idx, &
    pdf_zm_w_2_idx, &
    pdf_zm_varnce_w_1_idx, &
    pdf_zm_varnce_w_2_idx, &
    pdf_zm_mixt_frac_idx

  integer :: &          !PMA adds pbuf fields for ZM gustiness
    prec_dp_idx, &
    snow_dp_idx, &
    vmag_gust_idx

  integer, public :: &
    ixthlp2 = 0, &
    ixwpthlp = 0, &
    ixwprtp = 0, &
    ixwp2 = 0, &
    ixwp3 = 0, &
    ixrtpthlp = 0, &
    ixrtp2 = 0, &
    ixup2 = 0, &
    ixvp2 = 0

  integer :: cmfmc_sh_idx = 0

  real(r8) :: dp1 !set in namelist; assigned in cloud_fraction.F90
  !  Output arrays for CLUBB statistics
  real(r8), allocatable, dimension(:,:,:) :: out_zt, out_zm, out_radzt, out_radzm, out_sfc

  character(len=16)  :: eddy_scheme      ! Default set in phys_control.F90
  character(len=16)  :: deep_scheme      ! Default set in phys_control.F90

  integer, parameter :: ncnst=9
  character(len=8)   :: cnst_names(ncnst)
  logical            :: do_cnst=.false.

#ifdef CLUBB_SGS
  type(pdf_parameter), target, allocatable :: pdf_params_chnk(:,:)    ! PDF parameters (thermo. levs.) [units vary]
  type(pdf_parameter), target, allocatable :: pdf_params_zm_chnk(:,:) ! PDF parameters on momentum levs. [units vary]
#endif

  logical :: liqcf_fix = .FALSE.  ! HW for liquid cloud fraction fix
  logical :: relvar_fix = .FALSE. !PMA for relvar fix

  real(r8) :: micro_mg_accre_enhan_fac = huge(1.0_r8) !Accretion enhancement factor from namelist

  contains

  ! =============================================================================== !
  !                                                                                 !
  ! =============================================================================== !

  subroutine clubb_register_cam( )
!-------------------------------------------------------------------------------
! Description:
!   Register the constituents and fields in the physics buffer
! Author: P. Bogenschutz, C. Craig, A. Gettelman
!
!-------------------------------------------------------------------------------
#ifdef CLUBB_SGS

    !------------------------------------------------ !
    ! Register physics buffer fields and constituents !
    !------------------------------------------------ !

    !  Add CLUBB fields to pbuf
    use physics_buffer,  only: pbuf_add_field, dtype_r8, dyn_time_lvls
    use ppgrid,          only: pver, pverp, pcols

    call phys_getopts( eddy_scheme_out                 = eddy_scheme, &
                       deep_scheme_out                 = deep_scheme, &
                       do_tms_out                      = do_tms,      &
                       history_budget_out              = history_budget, &
                       history_budget_histfile_num_out = history_budget_histfile_num, &
                       micro_do_icesupersat_out        = micro_do_icesupersat, &
                       micro_mg_accre_enhan_fac_out    = micro_mg_accre_enhan_fac)

    if (clubb_do_adv) then
       cnst_names =(/'THLP2  ','RTP2   ','RTPTHLP','WPTHLP ','WPRTP  ','WP2    ','WP3    ','UP2    ','VP2    '/)
       do_cnst=.true.
       !  If CLUBB moments are advected, do not output them automatically which is typically done.  Some moments
       !    need a constant added to them before they are advected, thus this would corrupt the output.
       !    Users should refer to the "XXXX_CLUBB" (THLP2_CLUBB for instance) output variables for these moments
       call cnst_add(trim(cnst_names(1)),0._r8,0._r8,0._r8,ixthlp2,longname='second moment vertical velocity',cam_outfld=.false.)
       call cnst_add(trim(cnst_names(2)),0._r8,0._r8,0._r8,ixrtp2,longname='second moment rtp',cam_outfld=.false.)
       call cnst_add(trim(cnst_names(3)),0._r8,0._r8,-999999._r8,ixrtpthlp,longname='covariance rtp thlp',cam_outfld=.false.)
       call cnst_add(trim(cnst_names(4)),0._r8,0._r8,-999999._r8,ixwpthlp,longname='CLUBB heat flux',cam_outfld=.false.)
       call cnst_add(trim(cnst_names(5)),0._r8,0._r8,-999999._r8,ixwprtp,longname='CLUBB moisture flux',cam_outfld=.false.)
       call cnst_add(trim(cnst_names(6)),0._r8,0._r8,0._r8,ixwp2,longname='CLUBB wp2',cam_outfld=.false.)
       call cnst_add(trim(cnst_names(7)),0._r8,0._r8,-999999._r8,ixwp3,longname='CLUBB 3rd moment vert velocity',cam_outfld=.false.)
       call cnst_add(trim(cnst_names(8)),0._r8,0._r8,0._r8,ixup2,longname='CLUBB 2nd moment u wind',cam_outfld=.false.)
       call cnst_add(trim(cnst_names(9)),0._r8,0._r8,0._r8,ixvp2,longname='CLUBB 2nd moment v wind',cam_outfld=.false.)
    end if

    !  put pbuf_add calls here (see macrop_driver.F90 for sample) use indicies defined at top
    call pbuf_add_field('pblh',       'global', dtype_r8, (/pcols/),                    pblh_idx)
    call pbuf_add_field('tke',        'global', dtype_r8, (/pcols, pverp/),             tke_idx)
    call pbuf_add_field('kvh',        'global', dtype_r8, (/pcols, pverp/),             kvh_idx)
    call pbuf_add_field('kvm',        'global', dtype_r8, (/pcols, pverp/),             kvm_idx)
    call pbuf_add_field('tpert',      'global', dtype_r8, (/pcols/),                    tpert_idx)
    call pbuf_add_field('AST',        'global', dtype_r8, (/pcols,pver,dyn_time_lvls/),    ast_idx)
    call pbuf_add_field('AIST',       'global', dtype_r8, (/pcols,pver,dyn_time_lvls/),    aist_idx)
    call pbuf_add_field('ALST',       'global', dtype_r8, (/pcols,pver,dyn_time_lvls/),    alst_idx)
    call pbuf_add_field('QIST',       'global', dtype_r8, (/pcols,pver,dyn_time_lvls/),    qist_idx)
    call pbuf_add_field('QLST',       'global', dtype_r8, (/pcols,pver,dyn_time_lvls/),    qlst_idx)
    call pbuf_add_field('CONCLD',     'global', dtype_r8, (/pcols,pver,dyn_time_lvls/),    concld_idx)
    call pbuf_add_field('CLD',        'global', dtype_r8, (/pcols,pver,dyn_time_lvls/),    cld_idx)
    call pbuf_add_field('FICE',       'physpkg',dtype_r8, (/pcols,pver/),               fice_idx)
    call pbuf_add_field('RAD_CLUBB',  'global', dtype_r8, (/pcols,pver/),               radf_idx)
    call pbuf_add_field('CMELIQ',     'physpkg',dtype_r8, (/pcols,pver/),                  cmeliq_idx)

    call pbuf_add_field('WP2_nadv',        'global', dtype_r8, (/pcols,pverp,dyn_time_lvls/), wp2_idx)
    call pbuf_add_field('WP3_nadv',        'global', dtype_r8, (/pcols,pverp,dyn_time_lvls/), wp3_idx)
    call pbuf_add_field('WPTHLP_nadv',     'global', dtype_r8, (/pcols,pverp,dyn_time_lvls/), wpthlp_idx)
    call pbuf_add_field('WPRTP_nadv',      'global', dtype_r8, (/pcols,pverp,dyn_time_lvls/), wprtp_idx)
    call pbuf_add_field('RTPTHLP_nadv',    'global', dtype_r8, (/pcols,pverp,dyn_time_lvls/), rtpthlp_idx)
    call pbuf_add_field('RTP2_nadv',       'global', dtype_r8, (/pcols,pverp,dyn_time_lvls/), rtp2_idx)
    call pbuf_add_field('THLP2_nadv',      'global', dtype_r8, (/pcols,pverp,dyn_time_lvls/), thlp2_idx)
    call pbuf_add_field('UP2_nadv',        'global', dtype_r8, (/pcols,pverp,dyn_time_lvls/), up2_idx)
    call pbuf_add_field('VP2_nadv',        'global', dtype_r8, (/pcols,pverp,dyn_time_lvls/), vp2_idx)

    call pbuf_add_field('UPWP',       'global', dtype_r8, (/pcols,pverp,dyn_time_lvls/), upwp_idx)
    call pbuf_add_field('VPWP',       'global', dtype_r8, (/pcols,pverp,dyn_time_lvls/), vpwp_idx)
    call pbuf_add_field('THLM',       'global', dtype_r8, (/pcols,pverp,dyn_time_lvls/), thlm_idx)
    call pbuf_add_field('RTM',        'global', dtype_r8, (/pcols,pverp,dyn_time_lvls/), rtm_idx)
    call pbuf_add_field('UM',         'global', dtype_r8, (/pcols,pverp,dyn_time_lvls/), um_idx)
    call pbuf_add_field('VM',         'global', dtype_r8, (/pcols,pverp,dyn_time_lvls/), vm_idx)

    call pbuf_add_field('WPTHVP',        'global', dtype_r8, (/pcols,pverp,dyn_time_lvls/), wpthvp_idx)
    call pbuf_add_field('WP2THVP',       'global', dtype_r8, (/pcols,pverp,dyn_time_lvls/), wp2thvp_idx)
    call pbuf_add_field('RTPTHVP',       'global', dtype_r8, (/pcols,pverp,dyn_time_lvls/), rtpthvp_idx)
    call pbuf_add_field('THLPTHVP',      'global', dtype_r8, (/pcols,pverp,dyn_time_lvls/), thlpthvp_idx)
    call pbuf_add_field('RCM',           'global', dtype_r8, (/pcols,pverp,dyn_time_lvls/), rcm_idx)
    call pbuf_add_field('CLOUD_FRAC',    'global', dtype_r8, (/pcols,pverp,dyn_time_lvls/), cloud_frac_idx)

    call pbuf_add_field('pdf_zm_w_1',    'global', dtype_r8, (/pcols,pverp,dyn_time_lvls/), pdf_zm_w_1_idx)
    call pbuf_add_field('pdf_zm_w_2',    'global', dtype_r8, (/pcols,pverp,dyn_time_lvls/), pdf_zm_w_2_idx)
    call pbuf_add_field('pdf_zm_var_w_1', 'global', dtype_r8, (/pcols,pverp,dyn_time_lvls/), pdf_zm_varnce_w_1_idx)
    call pbuf_add_field('pdf_zm_var_w_2', 'global', dtype_r8, (/pcols,pverp,dyn_time_lvls/), pdf_zm_varnce_w_2_idx)
    call pbuf_add_field('pdf_zm_mixt_frac',  'global', dtype_r8, (/pcols,pverp,dyn_time_lvls/), pdf_zm_mixt_frac_idx)

    call pbuf_add_field('vmag_gust',       'global', dtype_r8, (/pcols/),      vmag_gust_idx) !PMA total gustiness
#endif

  end subroutine clubb_register_cam
  ! =============================================================================== !
  !                                                                                 !
  ! =============================================================================== !

function clubb_implements_cnst(name)

  !----------------------------------------------------------------------------- !
  !                                                                              !
  ! Return true if specified constituent is implemented by this package          !
  !                                                                              !
  !----------------------------------------------------------------------------- !

   character(len=*), intent(in) :: name      ! constituent name
   logical :: clubb_implements_cnst     ! return value

   !-----------------------------------------------------------------------

   clubb_implements_cnst = (do_cnst .and. any(name == cnst_names))

end function clubb_implements_cnst


  ! =============================================================================== !
  !                                                                                 !
  ! =============================================================================== !

subroutine clubb_init_cnst(name, q, gcid)

#ifdef CLUBB_SGS
    use constants_clubb,        only: w_tol_sqd, rt_tol, thl_tol
#endif

   !----------------------------------------------------------------------- !
   !                                                                        !
   ! Initialize the state if clubb_do_adv                                   !
   !                                                                        !
   !----------------------------------------------------------------------- !

   character(len=*), intent(in)  :: name     ! constituent name
   real(r8),         intent(out) :: q(:,:)   ! mass mixing ratio (gcol, plev)
   integer,          intent(in)  :: gcid(:)  ! global column id
   !-----------------------------------------------------------------------

#ifdef CLUBB_SGS
   if (clubb_do_adv) then
      if (trim(name) == trim(cnst_names(1))) q = real(thl_tol**2, kind = r8)
      if (trim(name) == trim(cnst_names(2))) q = real(rt_tol**2, kind = r8)
      if (trim(name) == trim(cnst_names(3))) q = 0.0_r8
      if (trim(name) == trim(cnst_names(4))) q = 0.0_r8
      if (trim(name) == trim(cnst_names(5))) q = 0.0_r8
      if (trim(name) == trim(cnst_names(6))) q = real(w_tol_sqd, kind = r8)
      if (trim(name) == trim(cnst_names(7))) q = 0.0_r8
      if (trim(name) == trim(cnst_names(8))) q = real(w_tol_sqd, kind = r8)
      if (trim(name) == trim(cnst_names(9))) q = real(w_tol_sqd, kind = r8)
   end if
#endif

end subroutine clubb_init_cnst


  ! =============================================================================== !
  !                                                                                 !
  ! =============================================================================== !

  subroutine clubb_readnl(nlfile)

#ifdef CLUBB_SGS
    use namelist_utils,  only: find_group_name
    use units,           only: getunit, freeunit
    use cam_abortutils,  only: endrun
    use stats_variables, only: l_stats, l_output_rad_files
    use mpishorthand
    use model_flags,     only: l_diffuse_rtm_and_thlm, l_stability_correct_Kh_N2_zm, &
                               l_vert_avg_closure, l_trapezoidal_rule_zt, &
                               l_trapezoidal_rule_zm, l_call_pdf_closure_twice,&
                               ipdf_call_placement

    use parameters_tunable, only: clubb_param_readnl
#endif

    character(len=*), intent(in) :: nlfile  ! filepath for file containing namelist input

#ifdef CLUBB_SGS
    logical :: clubb_history, clubb_rad_history, clubb_cloudtop_cooling, clubb_rainevap_turb, &
               clubb_stabcorrect, clubb_expldiff ! Stats enabled (T/F)
    logical :: clubb_use_sgv !PMA This flag controls tuning for tpert and gustiness
    logical :: clubb_vert_avg_closure !XZheng This flag sets four clubb config flags for pdf_closure and the trapezoidal rule to  compute the varibles that are output from high order closure
    integer :: clubb_ipdf_call_placement  !XZheng This flag sets options for the placement of the call to CLUBB's PDF.

    integer :: iunit, read_status

    namelist /clubb_his_nl/ clubb_history, clubb_rad_history
    namelist /clubbpbl_diff_nl/ clubb_cloudtop_cooling, clubb_rainevap_turb, clubb_expldiff, &
                                clubb_do_adv, clubb_do_deep, clubb_timestep, clubb_stabcorrect, &
                                clubb_rnevap_effic, clubb_liq_deep, clubb_liq_sh, clubb_ice_deep, &
                                clubb_ice_sh, clubb_tk1, clubb_tk2, relvar_fix, clubb_use_sgv, &
                                clubb_vert_avg_closure, clubb_ipdf_call_placement


    !----- Begin Code -----

    !  Determine if we want clubb_history to be output
    clubb_history      = .false.   ! Initialize to false
    l_stats            = .false.   ! Initialize to false
    l_output_rad_files = .false.   ! Initialize to false
    do_cldcool         = .false.   ! Initialize to false
    do_rainturb        = .false.   ! Initialize to false
    do_expldiff        = .false.   ! Initialize to false
    relvar_fix         = .false.   ! Initialize to false
    clubb_do_adv       = .false.   ! Initialize to false
    clubb_do_deep      = .false.   ! Initialize to false
    use_sgv            = .false.
    clubb_vert_avg_closure = .true.
    clubb_ipdf_call_placement = -999


    !  Read namelist to determine if CLUBB history should be called
    if (masterproc) then
      iunit = getunit()
      open( iunit, file=trim(nlfile), status='old' )

      call find_group_name(iunit, 'clubb_his_nl', status=read_status)
      if (read_status == 0) then
         read(unit=iunit, nml=clubb_his_nl, iostat=read_status)
         if (read_status /= 0) then
            call endrun('clubb_readnl:  error reading namelist'//errmsg(__FILE__,__LINE__))
         end if
      end if

      call find_group_name(iunit, 'clubbpbl_diff_nl', status=read_status)
      if (read_status == 0) then
         read(unit=iunit, nml=clubbpbl_diff_nl, iostat=read_status)
         if (read_status /= 0) then
            call endrun('clubb_readnl:  error reading namelist'//errmsg(__FILE__,__LINE__))
         end if
      end if

      close(unit=iunit)
      call freeunit(iunit)
    end if

#ifdef SPMD
! Broadcast namelist variables
      call mpibcast(clubb_history,            1,   mpilog,   0, mpicom)
      call mpibcast(clubb_rad_history,        1,   mpilog,   0, mpicom)
      call mpibcast(clubb_cloudtop_cooling,   1,   mpilog,   0, mpicom)
      call mpibcast(clubb_rainevap_turb,      1,   mpilog,   0, mpicom)
      call mpibcast(clubb_expldiff,           1,   mpilog,   0, mpicom)
      call mpibcast(clubb_do_adv,             1,   mpilog,   0, mpicom)
      call mpibcast(clubb_do_deep,            1,   mpilog,   0, mpicom)
      call mpibcast(clubb_timestep,           1,   mpir8,   0, mpicom)
      call mpibcast(clubb_stabcorrect,        1,   mpilog,   0, mpicom)
      call mpibcast(clubb_rnevap_effic,       1,   mpir8,   0, mpicom)
      call mpibcast(clubb_liq_deep,           1,   mpir8,   0, mpicom)
      call mpibcast(clubb_liq_sh,             1,   mpir8,   0, mpicom)
      call mpibcast(clubb_ice_deep,           1,   mpir8,   0, mpicom)
      call mpibcast(clubb_ice_sh,             1,   mpir8,   0, mpicom)
      call mpibcast(clubb_tk1,                1,   mpir8,   0, mpicom)
      call mpibcast(clubb_tk2,                1,   mpir8,   0, mpicom)
      call mpibcast(relvar_fix,               1,   mpilog,  0, mpicom)
      call mpibcast(clubb_use_sgv,            1,   mpilog,   0, mpicom)
      call mpibcast(clubb_vert_avg_closure,   1,   mpilog,   0, mpicom)
      call mpibcast(clubb_ipdf_call_placement,   1,   mpiint,   0, mpicom)
#endif

    !  Overwrite defaults if they are true
    if (clubb_ipdf_call_placement > 0) ipdf_call_placement = clubb_ipdf_call_placement
    if (clubb_history) l_stats = .true.
    if (clubb_rad_history) l_output_rad_files = .true.
    if (clubb_cloudtop_cooling) do_cldcool = .true.
    if (clubb_rainevap_turb) do_rainturb = .true.
    if (clubb_expldiff) do_expldiff = .true.
    if (clubb_use_sgv) use_sgv =.true.
    if (clubb_stabcorrect .and. clubb_expldiff)  then
      call endrun('clubb_readnl: clubb_stabcorrect and clubb_expldiff may not both be set to true at the same time'//errmsg(__FILE__,__LINE__))
    end if

    if (clubb_stabcorrect) then
      l_diffuse_rtm_and_thlm       = .true.   ! CLUBB flag set to true
      l_stability_correct_Kh_N2_zm = .true.   ! CLUBB flag set to true
    endif

    if (clubb_vert_avg_closure) then
      l_vert_avg_closure       = .true.   ! CLUBB flag set to true
      l_trapezoidal_rule_zt    = .true.   ! CLUBB flag set to true
      l_trapezoidal_rule_zm    = .true.   ! CLUBB flag set to true
      l_call_pdf_closure_twice = .true.   ! CLUBB flag set to true
    else
      l_vert_avg_closure       = .false.   ! CLUBB flag set to false
      l_trapezoidal_rule_zt    = .false.   ! CLUBB flag set to false
      l_trapezoidal_rule_zm    = .false.   ! CLUBB flag set to false
      l_call_pdf_closure_twice = .false.   ! CLUBB flag set to false
    endif

    ! read tunable parameters from namelist, handlings of masterproc vs others
    ! are done within clubb_param_readnl
    call clubb_param_readnl(nlfile)
#endif
  end subroutine clubb_readnl

  ! =============================================================================== !
  !                                                                                 !
  ! =============================================================================== !

  subroutine clubb_ini_cam(pbuf2d, dp1_in)
!-------------------------------------------------------------------------------
! Description:
!   Initialize UWM CLUBB.
! Author: Cheryl Craig March 2011
! Modifications: Pete Bogenschutz 2011 March and onward
! Origin: Based heavily on UWM clubb_init.F90
! References:
!   None
!-------------------------------------------------------------------------------



#ifdef CLUBB_SGS

    !  From CAM libraries
    use physics_types,          only: physics_state, physics_ptend
    use cam_history,            only: addfld, horiz_only, add_default
    use ppgrid,                 only: pver, pverp, pcols, begchunk, endchunk
    use ref_pres,               only: pref_mid
    use hb_diff,                only: init_hb_diff
    use trb_mtn_stress,         only: init_tms
    use rad_constituents,       only: rad_cnst_get_info, rad_cnst_get_mode_num_idx, rad_cnst_get_mam_mmr_idx

    !  From the CLUBB libraries

    !  From the CLUBB libraries
    use clubb_api_module, only: &
         setup_clubb_core_api, &
         time_precision, &
         core_rknd, &
         set_clubb_debug_level_api, &
         nparams, &
         read_parameters_api, &
         l_stats, &
         l_stats_samp, &
         l_grads, &
         stats_zt, &
         stats_zm, &
         stats_sfc, &
         stats_rad_zt, &
         stats_rad_zm, &
         w_tol_sqd, &
         rt_tol, &
         l_do_expldiff_rtm_thlm, &
         init_pdf_params_api
    use stats_variables,           only: l_output_rad_files

    use units,                     only: getunit, freeunit
    use error_messages,            only: handle_errmsg
    use time_manager,              only: is_first_step
    use constants_clubb,           only: thl_tol


    !  These are only needed if we're using a passive scalar
    use array_index,            only: iisclr_rt, iisclr_thl, iisclr_CO2, &    ! [kg/kg]/[K]/[1e6 mol/mol]
                                      iiedsclr_rt, iiedsclr_thl, iiedsclr_CO2 ! "    "
    use constituents,           only: cnst_get_ind
    use phys_control,           only: phys_getopts

    use parameters_tunable, only: params_list

#endif

    use physics_buffer,         only: pbuf_get_index, pbuf_set_field, physics_buffer_desc
    implicit none
    !  Input Variables
    type(physics_buffer_desc), pointer :: pbuf2d(:,:)

    real(r8) :: dp1_in

#ifdef CLUBB_SGS

    real(kind=time_precision) :: dum1, dum2, dum3

    real(core_rknd), dimension(nparams)  :: clubb_params    ! These adjustable CLUBB parameters (C1, C2 ...)

    logical :: clubb_history, clubb_rad_history, clubb_cloudtop_cooling, clubb_rainevap_turb, clubb_expldiff ! Stats enabled (T/F)

    ! The similar name to clubb_history is unfortunate...
    logical :: history_amwg, history_clubb

    character(len=128) :: errstring             ! error status for CLUBB init

    integer :: err_code, iunit                  ! Code for when CLUBB fails
    integer :: i, j, k, l, idx_chunk, idx_pcols ! Indices
    integer :: read_status                      ! Length of a string
    integer :: ntop_eddy                        ! Top    interface level to which eddy vertical diffusion is applied ( = 1 )
    integer :: nbot_eddy                        ! Bottom interface level to which eddy vertical diffusion is applied ( = pver )
    integer :: nmodes, nspec, pmam_ncnst, m
    integer :: ixnumliq
    integer :: lptr

    real(core_rknd)  :: zt_g(pverp)                        ! Height dummy array
    real(core_rknd)  :: zi_g(pverp)                        ! Height dummy array


    !----- Begin Code -----
    !$OMP PARALLEL
    l_do_expldiff_rtm_thlm = do_expldiff
    !$OMP END PARALLEL

    allocate( &
       pdf_params_chnk(pcols,begchunk:endchunk),   &
       pdf_params_zm_chnk(pcols,begchunk:endchunk) )

    do idx_chunk = begchunk, endchunk
        do idx_pcols = 1, pcols
            call init_pdf_params_api( pverp, pdf_params_chnk(idx_pcols,idx_chunk) )
            call init_pdf_params_api( pverp, pdf_params_zm_chnk(idx_pcols,idx_chunk) )
        end do
    end do

    ! ----------------------------------------------------------------- !
    ! Determine how many constituents CLUBB will transport.  Note that
    ! CLUBB does not transport aerosol consituents.  Therefore, need to
    ! determine how many aerosols constituents there are and subtract that
    ! off of pcnst (the total consituents)
    ! ----------------------------------------------------------------- !

    call phys_getopts(prog_modal_aero_out=prog_modal_aero, &
                      history_amwg_out=history_amwg, &
                      history_clubb_out=history_clubb,&
                      liqcf_fix_out   = liqcf_fix)

    !  Select variables to apply tendencies back to CAM

    ! Initialize all consituents to true to start
    lq(1:pcnst) = .true.
    edsclr_dim  = pcnst

    if (prog_modal_aero) then
       ! Turn off modal aerosols and decrement edsclr_dim accordingly
       call rad_cnst_get_info(0, nmodes=nmodes)

       do m = 1, nmodes
          call rad_cnst_get_mode_num_idx(m, lptr)
          lq(lptr)=.false.
          edsclr_dim = edsclr_dim-1

          call rad_cnst_get_info(0, m, nspec=nspec)
          do l = 1, nspec
             call rad_cnst_get_mam_mmr_idx(m, l, lptr)
             lq(lptr)=.false.
             edsclr_dim = edsclr_dim-1
          end do
       end do

       !  In addition, if running with MAM, droplet number is transported
       !  in dropmixnuc, therefore we do NOT want CLUBB to apply transport
       !  tendencies to avoid double counted.  Else, we apply tendencies.
       call cnst_get_ind('NUMLIQ',ixnumliq)
       lq(ixnumliq) = .false.
       edsclr_dim = edsclr_dim-1
    endif

    ! ----------------------------------------------------------------- !
    ! Set the debug level.  Level 2 has additional computational expense since
    ! it checks the array variables in CLUBB for invalid values.
    ! ----------------------------------------------------------------- !
    call set_clubb_debug_level_api( 0 )

    ! ----------------------------------------------------------------- !
    ! use pbuf_get_fld_idx to get existing physics buffer fields from other
    ! physics packages (e.g. tke)
    ! ----------------------------------------------------------------- !


    !  Defaults
    l_stats_samp = .false.
    l_grads = .false.

    !  Overwrite defaults if needbe
    if (l_stats) l_stats_samp = .true.

    !  Define physics buffers indexes
    cld_idx     = pbuf_get_index('CLD')         ! Cloud fraction
    concld_idx  = pbuf_get_index('CONCLD')      ! Convective cloud cover
    ast_idx     = pbuf_get_index('AST')         ! Stratiform cloud fraction
    alst_idx    = pbuf_get_index('ALST')        ! Liquid stratiform cloud fraction
    aist_idx    = pbuf_get_index('AIST')        ! Ice stratiform cloud fraction
    qlst_idx    = pbuf_get_index('QLST')        ! Physical in-stratus LWC
    qist_idx    = pbuf_get_index('QIST')        ! Physical in-stratus IWC
    dp_frac_idx = pbuf_get_index('DP_FRAC')     ! Deep convection cloud fraction
    icwmrdp_idx = pbuf_get_index('ICWMRDP')     ! In-cloud deep convective mixing ratio
    sh_frac_idx = pbuf_get_index('SH_FRAC')     ! Shallow convection cloud fraction
    relvar_idx  = pbuf_get_index('RELVAR')      ! Relative cloud water variance
    accre_enhan_idx = pbuf_get_index('ACCRE_ENHAN') ! accretion enhancement for MG
    prer_evap_idx   = pbuf_get_index('PRER_EVAP')
    qrl_idx         = pbuf_get_index('QRL')
    cmfmc_sh_idx    = pbuf_get_index('CMFMC_SH')

    prec_dp_idx = pbuf_get_index('PREC_DP') !PMA ZM precip for gustiness
    snow_dp_idx = pbuf_get_index('SNOW_DP') !PMA ZM snow for gustiness
    vmag_gust_idx = pbuf_get_index('vmag_gust') !PMA ZM snow for gustiness

    iisclr_rt  = -1
    iisclr_thl = -1
    iisclr_CO2 = -1

    iiedsclr_rt  = -1
    iiedsclr_thl = -1
    iiedsclr_CO2 = -1

    ! ----------------------------------------------------------------- !
    ! Define number of tracers for CLUBB to diffuse
    ! ----------------------------------------------------------------- !

    if (do_expldiff) then
       offset = 2 ! diffuse temperature and moisture explicitly
       edsclr_dim = edsclr_dim + offset
    endif

    ! ----------------------------------------------------------------- !
    ! Setup CLUBB core
    ! ----------------------------------------------------------------- !

    !  Read in parameters for CLUBB.  Pack the default and updated (via nml)
    !  tunable parameters into clubb_params
!$OMP PARALLEL
    call read_parameters_api( -99, "", clubb_params )
!$OMP END PARALLEL

    ! Print the list of CLUBB parameters, if multi-threaded, it may print by each thread
    if (masterproc) then
       write(iulog,*)'CLUBB tunable parameters: total ',nparams
       write(iulog,*)'--------------------------------------------------'
       do i = 1, nparams
          write(iulog,*) params_list(i), " = ", clubb_params(i)
       enddo
    endif


    !  Fill in dummy arrays for height.  Note that these are overwrote
    !  at every CLUBB step to physical values.
    do k=1,pverp
       zt_g(k) = ((k-1)*1000._core_rknd)-500._core_rknd  !  this is dummy garbage
       zi_g(k) = (k-1)*1000._core_rknd                   !  this is dummy garbage
    enddo

    !  Set up CLUBB core.  Note that some of these inputs are overwrote
    !  when clubb_tend_cam is called.  The reason is that heights can change
    !  at each time step, which is why dummy arrays are read in here for heights
    !  as they are immediately overwrote.
!$OMP PARALLEL
    call setup_clubb_core_api     &
         ( pverp, theta0, ts_nudge, &                                 ! In
           hydromet_dim,  sclr_dim, &                                 ! In
           sclr_tol, edsclr_dim, clubb_params, &                      ! In
           l_host_applies_sfc_fluxes, &                               ! In
           l_uv_nudge, saturation_equation, l_input_fields,  &        ! In
           l_implemented, grid_type, zi_g(2), zi_g(1), zi_g(pverp), & ! In
           zi_g(1:pverp), zt_g(1:pverp), zi_g(1), &
           err_code )
!$OMP END PARALLEL

    ! ----------------------------------------------------------------- !
    ! Set-up HB diffusion.  Only initialized to diagnose PBL depth      !
    ! ----------------------------------------------------------------- !

    ! Initialize eddy diffusivity module

    ntop_eddy = 1    ! if >1, must be <= nbot_molec
    nbot_eddy = pver ! currently always pver

    call init_hb_diff( gravit, cpair, ntop_eddy, nbot_eddy, pref_mid, karman, eddy_scheme )

    ! ----------------------------------------------------------------- !
    ! Initialize turbulent mountain stress module                       !
    ! ------------------------------------------------------------------!

    if ( do_tms) then
       call init_tms( r8, tms_orocnst, tms_z0fac, karman, gravit, rair, errstring)
       call handle_errmsg(errstring, subname="init_tms")

       call addfld( 'TAUTMSX' ,  horiz_only,  'A','N/m2',  'Zonal      turbulent mountain surface stress' )
       call addfld( 'TAUTMSY' ,  horiz_only,  'A','N/m2',  'Meridional turbulent mountain surface stress' )
       if (history_amwg) then
          call add_default( 'TAUTMSX ', 1, ' ' )
          call add_default( 'TAUTMSY ', 1, ' ' )
       end if
       if (masterproc) then
          write(iulog,*)'Using turbulent mountain stress module'
          write(iulog,*)'  tms_orocnst = ',tms_orocnst
          write(iulog,*)'  tms_z0fac = ',tms_z0fac
       end if
    endif

    ! ----------------------------------------------------------------- !
    ! Add output fields for the history files
    ! ----------------------------------------------------------------- !

    if (clubb_do_deep) then
       call addfld ('MU_CLUBB',horiz_only,'A','1/m','CLUBB value of entrainment')
    endif

    !  These are default CLUBB output.  Not the higher order history budgets
    call addfld ('RHO_CLUBB',    (/ 'ilev' /), 'A',        'kg/m3', 'Air Density')
    call addfld ('UP2_CLUBB',    (/ 'ilev' /), 'A',        'm2/s2', 'Zonal Velocity Variance')
    call addfld ('VP2_CLUBB',    (/ 'ilev' /), 'A',        'm2/s2', 'Meridional Velocity Variance')
    call addfld ('WP2_CLUBB',    (/ 'ilev' /), 'A',        'm2/s2', 'Vertical Velocity Variance')
    call addfld ('UPWP_CLUBB',    (/ 'ilev' /), 'A',       'm2/s2', 'Zonal Momentum Flux')
    call addfld ('VPWP_CLUBB',    (/ 'ilev' /), 'A',       'm2/s2', 'Meridional Momentum Flux')
    call addfld ('WP3_CLUBB',    (/ 'ilev' /), 'A',        'm3/s3', 'Third Moment Vertical Velocity')
    call addfld ('WPTHLP_CLUBB',     (/ 'ilev' /), 'A',     'W/m2', 'Heat Flux')
    call addfld ('WPRTP_CLUBB',     (/ 'ilev' /), 'A',      'W/m2', 'Moisture Flux')
    call addfld ('RTP2_CLUBB', (/ 'ilev' /), 'A',       'g^2/kg^2', 'Moisture Variance')
    call addfld ('THLP2_CLUBB',      (/ 'ilev' /), 'A',      'K^2', 'Temperature Variance')
    call addfld ('RTPTHLP_CLUBB',   (/ 'ilev' /), 'A',    'K g/kg', 'Temp. Moist. Covariance')
    call addfld ('RCM_CLUBB',     (/ 'ilev' /), 'A',        'g/kg', 'Cloud Water Mixing Ratio')
    call addfld ('WPRCP_CLUBB',     (/ 'ilev' /), 'A',      'W/m2', 'Liquid Water Flux')
    call addfld ('CLOUDFRAC_CLUBB', (/ 'lev' /),  'A',  '1', 'Cloud Fraction')
    call addfld ('RCMINLAYER_CLUBB',     (/ 'ilev' /), 'A', 'g/kg', 'Cloud Water in Layer')
    call addfld ('CLOUDCOVER_CLUBB', (/ 'ilev' /), 'A', '1', 'Cloud Cover')
    call addfld ('WPTHVP_CLUBB',     (/ 'lev' /),  'A',     'W/m2', 'Buoyancy Flux')
    call addfld ('RVMTEND_CLUBB',  (/ 'lev' /),  'A',    'g/kg /s', 'Water vapor tendency')
    call addfld ('TTEND_CLUBB',      (/ 'lev' /),  'A',      'k/s', 'Temperature tendency')
    call addfld ('RCMTEND_CLUBB',  (/ 'lev' /),  'A',    'g/kg /s', 'Cloud Liquid Water Tendency')
    call addfld ('RIMTEND_CLUBB',  (/ 'lev' /),  'A',    'g/kg /s', 'Cloud Ice Tendency')
    call addfld ('UTEND_CLUBB',   (/ 'lev' /),  'A',      'm/s /s', 'U-wind Tendency')
    call addfld ('VTEND_CLUBB',   (/ 'lev' /),  'A',      'm/s /s', 'V-wind Tendency')
    call addfld ('ZT_CLUBB',        (/ 'ilev' /), 'A',         'm', 'Thermodynamic Heights')
    call addfld ('ZM_CLUBB',        (/ 'ilev' /), 'A',         'm', 'Momentum Heights')
    call addfld ('UM_CLUBB',      (/ 'ilev' /), 'A',         'm/s', 'Zonal Wind')
    call addfld ('VM_CLUBB',      (/ 'ilev' /), 'A',         'm/s', 'Meridional Wind')
    call addfld ('THETAL',        (/ 'lev' /),  'A',           'K', 'Liquid Water Potential Temperature')
    call addfld ('PBLH',        horiz_only,     'A',             'm', 'PBL height')
    call addfld ('QT',    (/ 'lev' /),  'A',               'kg/kg', 'Total water mixing ratio')
    call addfld ('SL',     (/ 'lev' /),  'A',               'J/kg', 'Liquid water static energy')
    call addfld ('CLDST', (/ 'lev' /),  'A',            'fraction', 'Stratus cloud fraction')
    call addfld ('ZMDLF',  (/ 'lev' /),  'A',            'kg/kg/s', 'Detrained liquid water from ZM convection')
    call addfld ('TTENDICE',     (/ 'lev' /),  'A',         'K/s', 'T tendency from Ice Saturation Adjustment')
    call addfld ('QVTENDICE', (/ 'lev' /),  'A',        'kg/kg/s', 'Q tendency from Ice Saturation Adjustment')
    call addfld ('QITENDICE', (/ 'lev' /),  'A',        'kg/kg/s', 'CLDICE tendency from Ice Saturation Adjustment')
    call addfld ('NITENDICE', (/ 'lev' /),  'A',        'kg/kg/s', 'NUMICE tendency from Ice Saturation Adjustment')
    call addfld ('DPDLFLIQ', (/ 'lev' /),  'A',        'kg/kg/s', 'Detrained liquid water from deep convection')
    call addfld ('DPDLFICE', (/ 'lev' /),  'A',        'kg/kg/s', 'Detrained ice from deep convection')
    call addfld ('DPDLFT', (/ 'lev' /),  'A',        'K/s', 'T-tendency due to deep convective detrainment')
    call addfld ('RELVAR', (/ 'lev' /),  'A',        '-', 'Relative cloud water variance')
    call addfld ('RELVARC', (/ 'lev' /),  'A',        '-', 'Relative cloud water variance', flag_xyfill=.true.,fill_value=fillvalue)
    call addfld ('CONCLD', (/ 'lev' /),  'A',        'fraction', 'Convective cloud cover')
    call addfld ('CMELIQ', (/ 'lev' /),  'A',        'kg/kg/s', 'Rate of cond-evap of liq within the cloud')
!PMA gustiness output fields
    call addfld ('VMAGGUST',       horiz_only,     'A',             '-', 'Total gustiness enhancement')
    call addfld ('VMAGDP',        horiz_only,     'A',             '-', 'ZM gustiness enhancement')
    call addfld ('VMAGCL',        horiz_only,     'A',             '-', 'CLUBB gustiness enhancement')
    call addfld ('TPERTBLT',        horiz_only,     'A',             'K', 'perturbation temperature at PBL top')

    !  Initialize statistics, below are dummy variables
    dum1 = 300._r8
    dum2 = 1200._r8
    dum3 = 300._r8

    if (l_stats) then

       call stats_init_clubb( .true., dum1, dum2, &
                         pverp, pverp, pverp, dum3 )

       allocate(out_zt(pcols,pverp,stats_zt%num_output_fields))
       allocate(out_zm(pcols,pverp,stats_zm%num_output_fields))
       allocate(out_sfc(pcols,1,stats_sfc%num_output_fields))

       allocate(out_radzt(pcols,pverp,stats_rad_zt%num_output_fields))
       allocate(out_radzm(pcols,pverp,stats_rad_zm%num_output_fields))

    endif

    ! ----------------------------------------------------------------- !
    ! Make all of this output default, this is not CLUBB history
    ! ----------------------------------------------------------------- !
    if (clubb_do_adv .or. history_clubb) then
       call add_default('WP2_CLUBB',        1, ' ')
       call add_default('WP3_CLUBB',        1, ' ')
       call add_default('WPTHLP_CLUBB',     1, ' ')
       call add_default('WPRTP_CLUBB',      1, ' ')
       call add_default('RTP2_CLUBB',       1, ' ')
       call add_default('THLP2_CLUBB',      1, ' ')
       call add_default('RTPTHLP_CLUBB',    1, ' ')
       call add_default('UP2_CLUBB',        1, ' ')
       call add_default('VP2_CLUBB',        1, ' ')
    end if

    if (history_clubb) then

       if (clubb_do_deep) then
          call add_default('MU_CLUBB',         1, ' ')
       endif

       call add_default('RELVAR',           1, ' ')
       call add_default('RHO_CLUBB',        1, ' ')
       call add_default('UPWP_CLUBB',       1, ' ')
       call add_default('VPWP_CLUBB',       1, ' ')
       call add_default('RCM_CLUBB',        1, ' ')
       call add_default('WPRCP_CLUBB',      1, ' ')
       call add_default('CLOUDFRAC_CLUBB',  1, ' ')
       call add_default('RCMINLAYER_CLUBB', 1, ' ')
       call add_default('CLOUDCOVER_CLUBB', 1, ' ')
       call add_default('WPTHVP_CLUBB',     1, ' ')
       call add_default('RVMTEND_CLUBB',    1, ' ')
       call add_default('TTEND_CLUBB',      1, ' ')
       call add_default('RCMTEND_CLUBB',    1, ' ')
       call add_default('RIMTEND_CLUBB',    1, ' ')
       call add_default('UTEND_CLUBB',      1, ' ')
       call add_default('VTEND_CLUBB',      1, ' ')
       call add_default('ZT_CLUBB',         1, ' ')
       call add_default('ZM_CLUBB',         1, ' ')
       call add_default('UM_CLUBB',         1, ' ')
       call add_default('VM_CLUBB',         1, ' ')
       call add_default('SL',               1, ' ')
       call add_default('QT',               1, ' ')
       call add_default('CONCLD',           1, ' ')
    else
       call add_default('CLOUDFRAC_CLUBB',  1, ' ')
       call add_default('CONCLD',           1, ' ')
    end if

    if (history_amwg) then
       call add_default('PBLH',             1, ' ')
    end if

    if (history_budget) then
       call add_default('DPDLFLIQ',         history_budget_histfile_num, ' ')
       call add_default('DPDLFICE',         history_budget_histfile_num, ' ')
       call add_default('DPDLFT',           history_budget_histfile_num, ' ')
       call add_default('TTEND_CLUBB',      history_budget_histfile_num, ' ')
       call add_default('RCMTEND_CLUBB',    history_budget_histfile_num, ' ')
       call add_default('RIMTEND_CLUBB',    history_budget_histfile_num, ' ')
       call add_default('RVMTEND_CLUBB',    history_budget_histfile_num, ' ')
       call add_default('UTEND_CLUBB',      history_budget_histfile_num, ' ')
       call add_default('VTEND_CLUBB',      history_budget_histfile_num, ' ')
    endif


    ! --------------- !
    ! First step?     !
    ! Initialization  !
    ! --------------- !

    !  Is this the first time step?  If so then initialize CLUBB variables as follows
    if (is_first_step()) then

       call pbuf_set_field(pbuf2d, wp2_idx,     real(w_tol_sqd, kind = r8))
       call pbuf_set_field(pbuf2d, wp3_idx,     0.0_r8)
       call pbuf_set_field(pbuf2d, wpthlp_idx,  0.0_r8)
       call pbuf_set_field(pbuf2d, wprtp_idx,   0.0_r8)
       call pbuf_set_field(pbuf2d, rtpthlp_idx, 0.0_r8)
       call pbuf_set_field(pbuf2d, rtp2_idx,    real(rt_tol**2, kind = r8))
       call pbuf_set_field(pbuf2d, thlp2_idx,   real(thl_tol**2, kind = r8))
       call pbuf_set_field(pbuf2d, up2_idx,     real(w_tol_sqd, kind = r8))
       call pbuf_set_field(pbuf2d, vp2_idx,     real(w_tol_sqd, kind = r8))

       call pbuf_set_field(pbuf2d, upwp_idx,    0.0_r8)
       call pbuf_set_field(pbuf2d, vpwp_idx,    0.0_r8)
       call pbuf_set_field(pbuf2d, tke_idx,     0.0_r8)
       call pbuf_set_field(pbuf2d, kvh_idx,     0.0_r8)
       call pbuf_set_field(pbuf2d, fice_idx,    0.0_r8)
       call pbuf_set_field(pbuf2d, radf_idx,    0.0_r8)
       call pbuf_set_field(pbuf2d, qrl_idx,     0.0_r8)

       call pbuf_set_field(pbuf2d, wpthvp_idx,     0.0_r8)
       call pbuf_set_field(pbuf2d, wp2thvp_idx,    0.0_r8)
       call pbuf_set_field(pbuf2d, rtpthvp_idx,    0.0_r8)
       call pbuf_set_field(pbuf2d, thlpthvp_idx,   0.0_r8)
       call pbuf_set_field(pbuf2d, rcm_idx,        0.0_r8)
       call pbuf_set_field(pbuf2d, cloud_frac_idx, 0.0_r8)

       call pbuf_set_field(pbuf2d, pdf_zm_w_1_idx, 0.0_r8)
       call pbuf_set_field(pbuf2d, pdf_zm_w_2_idx, 0.0_r8)
       call pbuf_set_field(pbuf2d, pdf_zm_varnce_w_1_idx, 0.0_r8)
       call pbuf_set_field(pbuf2d, pdf_zm_varnce_w_2_idx, 0.0_r8)
       call pbuf_set_field(pbuf2d, pdf_zm_mixt_frac_idx, 0.0_r8)

       call pbuf_set_field(pbuf2d, vmag_gust_idx,    1.0_r8)

    endif

    ! --------------- !
    ! End             !
    ! Initialization  !
    ! --------------- !

#endif
    dp1 = dp1_in !set via namelist, assigned in cloud_fraction.F90
    end subroutine clubb_ini_cam


  ! =============================================================================== !
  !                                                                                 !
  ! =============================================================================== !

   subroutine clubb_tend_cam( &
                              state,   ptend_all,   pbuf,     hdtime, &
                              cmfmc,   cam_in,   sgh30, &
                              macmic_it, cld_macmic_num_steps,dlf, det_s, det_ice, alst_o)

!-------------------------------------------------------------------------------
! Description: Provide tendencies of shallow convection, turbulence, and
!              macrophysics from CLUBB to CAM
!
! Author: Cheryl Craig, March 2011
! Modifications: Pete Bogenschutz, March 2011 and onward
! Origin: Based heavily on UWM clubb_init.F90
! References:
!   None
!-------------------------------------------------------------------------------

   use physics_types,  only: physics_state, physics_ptend, &
                             physics_state_copy, physics_ptend_init, &
                             physics_ptend_sum, set_dry_to_wet

   use physics_update_mod, only: physics_update

   use physics_buffer, only: pbuf_get_index, pbuf_old_tim_idx, pbuf_get_field, &
                             pbuf_set_field, physics_buffer_desc

   use ppgrid,         only: pver, pverp, pcols
   use constituents,   only: cnst_get_ind, cnst_type
   use co2_cycle,      only: co2_cycle_set_cnst_type
   use camsrfexch,     only: cam_in_t
   use ref_pres,       only: top_lev => trop_cloud_top_lev
   use time_manager,   only: is_first_step, is_first_restart_step, get_nstep
   use cam_abortutils, only: endrun
   use wv_saturation,  only: qsat
   use micro_mg_cam,   only: micro_mg_version

#ifdef CLUBB_SGS
   use hb_diff,                   only: pblintd
   use scamMOD,                   only: single_column,scm_clubb_iop_name
   use phys_grid,                 only: get_gcol_p
   use cldfrc2m,                  only: aist_vector
   use cam_history,               only: outfld
   use trb_mtn_stress,            only: compute_tms
   use macrop_driver,             only: ice_macro_tend

   use parameters_tunable,        only: mu
   use clubb_api_module, only: &
        cleanup_clubb_core_api, &
        nparams, &
        read_parameters_api, &
        setup_parameters_api, &
        setup_grid_heights_api, &
        w_tol_sqd, &
        rt_tol, &
        thl_tol, &
        l_stats, &
        stats_tsamp, &
        stats_tout, &
        stats_zt, &
        stats_sfc, &
        stats_zm, &
        stats_rad_zt, &
        stats_rad_zm, &
        l_output_rad_files, &
        pdf_parameter, &
        stats_begin_timestep_api, &
        advance_clubb_core_api, &
        calculate_thlp2_rad_api, &
        update_xp2_mc_api, &
        zt2zm_api, zm2zt_api
   use model_flags, only: ipdf_call_placement
   use advance_clubb_core_module, only: ipdf_post_advance_fields
#endif

   implicit none

   ! --------------- !
   ! Input Auguments !
   ! --------------- !

   type(physics_state), intent(in)    :: state                    ! Physics state variables                 [vary]
   type(cam_in_t),      intent(in)    :: cam_in
   real(r8),            intent(in)    :: hdtime                   ! Host model timestep                     [s]
   real(r8),            intent(in)    :: dlf(pcols,pver)          ! Detraining cld H20 from deep convection [kg/ks/s]
   real(r8),            intent(in)    :: cmfmc(pcols,pverp)       ! convective mass flux--m sub c           [kg/m2/s]
   real(r8),            intent(in)    :: sgh30(pcols)             ! std deviation of orography              [m]
   integer,             intent(in)    :: cld_macmic_num_steps     ! number of mac-mic iterations
   integer,             intent(in)    :: macmic_it                ! number of mac-mic iterations

   ! ---------------------- !
   ! Input-Output Auguments !
   ! ---------------------- !

   type(physics_buffer_desc), pointer :: pbuf(:)

   ! ---------------------- !
   ! Output Auguments !
   ! ---------------------- !

   type(physics_ptend), intent(out)   :: ptend_all                 ! package tendencies

   ! These two variables are needed for energy check
   real(r8),            intent(out)   :: det_s(pcols)              ! Integral of detrained static energy from ice
   real(r8),            intent(out)   :: det_ice(pcols)            ! Integral of detrained ice for energy check

   real(r8), intent(out) :: alst_o(pcols,pver)  ! H. Wang: for old liquid status fraction

   ! --------------- !
   ! Local Variables !
   ! --------------- !

#ifdef CLUBB_SGS

   type(physics_state) :: state1                ! Local copy of state variable
   type(physics_ptend) :: ptend_loc             ! Local tendency from processes, added up to return as ptend_all

   integer :: i, j, k, t, ixind, nadv
   integer :: ixcldice, ixcldliq, ixnumliq, ixnumice, ixq
   integer :: itim_old
   integer :: ncol, lchnk                       ! # of columns, and chunk identifier
   integer :: err_code                          ! Diagnostic, for if some calculation goes amiss.
   integer :: icnt, clubbtop

   real(r8) :: frac_limit, ic_limit

  !=====================================================================================
  ! The variables defined as core_rknd is required by the advance_clubb_core_api()
  ! subroutine, the changes here is to change the precision in the CLUBB calculation
  !=====================================================================================
   real(core_rknd) :: dtime                            ! CLUBB time step                              [s]
   real(core_rknd) :: edsclr_in(pverp,edsclr_dim)      ! Scalars to be diffused through CLUBB         [units vary]
   real(core_rknd) :: wp2_in(pverp)                    ! vertical velocity variance (CLUBB)           [m^2/s^2]
   real(core_rknd) :: wp3_in(pverp)                    ! third moment vertical velocity               [m^3/s^3]
   real(core_rknd) :: wpthlp_in(pverp)                 ! turbulent flux of thetal                     [K m/s]
   real(core_rknd) :: wprtp_in(pverp)                  ! turbulent flux of total water                [kg/kg m/s]
   real(core_rknd) :: rtpthlp_in(pverp)                ! covariance of thetal and qt                  [kg/kg K]
   real(core_rknd) :: rtp2_in(pverp)                   ! total water variance                         [kg^2/k^2]
   real(core_rknd) :: thlp2_in(pverp)                  ! thetal variance                              [K^2]
   real(core_rknd) :: wp2thvp_inout(pverp)                ! thermodynamic levels (< w'^2 th_v' >)        [m^2/s^2 K]
   real(core_rknd) :: wpthvp_inout(pverp)                 ! momentum levels (< w' th_v' > )              [kg/kg K]
   real(core_rknd) :: rtpthvp_inout(pverp)                ! momentum levels (< r_t' th_v' > )            [kg/kg K]
   real(core_rknd) :: rtp3_in(pverp)                   ! thermodynamic levels (r_t'^3 )               [(kg/kg)^3]
   real(core_rknd) :: thlp3_in(pverp)                  ! thermodynamic levels (th_l'^3)               [K^3]
   real(core_rknd) :: thlpthvp_inout(pverp)               ! momentum levels (< th_l' th_v' >)            [K^2]
   real(core_rknd) :: up2_in(pverp)                    ! meridional wind variance                     [m^2/s^2]
   real(core_rknd) :: vp2_in(pverp)                    ! zonal wind variance                          [m^2/s^2]
   real(core_rknd) :: upwp_in(pverp)                   ! meridional wind flux                         [m^2/s^2]
   real(core_rknd) :: vpwp_in(pverp)                   ! zonal wind flux                              [m^2/s^2]
   real(core_rknd) :: thlm_in(pverp)                   ! liquid water potential temperature (thetal)  [K]
   real(core_rknd) :: rtm_in(pverp)                    ! total water mixing ratio                     [kg/kg]
   real(core_rknd) :: rvm_in(pverp)                    ! water vapor mixing ratio                     [kg/kg]
   real(core_rknd) :: um_in(pverp)                     ! meridional wind                              [m/s]
   real(core_rknd) :: vm_in(pverp)                     ! zonal wind                                   [m/s]
   real(core_rknd) :: rho_in(pverp)                    ! mid-point density                            [kg/m^3]
   real(core_rknd) :: pre_in(pverp)                    ! input for precip evaporation
   real(core_rknd) :: rtp2_mc_out(pverp)               ! total water tendency from rain evap
   real(core_rknd) :: thlp2_mc_out(pverp)              ! thetal tendency from rain evap
   real(core_rknd) :: wprtp_mc_out(pverp)
   real(core_rknd) :: wpthlp_mc_out(pverp)
   real(core_rknd) :: rtpthlp_mc_out(pverp)
   real(core_rknd) :: rcm_inout(pverp)                 ! CLUBB output of liquid water mixing ratio     [kg/kg]
   real(core_rknd) :: rcm_out_zm(pverp)
   real(core_rknd) :: wprcp_out(pverp)                 ! CLUBB output of flux of liquid water          [kg/kg m/s]
   real(core_rknd) :: cloud_frac_inout(pverp)            ! CLUBB output of cloud fraction                [fraction]
   real(core_rknd) :: rcm_in_layer_out(pverp)          ! CLUBB output of in-cloud liq. wat. mix. ratio [kg/kg]
   real(core_rknd) :: cloud_cover_out(pverp)           ! CLUBB output of in-cloud cloud fraction       [fraction]
   real(core_rknd) :: thlprcp_out(pverp)
   real(core_rknd) :: rho_ds_zm(pverp)                 ! Dry, static density on momentum levels        [kg/m^3]
   real(core_rknd) :: rho_ds_zt(pverp)                 ! Dry, static density on thermodynamic levels   [kg/m^3]
   real(core_rknd) :: invrs_rho_ds_zm(pverp)           ! Inv. dry, static density on momentum levels   [m^3/kg]
   real(core_rknd) :: invrs_rho_ds_zt(pverp)           ! Inv. dry, static density on thermo. levels    [m^3/kg]
   real(core_rknd) :: thv_ds_zm(pverp)                 ! Dry, base-state theta_v on momentum levels    [K]
   real(core_rknd) :: thv_ds_zt(pverp)                 ! Dry, base-state theta_v on thermo. levels     [K]
   real(core_rknd) :: rfrzm(pverp)
   real(core_rknd) :: radf(pverp)
   real(core_rknd) :: wprtp_forcing(pverp)
   real(core_rknd) :: wpthlp_forcing(pverp)
   real(core_rknd) :: rtp2_forcing(pverp)
   real(core_rknd) :: thlp2_forcing(pverp)
   real(core_rknd) :: rtpthlp_forcing(pverp)
   real(core_rknd) :: ice_supersat_frac(pverp)
   real(core_rknd) :: zt_g(pverp)                      ! Thermodynamic grid of CLUBB                   [m]
   real(core_rknd) :: zi_g(pverp)                      ! Momentum grid of CLUBB                        [m]
   real(core_rknd) :: fcor                             ! Coriolis forcing                              [s^-1]
   real(core_rknd) :: sfc_elevation                    ! Elevation of ground                           [m AMSL]
   real(core_rknd) :: thlm_forcing(pverp)              ! theta_l forcing (thermodynamic levels)        [K/s]
   real(core_rknd) :: rtm_forcing(pverp)               ! r_t forcing (thermodynamic levels)            [(kg/kg)/s]
   real(core_rknd) :: um_forcing(pverp)                ! u wind forcing (thermodynamic levels)         [m/s/s]
   real(core_rknd) :: vm_forcing(pverp)                ! v wind forcing (thermodynamic levels)         [m/s/s]
   real(core_rknd) :: wm_zm(pverp)                     ! w mean wind component on momentum levels      [m/s]
   real(core_rknd) :: wm_zt(pverp)                     ! w mean wind component on thermo. levels       [m/s]
   real(core_rknd) :: p_in_Pa(pverp)                   ! Air pressure (thermodynamic levels)           [Pa]
   real(core_rknd) :: rho_zt(pverp)                    ! Air density on thermo levels                  [kt/m^3]
   real(core_rknd) :: rho_zm(pverp)                    ! Air density on momentum levels                [kg/m^3]
   real(core_rknd) :: exner(pverp)                     ! Exner function (thermodynamic levels)         [-]
   real(core_rknd) :: wpthlp_sfc                       ! w' theta_l' at surface                        [(m K)/s]
   real(core_rknd) :: wprtp_sfc                        ! w' r_t' at surface                            [(kg m)/( kg s)]
   real(core_rknd) :: upwp_sfc                         ! u'w' at surface                               [m^2/s^2]
   real(core_rknd) :: vpwp_sfc                         ! v'w' at surface                               [m^2/s^2]
   real(core_rknd) :: sclrpthvp_inout(pverp,sclr_dim)     ! momentum levels (< sclr' th_v' >)             [units vary]
   real(core_rknd) :: sclrm_forcing(pverp,sclr_dim)    ! Passive scalar forcing                        [{units vary}/s]
   real(core_rknd) :: wpsclrp_sfc(sclr_dim)            ! Scalar flux at surface                        [{units vary} m/s]
   real(core_rknd) :: edsclrm_forcing(pverp,edsclr_dim)! Eddy passive scalar forcing                   [{units vary}/s]
   real(core_rknd) :: wpedsclrp_sfc(edsclr_dim)        ! Eddy-scalar flux at surface                   [{units vary} m/s]
   real(core_rknd) :: sclrm(pverp,sclr_dim)            ! Passive scalar mean (thermo. levels)          [units vary]
   real(core_rknd) :: wpsclrp(pverp,sclr_dim)          ! w'sclr' (momentum levels)                     [{units vary} m/s]
   real(core_rknd) :: sclrp2(pverp,sclr_dim)           ! sclr'^2 (momentum levels)                     [{units vary}^2]
   real(core_rknd) :: sclrprtp(pverp,sclr_dim)         ! sclr'rt' (momentum levels)                    [{units vary} (kg/kg)]
   real(core_rknd) :: sclrpthlp(pverp,sclr_dim)        ! sclr'thlp' (momentum levels)                  [{units vary} (K)]
   real(core_rknd) :: hydromet(pverp,hydromet_dim)
   real(core_rknd) :: wphydrometp(pverp,hydromet_dim)
   real(core_rknd) :: wp2hmp(pverp,hydromet_dim)
   real(core_rknd) :: rtphmp_zt(pverp,hydromet_dim)
   real(core_rknd) :: thlphmp_zt (pverp,hydromet_dim)
   real(core_rknd) :: C_10                             ! transfer coefficient                          [-]
   real(core_rknd) :: khzm_out(pverp)                  ! eddy diffusivity on momentum grids            [m^2/s]
   real(core_rknd) :: khzt_out(pverp)                  ! eddy diffusivity on thermo grids              [m^2/s]
   real(core_rknd) :: qclvar_out(pverp)                ! cloud water variance                          [kg^2/kg^2]
   real(core_rknd) :: varmu2
   real(core_rknd) :: qrl_clubb(pverp)
   real(core_rknd) :: qrl_zm(pverp)
   real(core_rknd) :: thlp2_rad_out(pverp)

   real(core_rknd), dimension(nparams)  :: clubb_params ! These adjustable CLUBB parameters (C1, C2 ...)
   real(core_rknd), dimension(sclr_dim) :: sclr_tol     ! Tolerance on passive scalar       [units vary]

   real(core_rknd) :: dum_core_rknd                    ! dummy variable  [units vary]
   real(core_rknd) :: hdtime_core_rknd                  ! host model time step in core_rknd
   !===========================================================================================================================
   ! End of defining the variables for the change of precision in the CLUBB calculation
   !===========================================================================================================================

   real(r8) :: apply_const
   real(r8) :: qclvar(pcols,pverp)              ! cloud water variance                          [kg^2/kg^2]
   real(r8) :: newfice(pcols,pver)              ! fraction of ice in cloud at CLUBB start       [-]
   real(r8) :: bflx22                           ! Variable for buoyancy flux for pbl            [K m/s]
   real(r8) :: invrs_hdtime                     ! Preculate 1/hdtime to reduce divide operations
   real(r8) :: invrs_gravit                     ! Preculate 1/gravit to reduce divide operations
   real(r8) :: ubar                             ! surface wind                                  [m/s]
   real(r8) :: ustar                            ! surface stress                                [m/s]
   real(r8) :: z0                               ! roughness height                              [m]
   real(r8) :: zo                               ! roughness height                              [m]
   real(r8) :: dz_g(pver)                       ! thickness of layer                            [m]
   real(r8) :: minqn                            ! minimum total cloud liquid + ice threshold    [kg/kg]
   real(r8) :: tempqn                           ! temporary total cloud liquid + ice            [kg/kg]
   real(r8) :: cldthresh                        ! threshold to determin cloud fraction          [kg/kg]
   real(r8) :: relvarmax,relvarmin
   real(r8) :: qmin
   real(r8) :: varmu(pcols)
   real(r8) :: zt_out(pcols,pverp)              ! output for the thermo CLUBB grid              [m]
   real(r8) :: zi_out(pcols,pverp)              ! output for momentum CLUBB grid                [m]

   real(r8) :: pdf_zm_w_1_inout(pverp)          ! work array for pdf_params_zm%w_1
   real(r8) :: pdf_zm_w_2_inout(pverp)          ! work array for pdf_params_zm%w_2
   real(r8) :: pdf_zm_varnce_w_1_inout(pverp)   ! work array for pdf_params_zm%varnce_w_1
   real(r8) :: pdf_zm_varnce_w_2_inout(pverp)   ! work array for pdf_params_zm%varnce_w_2
   real(r8) :: pdf_zm_mixt_frac_inout(pverp)    ! work array for pdf_params_zm%mixt_frac

   ! Variables below are needed to compute energy integrals for conservation
   real(r8) :: ke_a(pcols), ke_b(pcols), te_a(pcols), te_b(pcols)
   real(r8) :: wv_a(pcols), wv_b(pcols), wl_b(pcols), wl_a(pcols)
   real(r8) :: se_dis, se_a(pcols), se_b(pcols), clubb_s(pver), enthalpy

   real(r8) :: exner_clubb(pcols,pverp)         ! Exner function consistent with CLUBB          [-]
   real(r8) :: wpthlp_output(pcols,pverp)       ! Heat flux output variable                     [W/m2]
   real(r8) :: wprtp_output(pcols,pverp)        ! Total water flux output variable              [W/m2]
   real(r8) :: wp3_output(pcols,pverp)          ! wp3 output                                    [m^3/s^3]
   real(r8) :: rtpthlp_output(pcols,pverp)      ! rtpthlp ouptut                                [K kg/kg]
   real(r8) :: qt_output(pcols,pver)            ! Total water mixing ratio for output           [kg/kg]
   real(r8) :: thetal_output(pcols,pver)        ! Liquid water potential temperature output     [K]
   real(r8) :: sl_output(pcols,pver)            ! Liquid water static energy                    [J/kg]
   real(r8) :: ustar2(pcols)                    ! Surface stress for PBL height                 [m2/s2]
   real(r8) :: rho(pcols,pverp)                 ! Midpoint density in CAM                       [kg/m^3]
   real(r8) :: thv(pcols,pver)                  ! virtual potential temperature                 [K]
   real(r8) :: edsclr_out(pverp,edsclr_dim)     ! Scalars to be diffused through CLUBB          [units vary]
   real(r8) :: sclrpthvp(pcols,pverp,sclr_dim)  ! sclr'th_v' (momentum levels)                  [{units vary} K]
   real(r8) :: rcm_in_layer(pcols,pverp)        ! CLUBB in-cloud liquid water mixing ratio      [kg/kg]
   real(r8) :: cloud_cover(pcols,pverp)         ! CLUBB in-cloud cloud fraction                 [fraction]
   real(r8) :: wprcp(pcols,pverp)               ! CLUBB liquid water flux                       [m/s kg/kg]
   real(r8) :: wpthvp_diag(pcols,pverp)              ! CLUBB buoyancy flux                           [W/m^2]
   real(r8) :: rvm(pcols,pverp)
   real(r8) :: dlf2(pcols,pver)                 ! Detraining cld H20 from shallow convection    [kg/kg/day]
   real(r8) :: eps                              ! Rv/Rd                                         [-]
   real(r8) :: dum1                             ! dummy variable                                [units vary]
   real(r8) :: obklen(pcols)                    ! Obukov length                                 [m]
   real(r8) :: kbfs(pcols)                      ! Kinematic Surface heat flux                   [K m/s]
   real(r8) :: th(pcols,pver)                   ! potential temperature                         [K]
   real(r8) :: dummy2(pcols)                    ! dummy variable                                [units vary]
   real(r8) :: dummy3(pcols)                    ! dummy variable                                [units vary]
   real(r8) :: kinheat(pcols)                   ! Kinematic Surface heat flux                   [K m/s]
   real(r8) :: ksrftms(pcols)                   ! Turbulent mountain stress surface drag        [kg/s/m2]
   real(r8) :: tautmsx(pcols)                   ! U component of turbulent mountain stress      [N/m2]
   real(r8) :: tautmsy(pcols)                   ! V component of turbulent mountain stress      [N/m2]
   real(r8) :: rrho                             ! Inverse of air density                        [1/kg/m^3]
   real(r8) :: kinwat(pcols)                    ! Kinematic water vapor flux                    [m/s]
   real(r8) :: latsub

   integer  :: ktop(pcols,pver)
   integer  :: ncvfin(pcols)
   real(r8) :: chs(pcols,pverp)
   real(r8) :: lwp_CL(pver)
   real(r8) :: opt_depth_CL(pver)
   real(r8) :: radinvfrac_CL(pver)
   real(r8) :: radf_CL(pver)
   real(r8) :: radf_out(pver)
   real(r8) :: es(pcols,pver)
   real(r8) :: qs(pcols,pver)
   real(r8) :: gam(pcols,pver)
   real(r8) :: tmp_array(state%ncol,pverp)
   real(r8) :: bfact, orgparam, delpavg
   character(len=6) :: choice_radf

   integer                               :: time_elapsed                ! time keep track of stats          [s]
   character(len=200)                    :: temp1, sub                  ! Strings needed for CLUBB output
   logical                               :: l_Lscale_plume_centered, l_use_ice_latent
   character(len=3), dimension(pcnst)    :: cnst_type_loc               ! local override option for constituents cnst_type


   ! --------------- !
   ! Pointers        !
   ! --------------- !

   real(r8), pointer, dimension(:,:) :: wp2      ! vertical velocity variance                   [m^2/s^2]
   real(r8), pointer, dimension(:,:) :: wp3      ! third moment of vertical velocity            [m^3/s^3]
   real(r8), pointer, dimension(:,:) :: wpthlp   ! turbulent flux of thetal                     [m/s K]
   real(r8), pointer, dimension(:,:) :: wprtp    ! turbulent flux of moisture                   [m/s kg/kg]
   real(r8), pointer, dimension(:,:) :: rtpthlp  ! covariance of thetal and qt                  [kg/kg K]
   real(r8), pointer, dimension(:,:) :: rtp2     ! moisture variance                            [kg^2/kg^2]
   real(r8), pointer, dimension(:,:) :: thlp2    ! temperature variance                         [K^2]
   real(r8), pointer, dimension(:,:) :: up2      ! east-west wind variance                      [m^2/s^2]
   real(r8), pointer, dimension(:,:) :: vp2      ! north-south wind variance                    [m^2/s^2]

   real(r8), pointer, dimension(:,:) :: wpthvp     ! < w'th_v' > (momentum levels)                [m/s K]
   real(r8), pointer, dimension(:,:) :: wp2thvp    ! < w'^2 th_v' > (thermodynamic levels)        [m^2/s^2 K]
   real(r8), pointer, dimension(:,:) :: rtpthvp    ! < r_t'th_v' > (momentum levels)              [kg/kg K]
   real(r8), pointer, dimension(:,:) :: thlpthvp   ! < th_l'th_v' > (momentum levels)             [K^2]
   real(r8), pointer, dimension(:,:) :: rcm        ! CLUBB cloud water mixing ratio               [kg/kg]
   real(r8), pointer, dimension(:,:) :: cloud_frac ! CLUBB cloud fraction                       [-]
   real(r8), pointer, dimension(:,:) :: pdf_zm_w_1(:,:)        !work pointer for pdf_params_zm
   real(r8), pointer, dimension(:,:) :: pdf_zm_w_2(:,:)        !work pointer for pdf_params_zm
   real(r8), pointer, dimension(:,:) :: pdf_zm_varnce_w_1(:,:) !work pointer for pdf_params_zm
   real(r8), pointer, dimension(:,:) :: pdf_zm_varnce_w_2(:,:) !work pointer for pdf_params_zm
   real(r8), pointer, dimension(:,:) :: pdf_zm_mixt_frac(:,:)  !work pointer for pdf_params_zm

   real(r8), pointer, dimension(:,:) :: upwp     ! east-west momentum flux                      [m^2/s^2]
   real(r8), pointer, dimension(:,:) :: vpwp     ! north-south momentum flux                    [m^2/s^2]
   real(r8), pointer, dimension(:,:) :: thlm     ! mean temperature                             [K]
   real(r8), pointer, dimension(:,:) :: rtm      ! mean moisture mixing ratio                   [kg/kg]
   real(r8), pointer, dimension(:,:) :: um       ! mean east-west wind                          [m/s]
   real(r8), pointer, dimension(:,:) :: vm       ! mean north-south wind                        [m/s]
   real(r8), pointer, dimension(:,:) :: cld      ! cloud fraction                               [fraction]
   real(r8), pointer, dimension(:,:) :: concld   ! convective cloud fraction                    [fraction]
   real(r8), pointer, dimension(:,:) :: ast      ! stratiform cloud fraction                    [fraction]
   real(r8), pointer, dimension(:,:) :: alst     ! liquid stratiform cloud fraction             [fraction]
   real(r8), pointer, dimension(:,:) :: aist     ! ice stratiform cloud fraction                [fraction]
   real(r8), pointer, dimension(:,:) :: qlst     ! Physical in-stratus LWC                      [kg/kg]
   real(r8), pointer, dimension(:,:) :: qist     ! Physical in-stratus IWC                      [kg/kg]
   real(r8), pointer, dimension(:,:) :: deepcu   ! deep convection cloud fraction               [fraction]
   real(r8), pointer, dimension(:,:) :: shalcu   ! shallow convection cloud fraction            [fraction]
   real(r8), pointer, dimension(:,:) :: khzt     ! eddy diffusivity on thermo levels            [m^2/s]
   real(r8), pointer, dimension(:,:) :: khzm     ! eddy diffusivity on momentum levels          [m^2/s]
   real(r8), pointer, dimension(:) :: pblh     ! planetary boundary layer height                [m]
   real(r8), pointer, dimension(:,:) :: tke      ! turbulent kinetic energy                     [m^2/s^2]
   real(r8), pointer, dimension(:,:) :: dp_icwmr ! deep convection in cloud mixing ratio        [kg/kg]
   real(r8), pointer, dimension(:,:) :: relvar   ! relative cloud water variance                [-]
   real(r8), pointer, dimension(:,:) :: accre_enhan ! accretion enhancement factor              [-]
   real(r8), pointer, dimension(:,:) :: cmeliq
   real(r8), pointer, dimension(:,:) :: cmfmc_sh ! Shallow convective mass flux--m subc (pcols,pverp) [kg/m2/s/]

   type(pdf_parameter), pointer :: pdf_params    ! PDF parameters (thermo. levs.) [units vary]
   type(pdf_parameter), pointer :: pdf_params_zm ! PDF parameters on momentum levs. [units vary]

   real(r8), pointer, dimension(:,:) :: naai
   real(r8), pointer, dimension(:,:) :: prer_evap
   real(r8), pointer, dimension(:,:) :: qrl
   real(r8), pointer, dimension(:,:) :: radf_clubb
!PMA
   real(r8)  relvarc(pcols,pver)
   real(r8)  stend(pcols,pver)
   real(r8)  qvtend(pcols,pver)
   real(r8)  qitend(pcols,pver)
   real(r8)  initend(pcols,pver)
   logical            :: lqice(pcnst)
   integer :: ktopi(pcols)

   integer :: ixorg

   intrinsic :: selected_real_kind, max

!PMA adds gustiness and tpert
   real(r8), pointer :: prec_dp(:)                 ! total precipitation from ZM convection
   real(r8), pointer :: snow_dp(:)                 ! snow precipitation from ZM convection
   real(r8), pointer :: vmag_gust(:)
   real(r8), pointer :: tpert(:)

   real(r8) :: ugust  ! function: gustiness as a function of convective rainfall
   real(r8) :: gfac
   real(r8) :: gprec
   real(r8) :: prec_gust(pcols)
   real(r8) :: vmag_gust_dp(pcols),vmag_gust_cl(pcols)
   real(r8) :: vmag(pcols)
   real(r8) :: gust_fac(pcols)
   real(r8) :: umb(pcols), vmb(pcols),up2b(pcols),vp2b(pcols)
   real(r8),parameter :: gust_facl = 1.2_r8 !gust fac for land
   real(r8),parameter :: gust_faco = 0.9_r8 !gust fac for ocean
   real(r8),parameter :: gust_facc = 1.5_r8 !gust fac for clubb

! ZM gustiness equation below from Redelsperger et al. (2000)
! numbers are coefficients of the empirical equation

   ugust(gprec,gfac) = gfac*log(1._R8+57801.6_R8*gprec-3.55332096e7_R8*(gprec**2.0_R8))

#endif
   det_s(:)   = 0.0_r8
   det_ice(:) = 0.0_r8
#ifdef CLUBB_SGS

   !-----------------------------------------------------------------------------------------------!
   !-----------------------------------------------------------------------------------------------!
   !-----------------------------------------------------------------------------------------------!
   !       MAIN COMPUTATION BEGINS HERE                                                            !
   !-----------------------------------------------------------------------------------------------!
   !-----------------------------------------------------------------------------------------------!
   !-----------------------------------------------------------------------------------------------!

   call t_startf('clubb_tend_cam_init')
   invrs_hdtime = 1._r8 / hdtime
   invrs_gravit = 1._r8 / gravit
   frac_limit = 0.01_r8
   ic_limit   = 1.e-12_r8

   if (clubb_do_adv) then
     apply_const = 1._r8  ! Initialize to one, only if CLUBB's moments are advected
   else
     apply_const = 0._r8  ! Never want this if CLUBB's moments are not advected
   endif

   !  Define forcings from CAM to CLUBB as zero for momentum and thermo,
   !  forcings already applied through CAM
   thlm_forcing(1:pverp) = 0._core_rknd
   rtm_forcing(1:pverp)  = 0._core_rknd
   um_forcing(1:pverp)   = 0._core_rknd
   vm_forcing(1:pverp)   = 0._core_rknd

   wprtp_forcing(1:pverp)   = 0._core_rknd
   wpthlp_forcing(1:pverp)  = 0._core_rknd
   rtp2_forcing(1:pverp)    = 0._core_rknd
   thlp2_forcing(1:pverp)   = 0._core_rknd
   rtpthlp_forcing(1:pverp) = 0._core_rknd

   ! rtp3_in and thlp3_in are not currently used in CLUBB's default code.
   rtp3_in(:)  = 0.0_core_rknd
   thlp3_in(:) = 0.0_core_rknd

   !  Define surface sources for transported variables for diffusion, will
   !  be zero as these tendencies are done in clubb_surface
   do ixind=1,edsclr_dim
      wpedsclrp_sfc(ixind) = 0._core_rknd
   enddo

   ice_supersat_frac(1:pverp) = 0._core_rknd

   !  Higher order scalar inputs, set to zero
   wpsclrp_sfc(:)      = 0._core_rknd
   hydromet(:,:)       = 0._core_rknd
   wphydrometp(:,:)    = 0._core_rknd
   wp2hmp(:,:)         = 0._core_rknd
   rtphmp_zt(:,:)      = 0._core_rknd
   thlphmp_zt(:,:)     = 0._core_rknd

   !  Initialize forcings for transported scalars to zero
   sclrm_forcing(:,:)   = 0._core_rknd
   edsclrm_forcing(:,:) = 0._core_rknd

   !  Determine Coriolis force at given latitude.  This is never used
   !  when CLUBB is implemented in a host model, therefore just set
   !  to zero.
   fcor = 0._core_rknd

 !  Get indicees for cloud and ice mass and cloud and ice number

   call cnst_get_ind('Q',ixq)
   call cnst_get_ind('CLDLIQ',ixcldliq)
   call cnst_get_ind('CLDICE',ixcldice)
   call cnst_get_ind('NUMLIQ',ixnumliq)
   call cnst_get_ind('NUMICE',ixnumice)

 !  Initialize physics tendency arrays, copy the state to state1 array to use in this routine

   if (.not. micro_do_icesupersat) then
     call physics_ptend_init(ptend_loc,state%psetcols, 'clubb_ice1', ls=.true., lu=.true., lv=.true., lq=lq)
   endif

   call physics_state_copy(state,state1)

   ! constituents are all treated as wet mmr by clubb
   ! don't convert co2 tracers to wet mixing ratios
   cnst_type_loc(:) = cnst_type(:)
   call co2_cycle_set_cnst_type(cnst_type_loc, 'wet')
   call set_dry_to_wet(state1, cnst_type_loc)

   if (micro_do_icesupersat) then
     naai_idx      = pbuf_get_index('NAAI')
     call pbuf_get_field(pbuf, naai_idx, naai)
     call physics_ptend_init(ptend_all, state%psetcols, 'clubb_ice2')
   endif

   !  Determine number of columns and which chunk computation is to be performed on

   ncol = state%ncol
   lchnk = state%lchnk

   !  Determine time step of physics buffer

   itim_old = pbuf_old_tim_idx()

   !  Establish associations between pointers and physics buffer fields

   call pbuf_get_field(pbuf, wp2_idx,     wp2,     start=(/1,1,itim_old/), kount=(/pcols,pverp,1/))
   call pbuf_get_field(pbuf, wp3_idx,     wp3,     start=(/1,1,itim_old/), kount=(/pcols,pverp,1/))
   call pbuf_get_field(pbuf, wpthlp_idx,  wpthlp,  start=(/1,1,itim_old/), kount=(/pcols,pverp,1/))
   call pbuf_get_field(pbuf, wprtp_idx,   wprtp,   start=(/1,1,itim_old/), kount=(/pcols,pverp,1/))
   call pbuf_get_field(pbuf, rtpthlp_idx, rtpthlp, start=(/1,1,itim_old/), kount=(/pcols,pverp,1/))
   call pbuf_get_field(pbuf, rtp2_idx,    rtp2,    start=(/1,1,itim_old/), kount=(/pcols,pverp,1/))
   call pbuf_get_field(pbuf, thlp2_idx,   thlp2,   start=(/1,1,itim_old/), kount=(/pcols,pverp,1/))
   call pbuf_get_field(pbuf, up2_idx,     up2,     start=(/1,1,itim_old/), kount=(/pcols,pverp,1/))
   call pbuf_get_field(pbuf, vp2_idx,     vp2,     start=(/1,1,itim_old/), kount=(/pcols,pverp,1/))

   call pbuf_get_field(pbuf, upwp_idx,    upwp,    start=(/1,1,itim_old/), kount=(/pcols,pverp,1/))
   call pbuf_get_field(pbuf, vpwp_idx,    vpwp,    start=(/1,1,itim_old/), kount=(/pcols,pverp,1/))
   call pbuf_get_field(pbuf, thlm_idx,    thlm,    start=(/1,1,itim_old/), kount=(/pcols,pverp,1/))
   call pbuf_get_field(pbuf, rtm_idx,     rtm,     start=(/1,1,itim_old/), kount=(/pcols,pverp,1/))
   call pbuf_get_field(pbuf, um_idx,      um,      start=(/1,1,itim_old/), kount=(/pcols,pverp,1/))
   call pbuf_get_field(pbuf, vm_idx,      vm,      start=(/1,1,itim_old/), kount=(/pcols,pverp,1/))

   call pbuf_get_field(pbuf, wpthvp_idx,     wpthvp,     start=(/1,1,itim_old/), kount=(/pcols,pverp,1/))
   call pbuf_get_field(pbuf, wp2thvp_idx,    wp2thvp,    start=(/1,1,itim_old/), kount=(/pcols,pverp,1/))
   call pbuf_get_field(pbuf, rtpthvp_idx,    rtpthvp,    start=(/1,1,itim_old/), kount=(/pcols,pverp,1/))
   call pbuf_get_field(pbuf, thlpthvp_idx,   thlpthvp,   start=(/1,1,itim_old/), kount=(/pcols,pverp,1/))
   call pbuf_get_field(pbuf, rcm_idx,        rcm,        start=(/1,1,itim_old/), kount=(/pcols,pverp,1/))
   call pbuf_get_field(pbuf, cloud_frac_idx, cloud_frac, start=(/1,1,itim_old/), kount=(/pcols,pverp,1/))

   call pbuf_get_field(pbuf, pdf_zm_w_1_idx, pdf_zm_w_1, start=(/1,1,itim_old/), kount=(/pcols,pverp,1/))
   call pbuf_get_field(pbuf, pdf_zm_w_2_idx, pdf_zm_w_2, start=(/1,1,itim_old/), kount=(/pcols,pverp,1/))
   call pbuf_get_field(pbuf, pdf_zm_varnce_w_1_idx, pdf_zm_varnce_w_1, start=(/1,1,itim_old/), kount=(/pcols,pverp,1/))
   call pbuf_get_field(pbuf, pdf_zm_varnce_w_2_idx, pdf_zm_varnce_w_2, start=(/1,1,itim_old/), kount=(/pcols,pverp,1/))
   call pbuf_get_field(pbuf, pdf_zm_mixt_frac_idx, pdf_zm_mixt_frac, start=(/1,1,itim_old/), kount=(/pcols,pverp,1/))

   call pbuf_get_field(pbuf, tke_idx,     tke)
   call pbuf_get_field(pbuf, qrl_idx,     qrl)
   call pbuf_get_field(pbuf, radf_idx,    radf_clubb)

   call pbuf_get_field(pbuf, cld_idx,     cld,     start=(/1,1,itim_old/), kount=(/pcols,pver,1/))
   call pbuf_get_field(pbuf, concld_idx,  concld,  start=(/1,1,itim_old/), kount=(/pcols,pver,1/))
   call pbuf_get_field(pbuf, ast_idx,     ast,     start=(/1,1,itim_old/), kount=(/pcols,pver,1/))
   call pbuf_get_field(pbuf, alst_idx,    alst,    start=(/1,1,itim_old/), kount=(/pcols,pver,1/))
   call pbuf_get_field(pbuf, aist_idx,    aist,    start=(/1,1,itim_old/), kount=(/pcols,pver,1/))
   call pbuf_get_field(pbuf, qlst_idx,    qlst,    start=(/1,1,itim_old/), kount=(/pcols,pver,1/))
   call pbuf_get_field(pbuf, qist_idx,    qist,    start=(/1,1,itim_old/), kount=(/pcols,pver,1/))

   call pbuf_get_field(pbuf, prer_evap_idx, prer_evap)
   call pbuf_get_field(pbuf, accre_enhan_idx, accre_enhan)
   call pbuf_get_field(pbuf, cmeliq_idx,  cmeliq)
   call pbuf_get_field(pbuf, relvar_idx,  relvar)
   call pbuf_get_field(pbuf, dp_frac_idx, deepcu)
   call pbuf_get_field(pbuf, sh_frac_idx, shalcu)
   call pbuf_get_field(pbuf, kvm_idx,     khzt)
   call pbuf_get_field(pbuf, kvh_idx,     khzm)
   call pbuf_get_field(pbuf, pblh_idx,    pblh)
   call pbuf_get_field(pbuf, icwmrdp_idx, dp_icwmr)
   call pbuf_get_field(pbuf, cmfmc_sh_idx, cmfmc_sh)

!PMA adds fields for gustiness
   call pbuf_get_field(pbuf, tpert_idx,   tpert)
   call pbuf_get_field(pbuf, prec_dp_idx, prec_dp)
   call pbuf_get_field(pbuf, snow_dp_idx, snow_dp)
   call pbuf_get_field(pbuf, vmag_gust_idx, vmag_gust)

   ! Intialize the apply_const variable (note special logic is due to eularian backstepping)
   if (clubb_do_adv .and. (is_first_step() .or. all(wpthlp(1:ncol,1:pver) .eq. 0._r8))) then
      apply_const = 0._r8  ! On first time through do not remove constant
                           !  from moments since it has not been added yet
   endif

   if (micro_do_icesupersat) then

     ! -------------------------------------- !
     ! Ice Saturation Adjustment Computation  !
     ! -------------------------------------- !

     lq2(:)  = .FALSE.
     lq2(1)  = .TRUE.
     lq2(ixcldice) = .TRUE.
     lq2(ixnumice) = .TRUE.

     latsub = latvap + latice

     call physics_ptend_init(ptend_loc, state%psetcols, 'iceadj', ls=.true., lq=lq2 )

     stend(:ncol,:)=0._r8
     qvtend(:ncol,:)=0._r8
     qitend(:ncol,:)=0._r8
     initend(:ncol,:)=0._r8

     call t_startf('ice_macro_tend')
     call ice_macro_tend(naai(:ncol,top_lev:pver),state1%t(:ncol,top_lev:pver), &
        state1%pmid(:ncol,top_lev:pver),state1%q(:ncol,top_lev:pver,1),state1%q(:ncol,top_lev:pver,ixcldice),&
        state1%q(:ncol,top_lev:pver,ixnumice),latsub,hdtime,&
        stend(:ncol,top_lev:pver),qvtend(:ncol,top_lev:pver),qitend(:ncol,top_lev:pver),&
        initend(:ncol,top_lev:pver))
     call t_stopf('ice_macro_tend')

     ! update local copy of state with the tendencies
     ptend_loc%q(:ncol,top_lev:pver,1)=qvtend(:ncol,top_lev:pver)
     ptend_loc%q(:ncol,top_lev:pver,ixcldice)=qitend(:ncol,top_lev:pver)
     ptend_loc%q(:ncol,top_lev:pver,ixnumice)=initend(:ncol,top_lev:pver)
     ptend_loc%s(:ncol,top_lev:pver)=stend(:ncol,top_lev:pver)

    ! Add the ice tendency to the output tendency
     call physics_ptend_sum(ptend_loc, ptend_all, ncol)

    ! ptend_loc is reset to zero by this call
     call physics_update(state1, ptend_loc, hdtime)

    !Write output for tendencies:
    !        oufld: QVTENDICE,QITENDICE,NITENDICE
     call outfld( 'TTENDICE',  stend/cpair, pcols, lchnk )
     call outfld( 'QVTENDICE', qvtend, pcols, lchnk )
     call outfld( 'QITENDICE', qitend, pcols, lchnk )
     call outfld( 'NITENDICE', initend, pcols, lchnk )

   endif

   !  Determine CLUBB time step and make it sub-step friendly
   !  For now we want CLUBB time step to be 5 min since that is
   !  what has been scientifically validated.  However, there are certain
   !  instances when a 5 min time step will not be possible (based on
   !  host model time step or on macro-micro sub-stepping

   dtime = clubb_timestep
   hdtime_core_rknd = real(hdtime, kind = core_rknd)

   !  Now check to see if dtime is greater than the host model
   !    (or sub stepped) time step.  If it is, then simply
   !    set it equal to the host (or sub step) time step.
   !    This section is mostly to deal with small host model
   !    time steps (or small sub-steps)

   if (dtime .gt. hdtime_core_rknd) then
     dtime = hdtime_core_rknd
   endif

   !  Now check to see if CLUBB time step divides evenly into
   !    the host model time step.  If not, force it to divide evenly.
   !    We also want it to be 5 minutes or less.  This section is
   !    mainly for host model time steps that are not evenly divisible
   !    by 5 minutes

   if (mod(hdtime_core_rknd,dtime) .ne. 0) then
     dtime = hdtime_core_rknd/2._core_rknd
     do while (dtime .gt. 300._core_rknd)
       dtime = dtime/2._core_rknd
     end do
   endif

   !  If resulting host model time step and CLUBB time step do not divide evenly
   !    into each other, have model throw a fit.

   if (mod(hdtime_core_rknd,dtime) .ne. 0) then
     call endrun('clubb_tend_cam:  CLUBB time step and HOST time step NOT compatible'//errmsg(__FILE__,__LINE__))
   endif

   !  determine number of timesteps CLUBB core should be advanced,
   !  host time step divided by CLUBB time step
   nadv = max(hdtime_core_rknd/dtime,1._r8)

   minqn = 0._r8
   newfice(:,:) = 0._r8
   where(state1%q(:ncol,:pver,3) .gt. minqn) &
       newfice(:ncol,:pver) = state1%q(:ncol,:pver,3)/(state1%q(:ncol,:pver,2)+state1%q(:ncol,:pver,3))

   !  Compute exner function consistent with CLUBB's definition, which uses a constant
   !  surface pressure.  CAM's exner (in state does not).  Therefore, for consistent
   !  treatment with CLUBB code, anytime exner is needed to treat CLUBB variables
   !  (such as thlm), use "exner_clubb" other wise use the exner in state

   do k=1,pver
     do i=1,ncol
       exner_clubb(i,k) = (real(p0_clubb, kind = r8 )/state1%pmid(i,k))**(rair/cpair)
     enddo
   enddo

   !  At each CLUBB call, initialize mean momentum  and thermo CLUBB state
   !  from the CAM state

   do k=1,pver   ! loop over levels
     do i=1,ncol ! loop over columns

       rtm(i,k)     = state1%q(i,k,ixq)+state1%q(i,k,ixcldliq)
       rvm(i,k)     = state1%q(i,k,ixq)
       um(i,k)      = state1%u(i,k)
       vm(i,k)      = state1%v(i,k)
       thlm(i,k)    = state1%t(i,k)*exner_clubb(i,k)-(latvap/cpair)*state1%q(i,k,ixcldliq)

       if (clubb_do_adv) then
          if (macmic_it .eq. 1) then

            !  Note that some of the moments below can be positive or negative.
            !    Remove a constant that was added to prevent dynamics from clipping
            !    them to prevent dynamics from making them positive.
            thlp2(i,k)   = state1%q(i,k,ixthlp2)
            rtp2(i,k)    = state1%q(i,k,ixrtp2)
            rtpthlp(i,k) = state1%q(i,k,ixrtpthlp) - (rtpthlp_const*apply_const)
            wpthlp(i,k)  = state1%q(i,k,ixwpthlp) - (wpthlp_const*apply_const)
            wprtp(i,k)   = state1%q(i,k,ixwprtp) - (wprtp_const*apply_const)
            wp2(i,k)     = state1%q(i,k,ixwp2)
            wp3(i,k)     = state1%q(i,k,ixwp3) - (wp3_const*apply_const)
            up2(i,k)     = state1%q(i,k,ixup2)
            vp2(i,k)     = state1%q(i,k,ixvp2)
          endif
       endif

     enddo
   enddo

   if (clubb_do_adv) then
     ! If not last step of macmic loop then set apply_const back to
     !   zero to prevent output from being corrupted.
     if (macmic_it .eq. cld_macmic_num_steps) then
       apply_const = 1._r8
     else
       apply_const = 0._r8
     endif
   endif

   rtm(1:ncol,pverp)  = rtm(1:ncol,pver)
   um(1:ncol,pverp)   = state1%u(1:ncol,pver)
   vm(1:ncol,pverp)   = state1%v(1:ncol,pver)
   thlm(1:ncol,pverp) = thlm(1:ncol,pver)

   if (clubb_do_adv) then
      thlp2(1:ncol,pverp)=thlp2(1:ncol,pver)
      rtp2(1:ncol,pverp)=rtp2(1:ncol,pver)
      rtpthlp(1:ncol,pverp)=rtpthlp(1:ncol,pver)
      wpthlp(1:ncol,pverp)=wpthlp(1:ncol,pver)
      wprtp(1:ncol,pverp)=wprtp(1:ncol,pver)
      wp2(1:ncol,pverp)=wp2(1:ncol,pver)
      wp3(1:ncol,pverp)=wp3(1:ncol,pver)
      up2(1:ncol,pverp)=up2(1:ncol,pver)
      vp2(1:ncol,pverp)=vp2(1:ncol,pver)
   endif

   ! Compute integrals of static energy, kinetic energy, water vapor, and liquid water
   ! for the computation of total energy before CLUBB is called.  This is for an
   ! effort to conserve energy since liquid water potential temperature (which CLUBB
   ! conserves) and static energy (which CAM conserves) are not exactly equal.
   se_b = 0._r8
   ke_b = 0._r8
   wv_b = 0._r8
   wl_b = 0._r8
   do k=1,pver
     do i=1,ncol
       ! use s=c_pT+g*z, total energy needs term c_pT but not gz
       se_b(i) = se_b(i) + (state1%s(i,k) - gravit*state1%zm(i,k) - state1%phis(i)) &
                         *  state1%pdel(i,k)*invrs_gravit
       ke_b(i) = ke_b(i) + 0.5_r8*(um(i,k)**2+vm(i,k)**2)*state1%pdel(i,k)*invrs_gravit
       wv_b(i) = wv_b(i) + state1%q(i,k,ixq)*state1%pdel(i,k)*invrs_gravit
       wl_b(i) = wl_b(i) + state1%q(i,k,ixcldliq)*state1%pdel(i,k)*invrs_gravit
     enddo
   enddo

   !  Compute virtual potential temperature, which is needed for CLUBB
   do k=1,pver
     do i=1,ncol
       thv(i,k) = state1%t(i,k)*exner_clubb(i,k)*(1._r8+zvir*state1%q(i,k,ixq)&
                  -state1%q(i,k,ixcldliq))
     enddo
   enddo
   call t_stopf('clubb_tend_cam_init')

   ! ------------------------------------------------- !
   ! Begin module to compute turbulent mountain stress !
   ! ------------------------------------------------- !
    if ( do_tms) then
       call t_startf('compute_tms')
       call compute_tms( pcols,        pver,      ncol,                   &
                     state1%u,     state1%v,  state1%t,  state1%pmid, &
                     state1%exner, state1%zm, sgh30,     ksrftms,     &
                     tautmsx,      tautmsy,   cam_in%landfrac )
       call t_stopf('compute_tms')
    endif

   if (micro_do_icesupersat) then
     call physics_ptend_init(ptend_loc,state%psetcols, 'clubb_ice3', ls=.true., lu=.true., lv=.true., lq=lq)
   endif

   ! ------------------------------------------------- !
   ! End module to compute turbulent mountain stress   !
   ! ------------------------------------------------- !

   call t_startf('adv_clubb_core_col_loop')
   !  Loop over all columns in lchnk to advance CLUBB core
   do i=1,ncol   ! loop over columns

      !  Set time_elapsed to host model time step, this is for
      !  CLUBB's budget stats
      time_elapsed = hdtime_core_rknd

      !  Define the CLUBB momentum grid (in height, units of m)
      do k=1,pverp
         dum1 = state1%zi(i,pverp-k+1)-state1%zi(i,pver+1)
         zi_g(k) = real(dum1, kind = core_rknd)
      enddo

      !  Define the CLUBB thermodynamic grid (in units of m)
      do k=1,pver
         dum1 = state1%zm(i,pver-k+1)-state1%zi(i,pver+1)
         zt_g(k+1) = real(dum1, kind = core_rknd)
         dz_g(k) = state1%zi(i,k)-state1%zi(i,k+1)  ! compute thickness
      enddo

      !  Thermodynamic ghost point is below surface
      zt_g(1) = -1._core_rknd*zt_g(2)

      !  Set the elevation of the surface
      sfc_elevation = real(state1%zi(i,pver+1), kind = core_rknd)

      !  Compute thermodynamic stuff needed for CLUBB on thermo levels.
      !  Inputs for the momentum levels are set below setup_clubb core
      do k=1,pver
         p_in_Pa(k+1)         = real(state1%pmid(i,pver-k+1), kind = core_rknd)             ! Pressure profile
         exner(k+1)           = 1._core_rknd/real(exner_clubb(i,pver-k+1), kind = core_rknd)
         rho(i,k+1)           = invrs_gravit*state1%pdel(i,pver-k+1)/dz_g(pver-k+1)
         rho_ds_zt(k+1)       = real(rho(i,k+1), kind = core_rknd)
         invrs_rho_ds_zt(k+1) = 1._core_rknd/(rho_ds_zt(k+1))                               ! Inverse ds rho at thermo
         thv_ds_zt(k+1)       = real(thv(i,pver-k+1), kind = core_rknd)                     ! thetav on thermo
         rfrzm(k+1)           = real(state1%q(i,pver-k+1,ixcldice), kind = core_rknd)
         radf(k+1)            = real(radf_clubb(i,pver-k+1), kind = core_rknd)
         dum1                 = qrl(i,pver-k+1)/(cpair*state1%pdel(i,pver-k+1))
         qrl_clubb(k+1)       = real(dum1, kind = core_rknd)
      enddo

      !  Below computes the same stuff for the ghost point.  May or may
      !  not be needed, just to be safe to avoid NaN's
      rho_ds_zt(1)       = rho_ds_zt(2)
      invrs_rho_ds_zt(1) = invrs_rho_ds_zt(2)
      rho(i,1)           = rho(i,2)     !rho_ds_zt(2)
      thv_ds_zt(1)       = thv_ds_zt(2)
      rho_zt(:)          = rho_ds_zt(:) !rho(i,:)
      p_in_Pa(1)         = p_in_Pa(2)
      exner(1)           = exner(2)
      rfrzm(1)           = rfrzm(2)
      radf(1)            = radf(2)
      qrl_clubb(1)       = qrl_clubb(2)

      !  Compute mean w wind on thermo grid, convert from omega to w
      wm_zt(1) = 0._core_rknd
      do k=1,pver
        dum1 = -1._r8*state1%omega(i,pver-k+1)*real(invrs_rho_ds_zt(k+1), kind = r8)*invrs_gravit
        wm_zt(k+1) = real(dum1, kind = core_rknd)
      enddo

      ! ------------------------------------------------- !
      ! Begin case specific code for SCAM cases.          !
      ! This section of code block NOT called in          !
      ! global simulations                                !
      ! ------------------------------------------------- !

      if (single_column) then

        !  Initialize zo if variable ustar is used

        if (cam_in%landfrac(i) .ge. 0.5_r8) then
           zo = 0.035_r8
        else
           zo = 0.0001_r8
        endif

        !  Compute surface wind (ubar)
        ubar = sqrt(um(i,pver)**2+vm(i,pver)**2)
        if (ubar .lt. 0.25_r8) ubar = 0.25_r8

        !  Below denotes case specifics for surface momentum
        !  and thermodynamic fluxes, depending on the case

        !  Define ustar (based on case, if not variable)
        ustar = 0.25_r8   ! Initialize ustar in case no case

        if(trim(scm_clubb_iop_name) .eq. 'BOMEX_5day') then
           ustar = 0.28_r8
        endif

        if(trim(scm_clubb_iop_name) .eq. 'ATEX_48hr') then
           ustar = 0.30_r8
        endif

        if(trim(scm_clubb_iop_name) .eq. 'RICO_3day') then
           ustar = 0.28_r8
        endif

        if(trim(scm_clubb_iop_name) .eq. 'arm97' .or. trim(scm_clubb_iop_name) .eq. 'gate' .or. &
           trim(scm_clubb_iop_name) .eq. 'toga' .or. trim(scm_clubb_iop_name) .eq. 'mpace' .or. &
           trim(scm_clubb_iop_name) .eq. 'ARM_CC') then

             dum1   = real(zt_g(2), kind = r8)
             bflx22 = (gravit/real(theta0, kind = r8))*real(wpthlp_sfc, kind = r8)
             ustar  = diag_ustar(dum1,bflx22,ubar,zo)
        endif

        !  Compute the surface momentum fluxes, if this is a SCAM simulation
        upwp_sfc = -real((um(i,pver)*ustar**2/ubar), kind = core_rknd)
        vpwp_sfc = -real((vm(i,pver)*ustar**2/ubar), kind = core_rknd)

      endif

      !  Set stats output and increment equal to CLUBB and host dt
      stats_tsamp = dtime
      stats_tout  = hdtime_core_rknd

      !  Heights need to be set at each timestep.  Therefore, recall
      !  setup_grid and setup_parameters for this.

      !  Read in parameters for CLUBB.  Pack the default and updated (via nml)
      !  tunable parameters into clubb_params
      call read_parameters_api( -99, "", clubb_params )

      !  Set-up CLUBB core at each CLUBB call because heights can change
      call setup_grid_heights_api(l_implemented, grid_type, zi_g(2), &
         zi_g(1), zi_g, zt_g)

      call setup_parameters_api(zi_g(2), clubb_params, pverp, grid_type, &
        zi_g, zt_g, err_code)

      !  Compute some inputs from the thermodynamic grid
      !  to the momentum grid
      rho_ds_zm       = zt2zm_api(rho_ds_zt)
      rho_zm          = zt2zm_api(rho_zt)
      invrs_rho_ds_zm = zt2zm_api(invrs_rho_ds_zt)
      thv_ds_zm       = zt2zm_api(thv_ds_zt)
      wm_zm           = zt2zm_api(wm_zt)

      !  Surface fluxes provided by host model
      wpthlp_sfc = real(cam_in%shf(i), kind = core_rknd)/(real(cpair, kind = core_rknd)*rho_ds_zm(1)) ! Sensible heat flux
      wprtp_sfc  = real(cam_in%cflx(i,1), kind = core_rknd)/rho_ds_zm(1)                              ! Latent heat flux
      upwp_sfc   = real(cam_in%wsx(i), kind = core_rknd)/rho_ds_zm(1)                                 ! Surface meridional momentum flux
      vpwp_sfc   = real(cam_in%wsy(i), kind = core_rknd)/rho_ds_zm(1)                                 ! Surface zonal momentum flux

      ! ------------------------------------------------- !
      ! Apply TMS                                         !
      ! ------------------------------------------------- !
       if ( do_tms ) then
         dum_core_rknd = real((ksrftms(i)*state1%u(i,pver)), kind = core_rknd)
         upwp_sfc      = upwp_sfc-(dum_core_rknd/rho_ds_zm(1))
         dum_core_rknd = real((ksrftms(i)*state1%v(i,pver)), kind = core_rknd)
         vpwp_sfc      = vpwp_sfc-(dum_core_rknd/rho_ds_zm(1))
       endif

      !  Need to flip arrays around for CLUBB core
      do k=1,pverp
         um_in(k)      = real(um(i,pverp-k+1), kind = core_rknd)
         vm_in(k)      = real(vm(i,pverp-k+1), kind = core_rknd)
         upwp_in(k)    = real(upwp(i,pverp-k+1), kind = core_rknd)
         vpwp_in(k)    = real(vpwp(i,pverp-k+1), kind = core_rknd)
         up2_in(k)     = real(up2(i,pverp-k+1), kind = core_rknd)
         vp2_in(k)     = real(vp2(i,pverp-k+1), kind = core_rknd)
         wp2_in(k)     = real(wp2(i,pverp-k+1), kind = core_rknd)
         wp3_in(k)     = real(wp3(i,pverp-k+1), kind = core_rknd)
         rtp2_in(k)    = real(rtp2(i,pverp-k+1), kind = core_rknd)
         thlp2_in(k)   = real(thlp2(i,pverp-k+1), kind = core_rknd)
         thlm_in(k)    = real(thlm(i,pverp-k+1), kind = core_rknd)
         rtm_in(k)     = real(rtm(i,pverp-k+1), kind = core_rknd)
         rvm_in(k)     = real(rvm(i,pverp-k+1), kind = core_rknd)
         wprtp_in(k)   = real(wprtp(i,pverp-k+1), kind = core_rknd)
         wpthlp_in(k)  = real(wpthlp(i,pverp-k+1), kind = core_rknd)
         rtpthlp_in(k) = real(rtpthlp(i,pverp-k+1), kind = core_rknd)

         wpthvp_inout(k)     = real(wpthvp(i,pverp-k+1), kind = core_rknd)
         wp2thvp_inout(k)    = real(wp2thvp(i,pverp-k+1), kind = core_rknd)
         rtpthvp_inout(k)    = real(rtpthvp(i,pverp-k+1), kind = core_rknd)
         thlpthvp_inout(k)   = real(thlpthvp(i,pverp-k+1), kind = core_rknd)
         rcm_inout(k)        = real(rcm(i,pverp-k+1), kind = core_rknd)
         cloud_frac_inout(k) = real(cloud_frac(i,pverp-k+1), kind = core_rknd)

         ! also flip the arrays for the pdf_params_zm variables to have
         ! consistent vertical orientation for all variables in restart file
         ! also need to flip back after calling advance_clubb_core

         pdf_zm_w_1_inout(k) = pdf_zm_w_1(i,pverp-k+1)
         pdf_zm_w_2_inout(k) = pdf_zm_w_2(i,pverp-k+1)
         pdf_zm_varnce_w_1_inout(k) = pdf_zm_varnce_w_1(i,pverp-k+1)
         pdf_zm_varnce_w_2_inout(k) = pdf_zm_varnce_w_2(i,pverp-k+1)
         pdf_zm_mixt_frac_inout(k) =  pdf_zm_mixt_frac(i,pverp-k+1)

         !  Higher order scalar inouts, set to zero
         sclrpthvp_inout(k,:)= 0._core_rknd
         sclrm(k,:)          = 0._core_rknd
         wpsclrp(k,:)        = 0._core_rknd
         sclrp2(k,:)         = 0._core_rknd
         sclrprtp(k,:)       = 0._core_rknd
         sclrpthlp(k,:)      = 0._core_rknd

         if (k .ne. 1) then
            pre_in(k)    = real(prer_evap(i,pverp-k+1), kind = core_rknd)
         endif

      enddo

      pre_in(1) = pre_in(2)

      !  Initialize these to prevent crashing behavior
      edsclr_in(:,:)      = 0._core_rknd
      edsclr_out(:,:)     = 0._r8


      if (clubb_do_adv) then
        if (macmic_it .eq. 1) then
          wp2_in=zt2zm_api(wp2_in)
          wpthlp_in=zt2zm_api(wpthlp_in)
          wprtp_in=zt2zm_api(wprtp_in)
          up2_in=zt2zm_api(up2_in)
          vp2_in=zt2zm_api(vp2_in)
          thlp2_in=zt2zm_api(thlp2_in)
          rtp2_in=zt2zm_api(rtp2_in)
          rtpthlp_in=zt2zm_api(rtpthlp_in)

          do k=1,pverp
            thlp2_in(k)=max(thl_tol**2,thlp2_in(k))
            rtp2_in(k)=max(rt_tol**2,rtp2_in(k))
            wp2_in(k)=max(w_tol_sqd,wp2_in(k))
            up2_in(k)=max(w_tol_sqd,up2_in(k))
            vp2_in(k)=max(w_tol_sqd,vp2_in(k))
          enddo
        endif
      endif

      !  Do the same for tracers
      icnt=0
      do ixind=1,pcnst
         if (lq(ixind))  then
            icnt=icnt+1
            do k=1,pver
               edsclr_in(k+1,icnt) = real(state1%q(i,pver-k+1,ixind), kind = core_rknd)
            enddo
            edsclr_in(1,icnt) = edsclr_in(2,icnt)
         end if
      enddo

      if (do_expldiff) then
        do k=1,pver
          edsclr_in(k+1,icnt+1) = real(thlm(i,pver-k+1), kind = core_rknd)
          edsclr_in(k+1,icnt+2) = real(rtm(i,pver-k+1), kind = core_rknd)
        enddo

        edsclr_in(1,icnt+1) = edsclr_in(2,icnt+1)
        edsclr_in(1,icnt+2) = edsclr_in(2,icnt+2)
      endif

      rho_in(:) = real(rho(i,:), kind = core_rknd)

      ! --------------------------------------------------------- !
      ! Compute cloud-top radiative cooling contribution to CLUBB !
      ! --------------------------------------------------------- !

      ! Sandbox version of code to take into account meso organization

      if (clubb_do_deep) then
         orgparam = 0._r8
         delpavg = 0._r8

         do k = 1, pver
           if (abs(prer_evap(i,k)) .gt. 0._r8) then
             orgparam = orgparam + (abs(prer_evap(i,k)) * 1000._r8 * 1000._r8 * 2._r8 ) * state1%pdel(i,k)
             delpavg = delpavg + state1%pdel(i,k)
           endif
         enddo

         if (delpavg .gt. 0._r8) then
           orgparam = orgparam/delpavg
         endif

         ! Now compute new entrainment rate based on organization
         varmu(i) = mu / (1._r8 + orgparam * 100._r8)
         varmu2   = real(varmu(i), kind = core_rknd)

      endif

      ! --------------------------------------------------------- !
      ! End cloud-top radiative cooling contribution to CLUBB     !
      ! --------------------------------------------------------- !

      pdf_params    => pdf_params_chnk(i,lchnk)
      pdf_params_zm => pdf_params_zm_chnk(i,lchnk)

      if ( is_first_restart_step() .and. ipdf_call_placement .eq. ipdf_post_advance_fields ) then
         ! assign the values read back from restart file
         ! This is necessary when ipdf_call_placement = 2
         pdf_params_zm%w_1 = pdf_zm_w_1_inout
         pdf_params_zm%w_2 = pdf_zm_w_2_inout
         pdf_params_zm%varnce_w_1 = pdf_zm_varnce_w_1_inout
         pdf_params_zm%varnce_w_2 = pdf_zm_varnce_w_2_inout
         pdf_params_zm%mixt_frac = pdf_zm_mixt_frac_inout
      end if

      call t_startf('adv_clubb_core_ts_loop')
      do t=1,nadv    ! do needed number of "sub" timesteps for each CAM step

         !  Increment the statistics then being stats timestep
         if (l_stats) then
            time_elapsed = time_elapsed+dtime
            call stats_begin_timestep_api(time_elapsed, 1, 1)
         endif

         !  Advance CLUBB CORE one timestep in the future
         call t_startf('advance_clubb_core')
         !Balli- to do: check whether initent-ins and intent-inouts are actually what they say

         call advance_clubb_core_api &
              ( l_implemented, dtime, fcor, sfc_elevation, hydromet_dim, & ! intent(in)
              thlm_forcing, rtm_forcing, um_forcing, vm_forcing, &         ! intent(in)
              sclrm_forcing, edsclrm_forcing, wprtp_forcing, &             ! intent(in)
              wpthlp_forcing, rtp2_forcing, thlp2_forcing, &               ! intent(in)
              rtpthlp_forcing, wm_zm, wm_zt, &                             ! intent(in)
              wpthlp_sfc, wprtp_sfc, upwp_sfc, vpwp_sfc, &                 ! intent(in)
              wpsclrp_sfc, wpedsclrp_sfc, &                                ! intent(in)
              p_in_Pa, rho_zm, rho_in, exner, &                            ! intent(in)
              rho_ds_zm, rho_ds_zt, invrs_rho_ds_zm, &                     ! intent(in)
              invrs_rho_ds_zt, thv_ds_zm, thv_ds_zt, hydromet, &           ! intent(in)
              rfrzm, radf, &                                               ! intent(in)
#ifdef CLUBBND_CAM
              varmu2, &                                                    ! intent(in)
#endif
              wphydrometp, wp2hmp, rtphmp_zt, thlphmp_zt, &                ! intent(in)
              host_dx, host_dy, &                                          ! intent(in)
              um_in, vm_in, upwp_in, &                                     ! intent(inout)
              vpwp_in, up2_in, vp2_in, &                                   ! intent(inout)
              thlm_in, rtm_in, wprtp_in, wpthlp_in, &                      ! intent(inout)
              wp2_in, wp3_in, rtp2_in, &                                   ! intent(inout)
              rtp3_in, thlp2_in, thlp3_in, rtpthlp_in, &                   ! intent(inout)
              sclrm,   &                                                   ! intent(inout)
              sclrp2, sclrprtp, sclrpthlp, &                               ! intent(inout)
              wpsclrp, edsclr_in, err_code, &                              ! intent(inout)
              rcm_inout, cloud_frac_inout, &                               ! intent(inout)
              wpthvp_inout, wp2thvp_inout, rtpthvp_inout, thlpthvp_inout, & ! intent(inout)
              sclrpthvp_inout, &                                            ! intent(inout)
              pdf_params, pdf_params_zm, &                                 ! intent(inout)
              khzm_out, khzt_out, qclvar_out, thlprcp_out, &               ! intent(out)
              wprcp_out, ice_supersat_frac, &                              ! intent(out)
              rcm_in_layer_out, cloud_cover_out)                           ! intent(out)
         call t_stopf('advance_clubb_core')

         if ( err_code == clubb_fatal_error ) then
            write(fstderr,*) "Fatal error in CLUBB: at timestep ", get_nstep(), &
                 "LAT (radians): ", state1%lat(i), &
                 "LON (radians): ", state1%lon(i), &
                 "LAT (degrees): ", rad_to_deg*state1%lat(i), &
                 "LON (degrees): ", rad_to_deg*state1%lon(i), &
                 "Global Column Number: ", get_gcol_p(lchnk,i)
            call endrun('clubb_tend_cam:  Fatal error in CLUBB library'//errmsg(__FILE__,__LINE__))
         end if

         pdf_zm_w_1_inout = pdf_params_zm%w_1
         pdf_zm_w_2_inout = pdf_params_zm%w_2
         pdf_zm_varnce_w_1_inout = pdf_params_zm%varnce_w_1
         pdf_zm_varnce_w_2_inout = pdf_params_zm%varnce_w_2
         pdf_zm_mixt_frac_inout = pdf_params_zm%mixt_frac

         if (do_rainturb) then
            rvm_in = rtm_in - rcm_inout
            call update_xp2_mc_api(pverp, dtime, cloud_frac_inout, &
            rcm_inout, rvm_in, thlm_in, wm_zt, exner, pre_in, pdf_params, &
            rtp2_mc_out, thlp2_mc_out, &
            wprtp_mc_out, wpthlp_mc_out, &
            rtpthlp_mc_out)

            if (clubb_do_deep) then
               dum_core_rknd = 1._core_rknd
            else
               dum_core_rknd = (1._core_rknd - real(cam_in%landfrac(i), kind = core_rknd))
            end if

            ! update turbulent moments based on rain evaporation
            rtp2_in  = rtp2_in + real(clubb_rnevap_effic, kind = core_rknd) * dum_core_rknd * rtp2_mc_out * dtime
            thlp2_in = thlp2_in + real(clubb_rnevap_effic, kind = core_rknd) * dum_core_rknd * thlp2_mc_out * dtime
            if (.not. clubb_do_deep) then
               wprtp_in = wprtp_in + real(clubb_rnevap_effic, kind = core_rknd) * dum_core_rknd * wprtp_mc_out * dtime
               wpthlp_in = wpthlp_in + real(clubb_rnevap_effic, kind = core_rknd) * dum_core_rknd * wpthlp_mc_out * dtime
            endif
!                     rtpthlp_in = rtpthlp_in + rtpthlp_mc_out * dtime

         endif

         if (do_cldcool) then

            rcm_out_zm = zt2zm_api(rcm_inout)
            qrl_zm = zt2zm_api(qrl_clubb)
            thlp2_rad_out(:) = 0._r8
            call calculate_thlp2_rad_api(pverp, rcm_out_zm, thlprcp_out, qrl_zm, thlp2_rad_out)
            thlp2_in = thlp2_in + thlp2_rad_out * dtime
            thlp2_in = max(thl_tol**2,thlp2_in)
          endif

          !  Check to see if stats should be output, here stats are read into
          !  output arrays to make them conformable to CAM output
          if (l_stats) call stats_end_timestep_clubb(lchnk,i,out_zt,out_zm,&
                                                     out_radzt,out_radzm,out_sfc)

      enddo  ! end time loop
      call t_stopf('adv_clubb_core_ts_loop')

      if (clubb_do_adv) then
         if (macmic_it .eq. cld_macmic_num_steps) then
            wp2_in=zm2zt_api(wp2_in)
            wpthlp_in=zm2zt_api(wpthlp_in)
            wprtp_in=zm2zt_api(wprtp_in)
            up2_in=zm2zt_api(up2_in)
            vp2_in=zm2zt_api(vp2_in)
            thlp2_in=zm2zt_api(thlp2_in)
            rtp2_in=zm2zt_api(rtp2_in)
            rtpthlp_in=zm2zt_api(rtpthlp_in)

            do k=1,pverp
               thlp2_in(k)=max(thl_tol**2,thlp2_in(k))
               rtp2_in(k)=max(rt_tol**2,rtp2_in(k))
               wp2_in(k)=max(w_tol_sqd,wp2_in(k))
               up2_in(k)=max(w_tol_sqd,up2_in(k))
               vp2_in(k)=max(w_tol_sqd,vp2_in(k))
            enddo
         endif
      endif

      !  Arrays need to be "flipped" to CAM grid
      do k=1,pverp

          um(i,k)           = real(um_in(pverp-k+1), kind = r8)
          vm(i,k)           = real(vm_in(pverp-k+1), kind = r8)
          upwp(i,k)         = real(upwp_in(pverp-k+1), kind = r8)
          vpwp(i,k)         = real(vpwp_in(pverp-k+1), kind = r8)
          wpthvp(i,k)       = real(wpthvp_inout(pverp-k+1), kind = r8)
          wp2thvp(i,k)      = real(wp2thvp_inout(pverp-k+1), kind = r8)
          rtpthvp(i,k)      = real(rtpthvp_inout(pverp-k+1), kind = r8)
          thlpthvp(i,k)     = real(thlpthvp_inout(pverp-k+1), kind = r8)
          up2(i,k)          = real(up2_in(pverp-k+1), kind = r8)
          vp2(i,k)          = real(vp2_in(pverp-k+1), kind = r8)
          thlm(i,k)         = real(thlm_in(pverp-k+1), kind = r8)
          rtm(i,k)          = real(rtm_in(pverp-k+1), kind = r8)
          wprtp(i,k)        = real(wprtp_in(pverp-k+1), kind = r8)
          wpthlp(i,k)       = real(wpthlp_in(pverp-k+1), kind = r8)
          wp2(i,k)          = real(wp2_in(pverp-k+1), kind = r8)
          wp3(i,k)          = real(wp3_in(pverp-k+1), kind = r8)
          rtp2(i,k)         = real(rtp2_in(pverp-k+1), kind = r8)
          thlp2(i,k)        = real(thlp2_in(pverp-k+1), kind = r8)
          rtpthlp(i,k)      = real(rtpthlp_in(pverp-k+1), kind = r8)
          rcm(i,k)          = real(rcm_inout(pverp-k+1), kind = r8)
          wprcp(i,k)        = real(wprcp_out(pverp-k+1), kind = r8)
          cloud_frac(i,k)   = min(real(cloud_frac_inout(pverp-k+1), kind = r8),1._r8)
          rcm_in_layer(i,k) = real(rcm_in_layer_out(pverp-k+1), kind = r8)
          cloud_cover(i,k)  = min(real(cloud_cover_out(pverp-k+1), kind = r8),1._r8)
          zt_out(i,k)       = real(zt_g(pverp-k+1), kind = r8)
          zi_out(i,k)       = real(zi_g(pverp-k+1), kind = r8)
          khzm(i,k)         = real(khzm_out(pverp-k+1), kind = r8)
          khzt(i,k)         = real(khzt_out(pverp-k+1), kind = r8)
          qclvar(i,k)       = min(1._r8,real(qclvar_out(pverp-k+1), kind = r8))
          sclrpthvp(i,k,:)  = real(sclrpthvp_inout(pverp-k+1,:), kind = r8)
          pdf_zm_w_1(i,k) = pdf_zm_w_1_inout(pverp-k+1)
          pdf_zm_w_2(i,k) = pdf_zm_w_2_inout(pverp-k+1)
          pdf_zm_varnce_w_1(i,k) = pdf_zm_varnce_w_1_inout(pverp-k+1)
          pdf_zm_varnce_w_2(i,k) = pdf_zm_varnce_w_2_inout(pverp-k+1)
          pdf_zm_mixt_frac(i,k) =  pdf_zm_mixt_frac_inout(pverp-k+1)

          do ixind=1,edsclr_dim
              edsclr_out(k,ixind) = real(edsclr_in(pverp-k+1,ixind), kind = r8)
          enddo

      enddo

      !  Fill up arrays needed for McICA.  Note we do not want the ghost point,
      !   thus why the second loop is needed.

      zi_out(i,1) = 0._r8

      ! Compute integrals for static energy, kinetic energy, water vapor, and liquid water
      ! after CLUBB is called.  This is for energy conservation purposes.
      se_a = 0._r8
      ke_a = 0._r8
      wv_a = 0._r8
      wl_a = 0._r8
      do k=1,pver
         enthalpy = cpair*((thlm(i,k)+(latvap/cpair)*rcm(i,k))/exner_clubb(i,k))
         clubb_s(k) = enthalpy + gravit*state1%zm(i,k)+state1%phis(i)
!         se_a(i) = se_a(i) + clubb_s(k)*state1%pdel(i,k)*invrs_gravit
         se_a(i) = se_a(i) + enthalpy * state1%pdel(i,k)*invrs_gravit
         ke_a(i) = ke_a(i) + 0.5_r8*(um(i,k)**2+vm(i,k)**2)*state1%pdel(i,k)*invrs_gravit
         wv_a(i) = wv_a(i) + (rtm(i,k)-rcm(i,k))*state1%pdel(i,k)*invrs_gravit
         wl_a(i) = wl_a(i) + (rcm(i,k))*state1%pdel(i,k)*invrs_gravit
      enddo

      ! Based on these integrals, compute the total energy before and after CLUBB call
      ! TE as in Williamson2015, E= \int_{whole domain} (K+c_p*T) +
      ! \int_{surface} p_s\phi_s (up to water forms), but we ignore surface term
      ! under assumption that CLUBB does not change surface pressure
      do k=1,pver
         te_a(i) = se_a(i) + ke_a(i) + (latvap+latice)*wv_a(i)+latice*wl_a(i)
         te_b(i) = se_b(i) + ke_b(i) + (latvap+latice)*wv_b(i)+latice*wl_b(i)
      enddo

      ! Take into account the surface fluxes of heat and moisture
      te_b(i) = te_b(i)+(cam_in%shf(i)+(cam_in%cflx(i,1))*(latvap+latice))*hdtime

      ! Limit the energy fixer to find highest layer where CLUBB is active
      ! Find first level where wp2 is higher than lowest threshold
      clubbtop = 1
      do while (wp2(i,clubbtop) .eq. w_tol_sqd .and. clubbtop .lt. pver-1)
         clubbtop = clubbtop + 1
      enddo

      ! Compute the disbalance of total energy, over depth where CLUBB is active
      se_dis = (te_a(i) - te_b(i))/(state1%pint(i,pverp)-state1%pint(i,clubbtop))

      ! Apply this fixer throughout the column evenly, but only at layers where
      ! CLUBB is active.
      do k=clubbtop,pver
         clubb_s(k) = clubb_s(k) - se_dis*gravit
      enddo

      !  Now compute the tendencies of CLUBB to CAM, note that pverp is the ghost point
      !  for all variables and therefore is never called in this loop
      do k=1,pver

         ptend_loc%u(i,k)   = (um(i,k)-state1%u(i,k))*invrs_hdtime                  ! east-west wind
         ptend_loc%v(i,k)   = (vm(i,k)-state1%v(i,k))*invrs_hdtime                  ! north-south wind
         ptend_loc%q(i,k,ixq) = (rtm(i,k)-rcm(i,k)-state1%q(i,k,ixq))*invrs_hdtime  ! water vapor
         ptend_loc%q(i,k,ixcldliq) = (rcm(i,k)-state1%q(i,k,ixcldliq))*invrs_hdtime ! Tendency of liquid water
         ptend_loc%s(i,k)   = (clubb_s(k)-state1%s(i,k))*invrs_hdtime               ! Tendency of static energy

         if (clubb_do_adv) then
            if (macmic_it .eq. cld_macmic_num_steps) then

               ! Here add a constant to moments which can be either positive or
               !  negative.  This is to prevent clipping when dynamics tries to
               !  make all constituents positive
               wp3(i,k) = wp3(i,k) + wp3_const
               rtpthlp(i,k) = rtpthlp(i,k) + rtpthlp_const
               wpthlp(i,k) = wpthlp(i,k) + wpthlp_const
               wprtp(i,k) = wprtp(i,k) + wprtp_const

               ptend_loc%q(i,k,ixthlp2)=(thlp2(i,k)-state1%q(i,k,ixthlp2))*invrs_hdtime         ! THLP Variance
               ptend_loc%q(i,k,ixrtp2)=(rtp2(i,k)-state1%q(i,k,ixrtp2))*invrs_hdtime            ! RTP Variance
               ptend_loc%q(i,k,ixrtpthlp)=(rtpthlp(i,k)-state1%q(i,k,ixrtpthlp))*invrs_hdtime   ! RTP THLP covariance
               ptend_loc%q(i,k,ixwpthlp)=(wpthlp(i,k)-state1%q(i,k,ixwpthlp))*invrs_hdtime      ! WPTHLP
               ptend_loc%q(i,k,ixwprtp)=(wprtp(i,k)-state1%q(i,k,ixwprtp))*invrs_hdtime         ! WPRTP
               ptend_loc%q(i,k,ixwp2)=(wp2(i,k)-state1%q(i,k,ixwp2))*invrs_hdtime               ! WP2
               ptend_loc%q(i,k,ixwp3)=(wp3(i,k)-state1%q(i,k,ixwp3))*invrs_hdtime               ! WP3
               ptend_loc%q(i,k,ixup2)=(up2(i,k)-state1%q(i,k,ixup2))*invrs_hdtime               ! UP2
               ptend_loc%q(i,k,ixvp2)=(vp2(i,k)-state1%q(i,k,ixvp2))*invrs_hdtime               ! VP2
            else
               ptend_loc%q(i,k,ixthlp2)=0._r8
               ptend_loc%q(i,k,ixrtp2)=0._r8
               ptend_loc%q(i,k,ixrtpthlp)=0._r8
               ptend_loc%q(i,k,ixwpthlp)=0._r8
               ptend_loc%q(i,k,ixwprtp)=0._r8
               ptend_loc%q(i,k,ixwp2)=0._r8
               ptend_loc%q(i,k,ixwp3)=0._r8
               ptend_loc%q(i,k,ixup2)=0._r8
               ptend_loc%q(i,k,ixvp2)=0._r8
            endif

         endif

         !  Apply tendencies to ice mixing ratio, liquid and ice number, and aerosol constituents.
         !  Loading up this array doesn't mean the tendencies are applied.
         ! edsclr_out is compressed with just the constituents being used, ptend and state are not compressed

         icnt=0
         do ixind=1,pcnst
            if (lq(ixind)) then
               icnt=icnt+1
               if ((ixind /= ixq)       .and. (ixind /= ixcldliq) .and.&
                   (ixind /= ixthlp2)   .and. (ixind /= ixrtp2)   .and.&
                   (ixind /= ixrtpthlp) .and. (ixind /= ixwpthlp) .and.&
                   (ixind /= ixwprtp)   .and. (ixind /= ixwp2)    .and.&
                   (ixind /= ixwp3)     .and. (ixind /= ixup2)    .and. (ixind /= ixvp2) ) then
                       ptend_loc%q(i,k,ixind) = (edsclr_out(k,icnt)-state1%q(i,k,ixind))*invrs_hdtime ! transported constituents
               end if
            end if
         enddo

      enddo

   enddo  ! end column loop
   call t_stopf('adv_clubb_core_col_loop')

   ! Add constant to ghost point so that output is not corrupted
   if (clubb_do_adv) then
      if (macmic_it .eq. cld_macmic_num_steps) then
         wp3(:,pverp) = wp3(:,pverp) + wp3_const
         rtpthlp(:,pverp) = rtpthlp(:,pverp) + rtpthlp_const
         wpthlp(:,pverp) = wpthlp(:,pverp) + wpthlp_const
         wprtp(:,pverp) = wprtp(:,pverp) + wprtp_const
      endif
   endif

   cmeliq(:,:) = ptend_loc%q(:,:,ixcldliq)

   ! ------------------------------------------------- !
   ! End column computation of CLUBB, begin to apply   !
   ! and compute output, etc                           !
   ! ------------------------------------------------- !

   !  Output CLUBB tendencies
   call outfld( 'RVMTEND_CLUBB', ptend_loc%q(:,:,ixq), pcols, lchnk)
   call outfld( 'RCMTEND_CLUBB', ptend_loc%q(:,:,ixcldliq), pcols, lchnk)
   call outfld( 'RIMTEND_CLUBB', ptend_loc%q(:,:,ixcldice), pcols, lchnk)
   call outfld( 'TTEND_CLUBB',   ptend_loc%s/cpair,pcols, lchnk)
   call outfld( 'UTEND_CLUBB',   ptend_loc%u,pcols, lchnk)
   call outfld( 'VTEND_CLUBB',   ptend_loc%v,pcols, lchnk)

   if (clubb_do_deep) call outfld( 'MU_CLUBB',      varmu      ,pcols, lchnk)

   call outfld( 'CMELIQ',        cmeliq, pcols, lchnk)

   !  Update physics tendencies
   if (.not. micro_do_icesupersat) then
      call physics_ptend_init(ptend_all, state%psetcols, 'clubb_ice4')
   endif
   call physics_ptend_sum(ptend_loc,ptend_all,ncol)
   call physics_update(state1,ptend_loc,hdtime)

   ! ------------------------------------------------------------ !
   ! ------------------------------------------------------------ !
   ! ------------------------------------------------------------ !
   ! The rest of the code deals with diagnosing variables         !
   ! for microphysics/radiation computation and macrophysics      !
   ! ------------------------------------------------------------ !
   ! ------------------------------------------------------------ !
   ! ------------------------------------------------------------ !
   call t_startf('clubb_tend_cam_diag')

   ! --------------------------------------------------------------------------------- !
   !  COMPUTE THE ICE CLOUD DETRAINMENT                                                !
   !  Detrainment of convective condensate into the environment or stratiform cloud    !
   ! --------------------------------------------------------------------------------- !

   !  Initialize the shallow convective detrainment rate, will always be zero
   dlf2(:,:) = 0.0_r8

   lqice(:)        = .false.
   lqice(ixcldliq) = .true.
   lqice(ixcldice) = .true.
   lqice(ixnumliq) = .true.
   lqice(ixnumice) = .true.

   call physics_ptend_init(ptend_loc,state%psetcols, 'clubb_det', ls=.true., lq=lqice)

   call t_startf('ice_cloud_detrain_diag')
   do k=1,pver
      do i=1,ncol
         if( state1%t(i,k) > clubb_tk1 ) then
            dum1 = 0.0_r8
         elseif ( state1%t(i,k) < clubb_tk2 ) then
            dum1 = 1.0_r8
         else
            !Note: Denominator is changed from 30.0_r8 to (clubb_tk1 - clubb_tk2),
            !(clubb_tk1 - clubb_tk2) is also 30.0 but it introduced a non-bfb change
            dum1 = ( clubb_tk1 - state1%t(i,k) ) /(clubb_tk1 - clubb_tk2)
         endif

         ptend_loc%q(i,k,ixcldliq) = dlf(i,k) * ( 1._r8 - dum1 )
         ptend_loc%q(i,k,ixcldice) = dlf(i,k) * dum1
         ptend_loc%q(i,k,ixnumliq) = 3._r8 * ( max(0._r8, ( dlf(i,k) - dlf2(i,k) )) * ( 1._r8 - dum1 ) ) &
                                     / (4._r8*3.14_r8* clubb_liq_deep**3*997._r8) + & ! Deep    Convection
                                     3._r8 * (                         dlf2(i,k)    * ( 1._r8 - dum1 ) ) &
                                     / (4._r8*3.14_r8*clubb_liq_sh**3*997._r8)     ! Shallow Convection
         ptend_loc%q(i,k,ixnumice) = 3._r8 * ( max(0._r8, ( dlf(i,k) - dlf2(i,k) )) *  dum1 ) &
                                     / (4._r8*3.14_r8*clubb_ice_deep**3*500._r8) + & ! Deep    Convection
                                     3._r8 * (                         dlf2(i,k)    *  dum1 ) &
                                     / (4._r8*3.14_r8*clubb_ice_sh**3*500._r8)     ! Shallow Convection
         ptend_loc%s(i,k)          = dlf(i,k) * dum1 * latice

         ! Only rliq is saved from deep convection, which is the reserved liquid.  We need to keep
         !   track of the integrals of ice and static energy that is effected from conversion to ice
         !   so that the energy checker doesn't complain.
         det_s(i)                  = det_s(i) + ptend_loc%s(i,k)*state1%pdel(i,k)*invrs_gravit
         det_ice(i)                = det_ice(i) - ptend_loc%q(i,k,ixcldice)*state1%pdel(i,k)*invrs_gravit

      enddo
   enddo

   det_ice(:ncol) = det_ice(:ncol)/1000._r8  ! divide by density of water
   call t_stopf('ice_cloud_detrain_diag')

   call outfld( 'DPDLFLIQ', ptend_loc%q(:,:,ixcldliq), pcols, lchnk)
   call outfld( 'DPDLFICE', ptend_loc%q(:,:,ixcldice), pcols, lchnk)
   call outfld( 'DPDLFT',   ptend_loc%s(:,:)/cpair, pcols, lchnk)

   call physics_ptend_sum(ptend_loc,ptend_all,ncol)
   call physics_update(state1,ptend_loc,hdtime)

   ! ptend_all now has all accumulated tendencies.  Convert the tendencies for the
   ! dry constituents to dry air basis.
   do ixind = 1, pcnst
      if (lq(ixind) .and. cnst_type(ixind).eq.'dry') then
         do k = 1, pver
            do i = 1, ncol
               ptend_all%q(i,k,ixind) = ptend_all%q(i,k,ixind)*state1%pdel(i,k)/state1%pdeldry(i,k)
            end do
         end do
      end if
   end do

   ! ------------------------------------------------- !
   ! Diagnose relative cloud water variance            !
   ! ------------------------------------------------- !

   if (deep_scheme .eq. 'CLUBB_SGS') then
      relvarmax = 2.0_r8
   else
      relvarmax = 10.0_r8
   endif

   relvar(:,:) = relvarmax  ! default
!
!PMA c20161114: The lower bound of 0.7 is the mean of scattered Cu in Barker et al (1996).
!     With the new formulation the lower bound and is rarely reached.
!
   relvarmin   = 0.7_r8

!PMA c20161114: Xue Zheng identified the issue with small relvar: the original
!               code uses grid mean variance and water content instead of in-cloud
!               quantities.
!               Following equation A7 in Guo et al (2014), relvar is now  calculated
!               using in-cloud variance and in-cloud total water instead of grid
!               mean. This effectively reduces autoconversion rate especially
!               for thin clouds.
!
!

   relvarc(:ncol,:pver)=fillvalue

   if (deep_scheme .ne. 'CLUBB_SGS') then
      if (relvar_fix) then
         where (rcm(:ncol,:pver) > qsmall .and. qclvar(:ncol,:pver) /= 0._r8)  &
              relvar(:ncol,:pver) = min(relvarmax,max(relvarmin,rcm(:ncol,:pver)**2/max(qsmall,  &
              cloud_frac(:ncol,:pver)*qclvar(:ncol,:pver)-  &
              (1._r8-cloud_frac(:ncol,:pver))*rcm(:ncol,:pver)**2)))
              relvarc(:ncol,:pver) = min(relvarmax,max(relvarmin,rcm(:ncol,:pver)**2/max(qsmall,  &
              cloud_frac(:ncol,:pver)*qclvar(:ncol,:pver)-  &
              (1._r8-cloud_frac(:ncol,:pver))*rcm(:ncol,:pver)**2)))
      else

         where (rcm(:ncol,:pver) /= 0 .and. qclvar(:ncol,:pver) /= 0) &
              relvar(:ncol,:pver) = min(relvarmax,max(0.001_r8,rcm(:ncol,:pver)**2/qclvar(:ncol,:pver)))
      endif
   endif

   ! ------------------------------------------------- !
   ! Optional Accretion enhancement factor             !
   ! ------------------------------------------------- !

     accre_enhan(:ncol,:pver) = micro_mg_accre_enhan_fac !default is 1._r8


   ! ------------------------------------------------- !
   ! Diagnose some output variables                    !
   ! ------------------------------------------------- !

   !  density
   rho(:ncol,1:pver) = state1%pmid(:ncol,1:pver)/(rair*state1%t(:ncol,1:pver))
   rho(:ncol,pverp)  = state1%ps(:ncol)/(rair*state1%t(:ncol,pver))

   eps = rair/rh2o
   wpthvp_diag(:,:) = 0.0_r8
   do k=1,pver
      do i=1,ncol
         !  buoyancy flux
         wpthvp_diag(i,k) = (wpthlp(i,k)-(apply_const*wpthlp_const))+((1._r8-eps)/eps)*real(theta0, kind = r8)* &
                       (wprtp(i,k)-(apply_const*wprtp_const))+((latvap/cpair)* &
                       state1%exner(i,k)-(1._r8/eps)*real(theta0, kind = r8))*wprcp(i,k)

         !  total water mixing ratio
         qt_output(i,k) = state1%q(i,k,ixq)+state1%q(i,k,ixcldliq)+state1%q(i,k,ixcldice)
         !  liquid water potential temperature
         thetal_output(i,k) = (state1%t(i,k)*state1%exner(i,k))-(latvap/cpair)*state1%q(i,k,ixcldliq)
         !  liquid water static energy
         sl_output(i,k) = cpair*state1%t(i,k)+gravit*state1%zm(i,k)-latvap*state1%q(i,k,ixcldliq)
      enddo
   enddo

   do k=1,pverp
      do i=1,ncol
         wpthlp_output(i,k)  = (wpthlp(i,k)-(apply_const*wpthlp_const))*rho(i,k)*cpair !  liquid water potential temperature flux
         wprtp_output(i,k)   = (wprtp(i,k)-(apply_const*wprtp_const))*rho(i,k)*latvap  !  total water mixig ratio flux
         rtpthlp_output(i,k) = rtpthlp(i,k)-(apply_const*rtpthlp_const)                !  rtpthlp output
         wp3_output(i,k)     = wp3(i,k) - (apply_const*wp3_const)                      !  wp3 output
         tke(i,k)            = 0.5_r8*(up2(i,k)+vp2(i,k)+wp2(i,k))                     !  turbulent kinetic energy
      enddo
   enddo

   ! --------------------------------------------------------------------------------- !
   !  Diagnose some quantities that are computed in macrop_tend here.                  !
   !  These are inputs required for the microphysics calculation.                      !
   !                                                                                   !
   !  FIRST PART COMPUTES THE STRATIFORM CLOUD FRACTION FROM CLUBB CLOUD FRACTION      !
   ! --------------------------------------------------------------------------------- !

  ! HW: set alst to alst_o before getting updated
  if(liqcf_fix) then
      if(.not.is_first_step()) alst_o(:ncol,:pver) = alst(:ncol,:pver)
   endif

   !  initialize variables
   alst(:,:) = 0.0_r8
   qlst(:,:) = 0.0_r8

   do k=1,pver
      do i=1,ncol
         alst(i,k) = cloud_frac(i,k)
         qlst(i,k) = rcm(i,k)/max(0.01_r8,alst(i,k))  ! Incloud stratus condensate mixing ratio
      enddo
   enddo

   ! HW
   if(liqcf_fix) then
      if(is_first_step()) alst_o(:ncol,:pver) = alst(:ncol,:pver)
   endif
   !HW

   ! --------------------------------------------------------------------------------- !
   !  THIS PART COMPUTES CONVECTIVE AND DEEP CONVECTIVE CLOUD FRACTION                 !
   ! --------------------------------------------------------------------------------- !

   deepcu(:,pver) = 0.0_r8
   shalcu(:,pver) = 0.0_r8

   do k=1,pver-1
      do i=1,ncol
         !  diagnose the deep convective cloud fraction, as done in macrophysics based on the
         !  deep convective mass flux, read in from pbuf.  Since shallow convection is never
         !  called, the shallow convective mass flux will ALWAYS be zero, ensuring that this cloud
         !  fraction is purely from deep convection scheme.
         deepcu(i,k) = max(0.0_r8,min(dp1*log(1.0_r8+500.0_r8*(cmfmc(i,k+1)-cmfmc_sh(i,k+1))),0.6_r8))
         shalcu(i,k) = 0._r8

         if (deepcu(i,k) <= frac_limit .or. dp_icwmr(i,k) < ic_limit) then
            deepcu(i,k) = 0._r8
         endif

         !  using the deep convective cloud fraction, and CLUBB cloud fraction (variable
         !  "cloud_frac"), compute the convective cloud fraction.  This follows the formulation
         !  found in macrophysics code.  Assumes that convective cloud is all nonstratiform cloud
         !  from CLUBB plus the deep convective cloud fraction
         concld(i,k) = min(cloud_frac(i,k)-alst(i,k)+deepcu(i,k),0.80_r8)
      enddo
   enddo

   if (single_column) then
      if (trim(scm_clubb_iop_name) .eq. 'ATEX_48hr'       .or. &
          trim(scm_clubb_iop_name) .eq. 'BOMEX_5day'      .or. &
          trim(scm_clubb_iop_name) .eq. 'DYCOMSrf01_4day' .or. &
          trim(scm_clubb_iop_name) .eq. 'DYCOMSrf02_06hr' .or. &
          trim(scm_clubb_iop_name) .eq. 'RICO_3day'       .or. &
          trim(scm_clubb_iop_name) .eq. 'ARM_CC') then

             deepcu(:,:) = 0.0_r8
             concld(:,:) = 0.0_r8

      endif
   endif

   ! --------------------------------------------------------------------------------- !
   !  COMPUTE THE ICE CLOUD FRACTION PORTION                                           !
   !  use the aist_vector function to compute the ice cloud fraction                   !
   ! --------------------------------------------------------------------------------- !

   call t_startf('ice_cloud_frac_diag')
   do k=1,pver
      call aist_vector(state1%q(:,k,ixq),state1%t(:,k),state1%pmid(:,k),state1%q(:,k,ixcldice), &
           state1%q(:,k,ixnumice),cam_in%landfrac(:),cam_in%snowhland(:),aist(:,k),ncol)
   enddo
   call t_stopf('ice_cloud_frac_diag')

   ! --------------------------------------------------------------------------------- !
   !  THIS PART COMPUTES THE LIQUID STRATUS FRACTION                                   !
   !                                                                                   !
   !  For now leave the computation of ice stratus fraction from macrop_driver intact  !
   !  because CLUBB does nothing with ice.  Here I simply overwrite the liquid stratus !
   !  fraction that was coded in macrop_driver                                         !
   ! --------------------------------------------------------------------------------- !

   !  Recompute net stratus fraction using maximum over-lapping assumption, as done
   !  in macrophysics code, using alst computed above and aist read in from physics buffer

   cldthresh=1.e-18_r8

   do k=1,pver
      do i=1,ncol

         ast(i,k) = max(alst(i,k),aist(i,k))

         qist(i,k) = state1%q(i,k,ixcldice)/max(0.01_r8,aist(i,k))
      enddo
   enddo

   !  Probably need to add deepcu cloud fraction to the cloud fraction array, else would just
   !  be outputting the shallow convective cloud fraction

   do k=1,pver
      do i=1,ncol
         cloud_frac(i,k) = min(ast(i,k)+deepcu(i,k),1.0_r8)
      enddo
   enddo

   ! --------------------------------------------------------------------------------- !
   !  DIAGNOSE THE PBL DEPTH                                                           !
   !  this is needed for aerosol code                                                  !
   ! --------------------------------------------------------------------------------- !

   call t_startf('pbl_depth_diag')
   do i=1,ncol
      do k=1,pver
         th(i,k) = state1%t(i,k)*state1%exner(i,k)
         if (use_sgv) then
           thv(i,k) = th(i,k)*(1.0_r8+zvir*state1%q(i,k,ixq) &
                    - state1%q(i,k,ixcldliq))  !PMA corrects thv formula
         else
           thv(i,k) = th(i,k)*(1.0_r8+zvir*state1%q(i,k,ixq))
         end if
      enddo
   enddo

   ! diagnose surface friction and obukhov length (inputs to diagnose PBL depth)
   do i=1,ncol
      rrho = invrs_gravit*(state1%pdel(i,pver)/dz_g(pver))
      call calc_ustar( state1%t(i,pver), state1%pmid(i,pver), cam_in%wsx(i), cam_in%wsy(i), &
                       rrho, ustar2(i) )
      call calc_obklen( th(i,pver), thv(i,pver), cam_in%cflx(i,1), cam_in%shf(i), rrho, ustar2(i), &
                        kinheat(i), kinwat(i), kbfs(i), obklen(i) )
   enddo

   dummy2(:) = 0._r8
   dummy3(:) = 0._r8

   where (kbfs .eq. -0.0_r8) kbfs = 0.0_r8

   !  Compute PBL depth according to Holtslag-Boville Scheme
   call pblintd(ncol, thv, state1%zm, state1%u, state1%v, &
                ustar2, obklen, kbfs, pblh, dummy2, &
                state1%zi, cloud_frac(:,1:pver), 1._r8-cam_in%landfrac, dummy3)
   call t_stopf('pbl_depth_diag')

   !  Output the PBL depth
   call outfld('PBLH', pblh, pcols, lchnk)

   ! Assign the first pver levels of cloud_frac back to cld
   cld(:,1:pver) = cloud_frac(:,1:pver)

!PMA adds gustiness and tpert

    vmag_gust(:)    = 0._r8
    vmag_gust_dp(:) = 0._r8
    vmag_gust_cl(:) = 0._r8
    ktopi(:)        = pver

    if (use_sgv) then
       do i=1,ncol
           up2b(i)          = up2(i,pver)
           vp2b(i)          = vp2(i,pver)
           umb(i)           = state1%u(i,pver)
           vmb(i)           = state1%v(i,pver)
           prec_gust(i)     = max(0._r8,prec_dp(i)-snow_dp(i))*1.e3_r8
           if (cam_in%landfrac(i).gt.0.95_r8) then
             gust_fac(i)   = gust_facl
           else
             gust_fac(i)   = gust_faco
           endif
           vmag(i)         = max(1.e-5_r8,sqrt( umb(i)**2._r8 + vmb(i)**2._r8))
           vmag_gust_dp(i) = ugust(min(prec_gust(i),6.94444e-4_r8),gust_fac(i)) ! Limit for the ZM gustiness equation set in Redelsperger et al. (2000)
           vmag_gust_dp(i) = max(0._r8, vmag_gust_dp(i) )!/ vmag(i))
           vmag_gust_cl(i) = gust_facc*(sqrt(max(0._r8,up2b(i)+vp2b(i))+vmag(i)**2._r8)-vmag(i))
           vmag_gust_cl(i) = max(0._r8, vmag_gust_cl(i) )!/ vmag(i))
           vmag_gust(i)    = vmag_gust_cl(i) + vmag_gust_dp(i)
          do k=1,pver
             if (state1%zi(i,k)>pblh(i).and.state1%zi(i,k+1)<=pblh(i)) then
                ktopi(i) = k
                exit
             end if
          end do
          tpert(i) = min(2._r8,(sqrt(thlp2(i,ktopi(i)))+(latvap/cpair)*state1%q(i,ktopi(i),ixcldliq)) &
                    /max(state1%exner(i,ktopi(i)),1.e-3_r8)) !proxy for tpert
       end do
    end if

   call outfld('VMAGGUST', vmag_gust, pcols, lchnk)
   call outfld('VMAGDP', vmag_gust_dp, pcols, lchnk)
   call outfld('VMAGCL', vmag_gust_cl, pcols, lchnk)
   call outfld('TPERTBLT', tpert, pcols, lchnk)

   call t_stopf('clubb_tend_cam_diag')

   ! --------------------------------------------------------------------------------- !
   !  END CLOUD FRACTION DIAGNOSIS, begin to store variables back into buffer          !
   ! --------------------------------------------------------------------------------- !

   !  Output calls of variables goes here
   call outfld( 'RELVAR',           relvar,                  pcols, lchnk )
   call outfld( 'RELVARC',          relvarc,                 pcols, lchnk )
   call outfld( 'RHO_CLUBB',        rho,                     pcols, lchnk )
   call outfld( 'WP2_CLUBB',        wp2,                     pcols, lchnk )
   call outfld( 'UP2_CLUBB',        up2,                     pcols, lchnk )
   call outfld( 'VP2_CLUBB',        vp2,                     pcols, lchnk )
   call outfld( 'WP3_CLUBB',        wp3_output,              pcols, lchnk )
   call outfld( 'UPWP_CLUBB',       upwp,                    pcols, lchnk )
   call outfld( 'VPWP_CLUBB',       vpwp,                    pcols, lchnk )
   call outfld( 'WPTHLP_CLUBB',     wpthlp_output,           pcols, lchnk )
   call outfld( 'WPRTP_CLUBB',      wprtp_output,            pcols, lchnk )
   tmp_array = rtp2(:ncol,:)*1000._r8
   call outfld( 'RTP2_CLUBB',       tmp_array,               ncol,  lchnk )
   call outfld( 'THLP2_CLUBB',      thlp2,                   pcols, lchnk )
   tmp_array = rtpthlp_output(:ncol,:)*1000._r8
   call outfld( 'RTPTHLP_CLUBB',    tmp_array,               ncol,  lchnk )
   tmp_array = rcm(:ncol,:)*1000._r8
   call outfld( 'RCM_CLUBB',        tmp_array,               ncol,  lchnk )
   tmp_array = wprcp(:ncol,:)*latvap
   call outfld( 'WPRCP_CLUBB',      tmp_array,               ncol,  lchnk )
   call outfld( 'CLOUDFRAC_CLUBB',  alst,                    pcols, lchnk )
   tmp_array = rcm_in_layer(:ncol,:)*1000._r8
   call outfld( 'RCMINLAYER_CLUBB', tmp_array,               ncol,  lchnk )
   call outfld( 'CLOUDCOVER_CLUBB', cloud_frac,              pcols, lchnk )
   tmp_array = wpthvp_diag(:ncol,:)*cpair
   call outfld( 'WPTHVP_CLUBB',     tmp_array,               ncol,  lchnk )
   tmp_array = 1._r8*zt_out(:ncol,:)
   call outfld( 'ZT_CLUBB',         tmp_array,               ncol,  lchnk )
   tmp_array = 1._r8*zi_out(:ncol,:)
   call outfld( 'ZM_CLUBB',         tmp_array,               ncol,  lchnk )
   call outfld( 'UM_CLUBB',         um,                      pcols, lchnk )
   call outfld( 'VM_CLUBB',         vm,                      pcols, lchnk )
   call outfld( 'THETAL',           thetal_output,           pcols, lchnk )
   call outfld( 'QT',               qt_output,               pcols, lchnk )
   call outfld( 'SL',               sl_output,               pcols, lchnk )
   call outfld( 'CONCLD',           concld,                  pcols, lchnk )

   !  Output CLUBB history here
   if (l_stats) then

      do i=1,stats_zt%num_output_fields

         temp1 = trim(stats_zt%file%var(i)%name)
         sub   = temp1
         if (len(temp1) .gt. 16) sub = temp1(1:16)

         call outfld(trim(sub), out_zt(:,:,i), pcols, lchnk )
      enddo

      do i=1,stats_zm%num_output_fields

         temp1 = trim(stats_zm%file%var(i)%name)
         sub   = temp1
         if (len(temp1) .gt. 16) sub = temp1(1:16)

         call outfld(trim(sub),out_zm(:,:,i), pcols, lchnk)
      enddo

      if (l_output_rad_files) then
         do i=1,stats_rad_zt%num_output_fields
            call outfld(trim(stats_rad_zt%file%var(i)%name), out_radzt(:,:,i), pcols, lchnk)
         enddo

         do i=1,stats_rad_zm%num_output_fields
            call outfld(trim(stats_rad_zm%file%var(i)%name), out_radzm(:,:,i), pcols, lchnk)
         enddo
      endif

      do i=1,stats_sfc%num_output_fields
         call outfld(trim(stats_sfc%file%var(i)%name), out_sfc(:,:,i), pcols, lchnk)
      enddo

   endif

   return
#endif
  end subroutine clubb_tend_cam

  ! =============================================================================== !
  !                                                                                 !
  ! =============================================================================== !

    subroutine clubb_surface (state, ptend, ztodt, cam_in, ustar, obklen)

!-------------------------------------------------------------------------------
! Description: Provide the obukov length and the surface friction velocity
!              for the dry deposition code in routine tphysac.  Since University
!              of Washington Moist Turbulence (UWMT) scheme is not called when
!              CLUBB is turned on the obukov length and ustar are never initialized
!              nor computed (sometimes never updated from NaN).  In addition, surface
!              fluxes are applied to the constituents.
!
! Author: Peter Bogenschutz, August 2011
! Origin: Based heavily on UWMT code (eddy_diff.F90)
! References:
!   None
!-------------------------------------------------------------------------------

    use physics_types,          only: physics_state, physics_ptend, &
                                      physics_ptend_init, &
                                      set_dry_to_wet, set_wet_to_dry
    use physconst,              only: gravit, zvir, latvap
    use ppgrid,                 only: pver, pcols
    use constituents,           only: pcnst, cnst_get_ind, cnst_type
    use co2_cycle,              only: co2_cycle_set_cnst_type
    use camsrfexch,             only: cam_in_t

    implicit none

    ! --------------- !
    ! Input Auguments !
    ! --------------- !

    type(physics_state), intent(inout)  :: state                ! Physics state variables
    type(cam_in_t),      intent(in)     :: cam_in

    real(r8),            intent(in)     :: ztodt                ! 2 delta-t        [ s ]

    ! ---------------- !
    ! Output Auguments !
    ! ---------------- !

    type(physics_ptend), intent(out)    :: ptend                ! Individual parameterization tendencies
    real(r8),            intent(out)    :: obklen(pcols)        ! Obukhov length [ m ]
    real(r8),            intent(out)    :: ustar(pcols)         ! Surface friction velocity [ m/s ]
<<<<<<< HEAD
    
#if defined(CLUBB_SGS) || defined(SHOC_SGS)
=======

#ifdef CLUBB_SGS
>>>>>>> 3219b44f

    ! --------------- !
    ! Local Variables !
    ! --------------- !

    integer :: i                                                ! indicees
    integer :: ncol                                             ! # of atmospheric columns

    real(r8) :: th(pcols)                                       ! surface potential temperature
    real(r8) :: thv(pcols)                                      ! surface virtual potential temperature
    real(r8) :: kinheat                                         ! kinematic surface heat flux
    real(r8) :: kinwat                                          ! kinematic surface vapor flux
    real(r8) :: kbfs                                            ! kinematic surface buoyancy flux
    real(r8) :: tmp1(pcols)
    real(r8) :: rztodt                                          ! 1./ztodt
    integer  :: m
    integer  :: ixq,ixcldliq !PMA fix for thv
    real(r8) :: rrho                                            ! Inverse air density

    logical  :: lq(pcnst)

    character(len=3), dimension(pcnst) :: cnst_type_loc         ! local override option for constituents cnst_type

#endif
    obklen(pcols) = 0.0_r8
    ustar(pcols)  = 0.0_r8
#if defined(CLUBB_SGS) || defined(SHOC_SGS)

    ! ----------------------- !
    ! Main Computation Begins !
    ! ----------------------- !

    ! Assume 'wet' mixing ratios in surface diffusion code.
    ! don't convert co2 tracers to wet mixing ratios
    cnst_type_loc(:) = cnst_type(:)
    call co2_cycle_set_cnst_type(cnst_type_loc, 'wet')
    call set_dry_to_wet(state, cnst_type_loc)

    call cnst_get_ind('Q',ixq)
    if (use_sgv) then
       call cnst_get_ind('CLDLIQ',ixcldliq)
    endif

    lq(:) = .TRUE.
    call physics_ptend_init(ptend, state%psetcols, 'clubb_srf', lq=lq)

    ncol = state%ncol

    ! Compute the surface friction velocity and obukov length

    do i = 1, ncol
       th(i) = state%t(i,pver)*state%exner(i,pver)         ! diagnose potential temperature
       if (use_sgv) then
         thv(i) = th(i)*(1._r8+zvir*state%q(i,pver,ixq) & ! PMA corrects virtual potential temperature formula
                       - state%q(i,pver,ixcldliq))
       else
         thv(i) = th(i)*(1._r8+zvir*state%q(i,pver,ixq))  ! diagnose virtual potential temperature
       end if
    enddo

    do i = 1, ncol
       call calc_ustar( state%t(i,pver), state%pmid(i,pver), cam_in%wsx(i), cam_in%wsy(i), &
                        rrho, ustar(i) )
       call calc_obklen( th(i), thv(i), cam_in%cflx(i,1), cam_in%shf(i), rrho, ustar(i), &
                        kinheat, kinwat, kbfs, obklen(i) )
    enddo

    rztodt                 = 1._r8/ztodt
    ptend%q(:ncol,:pver,:) = state%q(:ncol,:pver,:)
    tmp1(:ncol)            = ztodt * gravit * state%rpdel(:ncol,pver)

    do m = 2, pcnst
      ptend%q(:ncol,pver,m) = ptend%q(:ncol,pver,m) + tmp1(:ncol) * cam_in%cflx(:ncol,m)
    enddo

    ptend%q(:ncol,:pver,:) = (ptend%q(:ncol,:pver,:) - state%q(:ncol,:pver,:)) * rztodt

    ! Convert tendencies of dry constituents to dry basis.
    do m = 1,pcnst
       if (cnst_type(m).eq.'dry') then
          ptend%q(:ncol,:pver,m) = ptend%q(:ncol,:pver,m)*state%pdel(:ncol,:pver)/state%pdeldry(:ncol,:pver)
       endif
    end do
    ! convert wet mmr back to dry before conservation check
    ! avoid converting co2 tracers again
    cnst_type_loc(:) = cnst_type(:)
    call co2_cycle_set_cnst_type(cnst_type_loc, 'wet')
    call set_wet_to_dry(state, cnst_type_loc)

    return

#endif

    end subroutine clubb_surface

#ifdef CLUBB_SGS
! ----------------------------------------------------------------------
!
! DISCLAIMER : this code appears to be correct but has not been
!              very thouroughly tested. If you do notice any
!              anomalous behaviour then please contact Andy and/or
!              Bjorn
!
! Function diag_ustar:  returns value of ustar using the below
! similarity functions and a specified buoyancy flux (bflx) given in
! kinematic units
!
! phi_m (zeta > 0) =  (1 + am * zeta)
! phi_m (zeta < 0) =  (1 - bm * zeta)^(-1/4)
!
! where zeta = z/lmo and lmo = (theta_rev/g*vonk) * (ustar^2/tstar)
!
! Ref: Businger, 1973, Turbulent Transfer in the Atmospheric Surface
! Layer, in Workshop on Micormeteorology, pages 67-100.
!
! Code writen March, 1999 by Bjorn Stevens
!

real(r8) function diag_ustar( z, bflx, wnd, z0 )

use shr_const_mod, only : shr_const_karman, shr_const_pi, shr_const_g

implicit none

real(r8), parameter      :: am   =  4.8_r8   !   "          "         "
real(r8), parameter      :: bm   = 19.3_r8  !   "          "         "

real(r8), parameter      :: grav = shr_const_g
real(r8), parameter      :: vonk = shr_const_karman
real(r8), parameter      :: pi   = shr_const_pi

real(r8), intent (in)    :: z             ! height where u locates
real(r8), intent (in)    :: bflx          ! surface buoyancy flux (m^2/s^3)
real(r8), intent (in)    :: wnd           ! wind speed at z
real(r8), intent (in)    :: z0            ! momentum roughness height


integer :: iterate
real(r8)    :: lnz, klnz, c1, x, psi1, zeta, lmo, ustar

lnz   = log( z / z0 )
klnz  = vonk/lnz
c1    = pi / 2.0_r8 - 3.0_r8*log( 2.0_r8 )

ustar =  wnd*klnz
if (abs(bflx) > 1.e-6_r8) then
   do iterate=1,4

      if (ustar > 1.e-6_r8) then
         lmo   = -ustar**3 / ( vonk * bflx )
         zeta  = z/lmo
         if (zeta > 0._r8) then
            ustar =  vonk*wnd  /(lnz + am*zeta)
         else
            x     = sqrt( sqrt( 1.0_r8 - bm*zeta ) )
            psi1  = 2._r8*log( 1.0_r8+x ) + log( 1.0_r8+x*x ) - 2._r8*atan( x ) + c1
            ustar = wnd*vonk/(lnz - psi1)
         end if

      endif

   end do
end if


diag_ustar = ustar

return


end function diag_ustar
#endif

  ! =============================================================================== !
  !                                                                                 !
  ! =============================================================================== !

#ifdef CLUBB_SGS

  subroutine stats_init_clubb( l_stats_in, stats_tsamp_in, stats_tout_in, &
                         nnzp, nnrad_zt,nnrad_zm, delt )
    !
    ! Description: Initializes the statistics saving functionality of
    !   the CLUBB model.  This is for purpose of CAM-CLUBB interface.  Here
    !   the traditional stats_init of CLUBB is not called, as it is not compatible
    !   with CAM output.

    !-----------------------------------------------------------------------


    use stats_variables, only: &
      stats_zt,      & ! Variables
      ztscr01, &
      ztscr02, &
      ztscr03, &
      ztscr04, &
      ztscr05, &
      ztscr06, &
      ztscr07, &
      ztscr08, &
      ztscr09, &
      ztscr10, &
      ztscr11, &
      ztscr12, &
      ztscr13, &
      ztscr14, &
      ztscr15, &
      ztscr16, &
      ztscr17, &
      ztscr18, &
      ztscr19, &
      ztscr20, &
      ztscr21

    use stats_variables, only: &
      stats_zm,      &
      zmscr01, &
      zmscr02, &
      zmscr03, &
      zmscr04, &
      zmscr05, &
      zmscr06, &
      zmscr07, &
      zmscr08, &
      zmscr09, &
      zmscr10, &
      zmscr11, &
      zmscr12, &
      zmscr13, &
      zmscr14, &
      zmscr15, &
      zmscr16, &
      zmscr17, &
      stats_rad_zt,  &
      stats_rad_zm,  &
      stats_sfc,     &
      l_stats, &
      l_output_rad_files, &
      stats_tsamp,   &
      stats_tout,    &
      l_stats_samp,  &
      l_stats_last, &
      fname_rad_zt, &
      fname_rad_zm, &
      fname_sfc, &
      l_netcdf, &
      l_grads

    use clubb_precision,        only: time_precision, core_rknd   !
    use stats_zm_module,        only: nvarmax_zm, stats_init_zm !
    use stats_zt_module,        only: nvarmax_zt, stats_init_zt !
    use stats_rad_zt_module,    only: nvarmax_rad_zt, stats_init_rad_zt !
    use stats_rad_zm_module,    only: nvarmax_rad_zm, stats_init_rad_zm !
    use stats_sfc_module,       only: nvarmax_sfc, stats_init_sfc !
    use error_code,             only: clubb_at_least_debug_level !
    use constants_clubb,        only: fstderr, var_length !
    use cam_history,            only: addfld, horiz_only
    use namelist_utils,         only: find_group_name
    use units,                  only: getunit, freeunit
    use cam_abortutils,         only: endrun

    implicit none

    ! Input Variables

    logical, intent(in) :: l_stats_in ! Stats on? T/F

    real(kind=time_precision), intent(in) ::  &
      stats_tsamp_in,  & ! Sampling interval   [s]
      stats_tout_in      ! Output interval     [s]

    integer, intent(in) :: nnzp     ! Grid points in the vertical [count]
    integer, intent(in) :: nnrad_zt ! Grid points in the radiation grid [count]
    integer, intent(in) :: nnrad_zm ! Grid points in the radiation grid [count]

    real(kind=time_precision), intent(in) ::   delt         ! Timestep (dtmain in CLUBB)         [s]


    !  Local Variables

    !  Namelist Variables

    character(len=var_length), dimension(nvarmax_zt)     ::   clubb_vars_zt      ! Variables on the thermodynamic levels
    character(len=var_length), dimension(nvarmax_zm)     ::   clubb_vars_zm      ! Variables on the momentum levels
    character(len=var_length), dimension(nvarmax_rad_zt) ::   clubb_vars_rad_zt  ! Variables on the radiation levels
    character(len=var_length), dimension(nvarmax_rad_zm) ::   clubb_vars_rad_zm  ! Variables on the radiation levels
    character(len=var_length), dimension(nvarmax_sfc)    ::   clubb_vars_sfc     ! Variables at the model surface

    namelist /clubb_stats_nl/ &
      clubb_vars_zt, &
      clubb_vars_zm, &
      clubb_vars_rad_zt, &
      clubb_vars_rad_zm, &
      clubb_vars_sfc

    !  Local Variables

    logical :: l_error

    character(len=200) :: fname, temp1, sub

    integer :: i, ntot, read_status
    integer :: iunit

    !  Initialize
    l_error = .false.

    !  Set stats_variables variables with inputs from calling subroutine
    l_stats = l_stats_in

    stats_tsamp = stats_tsamp_in
    stats_tout  = stats_tout_in

    if ( .not. l_stats ) then
       l_stats_samp  = .false.
       l_stats_last  = .false.
       return
    end if

    !  Initialize namelist variables

    clubb_vars_zt     = ''
    clubb_vars_zm     = ''
    clubb_vars_rad_zt = ''
    clubb_vars_rad_zm = ''
    clubb_vars_sfc    = ''

    !  Read variables to compute from the namelist
    if (masterproc) then
       iunit= getunit()
       open(unit=iunit,file="atm_in",status='old')
       call find_group_name(iunit, 'clubb_stats_nl', status=read_status)
       if (read_status == 0) then
          read(unit=iunit, nml=clubb_stats_nl, iostat=read_status)
          if (read_status /= 0) then
             call endrun('stats_init_clubb:  error reading namelist'//errmsg(__FILE__,__LINE__))
          end if
       end if
       close(unit=iunit)
       call freeunit(iunit)
    end if

#ifdef SPMD
    ! Broadcast namelist variables
    call mpibcast(clubb_vars_zt,      var_length*nvarmax_zt,       mpichar,   0, mpicom)
    call mpibcast(clubb_vars_zm,      var_length*nvarmax_zm,       mpichar,   0, mpicom)
    call mpibcast(clubb_vars_rad_zt,  var_length*nvarmax_rad_zt,   mpichar,   0, mpicom)
    call mpibcast(clubb_vars_rad_zm,  var_length*nvarmax_rad_zm,   mpichar,   0, mpicom)
    call mpibcast(clubb_vars_sfc,     var_length*nvarmax_sfc,      mpichar,   0, mpicom)
#endif

    !  Hardcode these for use in CAM-CLUBB, don't want either
    l_netcdf = .false.
    l_grads  = .false.

    !  Check sampling and output frequencies

    !  The model time step length, delt (which is dtmain), should multiply
    !  evenly into the statistical sampling time step length, stats_tsamp.
    if ( abs( stats_tsamp/delt - floor(stats_tsamp/delt) ) > 1.e-8_r8 ) then
       l_error = .true.  ! This will cause the run to stop.
       write(fstderr,*) 'Error:  stats_tsamp should be an even multiple of ',  &
                        'delt (which is dtmain).  Check the appropriate ',  &
                        'model.in file.'
       write(fstderr,*) 'stats_tsamp = ', stats_tsamp
       write(fstderr,*) 'delt = ', delt
    endif

    !  Initialize zt (mass points)

    i = 1
    do while ( ichar(clubb_vars_zt(i)(1:1)) /= 0 .and. &
               len_trim(clubb_vars_zt(i))   /= 0 .and. &
               i <= nvarmax_zt )
       i = i + 1
    enddo
    ntot = i - 1
    if ( ntot == nvarmax_zt ) then
       write(fstderr,*) "There are more statistical variables listed in ",  &
                        "clubb_vars_zt than allowed for by nvarmax_zt."
       write(fstderr,*) "Check the number of variables listed for clubb_vars_zt ",  &
                        "in the stats namelist, or change nvarmax_zt."
       write(fstderr,*) "nvarmax_zt = ", nvarmax_zt
       call endrun ("stats_init_clubb:  number of zt statistical variables exceeds limit"//errmsg(__FILE__,__LINE__))
    endif

    stats_zt%num_output_fields = ntot
    stats_zt%kk = nnzp

    allocate( stats_zt%z( stats_zt%kk ) )

    allocate( stats_zt%accum_field_values( 1, 1, stats_zt%kk, stats_zt%num_output_fields ) )
    allocate( stats_zt%accum_num_samples( 1, 1, stats_zt%kk, stats_zt%num_output_fields ) )
    allocate( stats_zt%l_in_update( 1, 1, stats_zt%kk, stats_zt%num_output_fields ) )
    call stats_zero( stats_zt%kk, stats_zt%num_output_fields, stats_zt%accum_field_values, &
                     stats_zt%accum_num_samples, stats_zt%l_in_update )

    allocate( stats_zt%file%var( stats_zt%num_output_fields ) )
    allocate( stats_zt%file%z( stats_zt%kk ) )

    !  Allocate scratch space

    allocate( ztscr01(stats_zt%kk) )
    allocate( ztscr02(stats_zt%kk) )
    allocate( ztscr03(stats_zt%kk) )
    allocate( ztscr04(stats_zt%kk) )
    allocate( ztscr05(stats_zt%kk) )
    allocate( ztscr06(stats_zt%kk) )
    allocate( ztscr07(stats_zt%kk) )
    allocate( ztscr08(stats_zt%kk) )
    allocate( ztscr09(stats_zt%kk) )
    allocate( ztscr10(stats_zt%kk) )
    allocate( ztscr11(stats_zt%kk) )
    allocate( ztscr12(stats_zt%kk) )
    allocate( ztscr13(stats_zt%kk) )
    allocate( ztscr14(stats_zt%kk) )
    allocate( ztscr15(stats_zt%kk) )
    allocate( ztscr16(stats_zt%kk) )
    allocate( ztscr17(stats_zt%kk) )
    allocate( ztscr18(stats_zt%kk) )
    allocate( ztscr19(stats_zt%kk) )
    allocate( ztscr20(stats_zt%kk) )
    allocate( ztscr21(stats_zt%kk) )

    ztscr01 = 0.0_core_rknd
    ztscr02 = 0.0_core_rknd
    ztscr03 = 0.0_core_rknd
    ztscr04 = 0.0_core_rknd
    ztscr05 = 0.0_core_rknd
    ztscr06 = 0.0_core_rknd
    ztscr07 = 0.0_core_rknd
    ztscr08 = 0.0_core_rknd
    ztscr09 = 0.0_core_rknd
    ztscr10 = 0.0_core_rknd
    ztscr11 = 0.0_core_rknd
    ztscr12 = 0.0_core_rknd
    ztscr13 = 0.0_core_rknd
    ztscr14 = 0.0_core_rknd
    ztscr15 = 0.0_core_rknd
    ztscr16 = 0.0_core_rknd
    ztscr17 = 0.0_core_rknd
    ztscr18 = 0.0_core_rknd
    ztscr19 = 0.0_core_rknd
    ztscr20 = 0.0_core_rknd
    ztscr21 = 0.0_core_rknd

    !  Default initialization for array indices for zt

    call stats_init_zt( clubb_vars_zt, l_error )

    !  Initialize zm (momentum points)

    i = 1
    do while ( ichar(clubb_vars_zm(i)(1:1)) /= 0  .and. &
               len_trim(clubb_vars_zm(i)) /= 0    .and. &
               i <= nvarmax_zm )
       i = i + 1
    end do
    ntot = i - 1
    if ( ntot == nvarmax_zm ) then
       write(fstderr,*) "There are more statistical variables listed in ",  &
                        "clubb_vars_zm than allowed for by nvarmax_zm."
       write(fstderr,*) "Check the number of variables listed for clubb_vars_zm ",  &
                        "in the stats namelist, or change nvarmax_zm."
       write(fstderr,*) "nvarmax_zm = ", nvarmax_zm
       call endrun ("stats_init_clubb:  number of zm statistical variables exceeds limit"//errmsg(__FILE__,__LINE__))
    endif

    stats_zm%num_output_fields = ntot
    stats_zm%kk = nnzp

    allocate( stats_zm%z( stats_zm%kk ) )

    allocate( stats_zm%accum_field_values( 1, 1, stats_zm%kk, stats_zm%num_output_fields ) )
    allocate( stats_zm%accum_num_samples( 1, 1, stats_zm%kk, stats_zm%num_output_fields ) )
    allocate( stats_zm%l_in_update( 1, 1, stats_zm%kk, stats_zm%num_output_fields ) )
    call stats_zero( stats_zm%kk, stats_zm%num_output_fields, stats_zm%accum_field_values, &
                     stats_zm%accum_num_samples, stats_zm%l_in_update )

    allocate( stats_zm%file%var( stats_zm%num_output_fields ) )
    allocate( stats_zm%file%z( stats_zm%kk ) )

    !  Allocate scratch space

    allocate( zmscr01(stats_zm%kk) )
    allocate( zmscr02(stats_zm%kk) )
    allocate( zmscr03(stats_zm%kk) )
    allocate( zmscr04(stats_zm%kk) )
    allocate( zmscr05(stats_zm%kk) )
    allocate( zmscr06(stats_zm%kk) )
    allocate( zmscr07(stats_zm%kk) )
    allocate( zmscr08(stats_zm%kk) )
    allocate( zmscr09(stats_zm%kk) )
    allocate( zmscr10(stats_zm%kk) )
    allocate( zmscr11(stats_zm%kk) )
    allocate( zmscr12(stats_zm%kk) )
    allocate( zmscr13(stats_zm%kk) )
    allocate( zmscr14(stats_zm%kk) )
    allocate( zmscr15(stats_zm%kk) )
    allocate( zmscr16(stats_zm%kk) )
    allocate( zmscr17(stats_zm%kk) )

    zmscr01 = 0.0_core_rknd
    zmscr02 = 0.0_core_rknd
    zmscr03 = 0.0_core_rknd
    zmscr04 = 0.0_core_rknd
    zmscr05 = 0.0_core_rknd
    zmscr06 = 0.0_core_rknd
    zmscr07 = 0.0_core_rknd
    zmscr08 = 0.0_core_rknd
    zmscr09 = 0.0_core_rknd
    zmscr10 = 0.0_core_rknd
    zmscr11 = 0.0_core_rknd
    zmscr12 = 0.0_core_rknd
    zmscr13 = 0.0_core_rknd
    zmscr14 = 0.0_core_rknd
    zmscr15 = 0.0_core_rknd
    zmscr16 = 0.0_core_rknd
    zmscr17 = 0.0_core_rknd

    call stats_init_zm( clubb_vars_zm, l_error )

    !  Initialize rad_zt (radiation points)

    if (l_output_rad_files) then

       i = 1
       do while ( ichar(clubb_vars_rad_zt(i)(1:1)) /= 0  .and. &
                  len_trim(clubb_vars_rad_zt(i))   /= 0  .and. &
                  i <= nvarmax_rad_zt )
          i = i + 1
       end do
       ntot = i - 1
       if ( ntot == nvarmax_rad_zt ) then
          write(fstderr,*) "There are more statistical variables listed in ",  &
                           "clubb_vars_rad_zt than allowed for by nvarmax_rad_zt."
          write(fstderr,*) "Check the number of variables listed for clubb_vars_rad_zt ",  &
                           "in the stats namelist, or change nvarmax_rad_zt."
          write(fstderr,*) "nvarmax_rad_zt = ", nvarmax_rad_zt
          call endrun ("stats_init_clubb:  number of rad_zt statistical variables exceeds limit"//errmsg(__FILE__,__LINE__))
       endif

      stats_rad_zt%num_output_fields = ntot
      stats_rad_zt%kk = nnrad_zt

      allocate( stats_rad_zt%z( stats_rad_zt%kk ) )

      allocate( stats_rad_zt%accum_field_values( 1, 1, stats_rad_zt%kk, stats_rad_zt%num_output_fields ) )
      allocate( stats_rad_zt%accum_num_samples( 1, 1, stats_rad_zt%kk, stats_rad_zt%num_output_fields ) )
      allocate( stats_rad_zt%l_in_update( 1, 1, stats_rad_zt%kk, stats_rad_zt%num_output_fields ) )

      call stats_zero( stats_rad_zt%kk, stats_rad_zt%num_output_fields, stats_rad_zt%accum_field_values, &
                     stats_rad_zt%accum_num_samples, stats_rad_zt%l_in_update )

      allocate( stats_rad_zt%file%var( stats_rad_zt%num_output_fields ) )
      allocate( stats_rad_zt%file%z( stats_rad_zt%kk ) )

       fname = trim( fname_rad_zt )

       call stats_init_rad_zt( clubb_vars_rad_zt, l_error )

       !  Initialize rad_zm (radiation points)

       i = 1
       do while ( ichar(clubb_vars_rad_zm(i)(1:1)) /= 0 .and. &
                  len_trim(clubb_vars_rad_zm(i))   /= 0 .and. &
                  i <= nvarmax_rad_zm )
          i = i + 1
       end do
       ntot = i - 1
       if ( ntot == nvarmax_rad_zm ) then
          write(fstderr,*) "There are more statistical variables listed in ",  &
                           "clubb_vars_rad_zm than allowed for by nvarmax_rad_zm."
          write(fstderr,*) "Check the number of variables listed for clubb_vars_rad_zm ",  &
                           "in the stats namelist, or change nvarmax_rad_zm."
          write(fstderr,*) "nvarmax_rad_zm = ", nvarmax_rad_zm
          call endrun ("stats_init_clubb:  number of rad_zm statistical variables exceeds limit"//errmsg(__FILE__,__LINE__))
       endif

       stats_rad_zm%num_output_fields = ntot
       stats_rad_zm%kk = nnrad_zm

       allocate( stats_rad_zm%z( stats_rad_zm%kk ) )

       allocate( stats_rad_zm%accum_field_values( 1, 1, stats_rad_zm%kk, stats_rad_zm%num_output_fields ) )
       allocate( stats_rad_zm%accum_num_samples( 1, 1, stats_rad_zm%kk, stats_rad_zm%num_output_fields ) )
       allocate( stats_rad_zm%l_in_update( 1, 1, stats_rad_zm%kk, stats_rad_zm%num_output_fields ) )

       call stats_zero( stats_rad_zm%kk, stats_rad_zm%num_output_fields, stats_rad_zm%accum_field_values, &
                     stats_rad_zm%accum_num_samples, stats_rad_zm%l_in_update )

       allocate( stats_rad_zm%file%var( stats_rad_zm%num_output_fields ) )
       allocate( stats_rad_zm%file%z( stats_rad_zm%kk ) )

       fname = trim( fname_rad_zm )

       call stats_init_rad_zm( clubb_vars_rad_zm, l_error )
    end if ! l_output_rad_files


    !  Initialize sfc (surface point)

    i = 1
    do while ( ichar(clubb_vars_sfc(i)(1:1)) /= 0 .and. &
               len_trim(clubb_vars_sfc(i))   /= 0 .and. &
               i <= nvarmax_sfc )
       i = i + 1
    end do
    ntot = i - 1
    if ( ntot == nvarmax_sfc ) then
       write(fstderr,*) "There are more statistical variables listed in ",  &
                        "clubb_vars_sfc than allowed for by nvarmax_sfc."
       write(fstderr,*) "Check the number of variables listed for clubb_vars_sfc ",  &
                        "in the stats namelist, or change nvarmax_sfc."
       write(fstderr,*) "nvarmax_sfc = ", nvarmax_sfc
       call endrun ("stats_init_clubb:  number of sfc statistical variables exceeds limit"//errmsg(__FILE__,__LINE__))
    endif

    stats_sfc%num_output_fields = ntot
    stats_sfc%kk = 1

    allocate( stats_sfc%z( stats_sfc%kk ) )

    allocate( stats_sfc%accum_field_values( 1, 1, stats_sfc%kk, stats_sfc%num_output_fields ) )
    allocate( stats_sfc%accum_num_samples( 1, 1, stats_sfc%kk, stats_sfc%num_output_fields ) )
    allocate( stats_sfc%l_in_update( 1, 1, stats_sfc%kk, stats_sfc%num_output_fields ) )

    call stats_zero( stats_sfc%kk, stats_sfc%num_output_fields, stats_sfc%accum_field_values, &
                     stats_sfc%accum_num_samples, stats_sfc%l_in_update )

    allocate( stats_sfc%file%var( stats_sfc%num_output_fields ) )
    allocate( stats_sfc%file%z( stats_sfc%kk ) )

    fname = trim( fname_sfc )

    call stats_init_sfc( clubb_vars_sfc, l_error )

    ! Check for errors

    if ( l_error ) then
       call endrun ('stats_init:  errors found'//errmsg(__FILE__,__LINE__))
    endif

!   Now call add fields
    do i = 1, stats_zt%num_output_fields

      temp1 = trim(stats_zt%file%var(i)%name)
      sub   = temp1
      if (len(temp1) .gt. 16) sub = temp1(1:16)

       call addfld(trim(sub),(/ 'ilev' /),&
            'A',trim(stats_zt%file%var(i)%units),trim(stats_zt%file%var(i)%description))
    enddo

    do i = 1, stats_zm%num_output_fields

      temp1 = trim(stats_zm%file%var(i)%name)
      sub   = temp1
      if (len(temp1) .gt. 16) sub = temp1(1:16)

      call addfld(trim(sub),(/ 'ilev' /),&
           'A',trim(stats_zm%file%var(i)%units),trim(stats_zm%file%var(i)%description))
    enddo

    if (l_output_rad_files) then
      do i = 1, stats_rad_zt%num_output_fields
        call addfld(trim(stats_rad_zt%file%var(i)%name),(/ 'foobar' /),&
           'A',trim(stats_rad_zt%file%var(i)%units),trim(stats_rad_zt%file%var(i)%description))
      enddo

      do i = 1, stats_rad_zm%num_output_fields
        call addfld(trim(stats_rad_zm%file%var(i)%name),(/ 'foobar' /),&
           'A',trim(stats_rad_zm%file%var(i)%units),trim(stats_rad_zm%file%var(i)%description))
      enddo
    endif

    do i = 1, stats_sfc%num_output_fields
      call addfld(trim(stats_sfc%file%var(i)%name),horiz_only,&
           'A',trim(stats_sfc%file%var(i)%units),trim(stats_sfc%file%var(i)%description))
    enddo

    return


  end subroutine stats_init_clubb

#endif

  ! =============================================================================== !
  !                                                                                 !
  ! =============================================================================== !


    !-----------------------------------------------------------------------
  subroutine stats_end_timestep_clubb(lchnk,thecol,out_zt,out_zm,out_radzt,out_radzm,out_sfc)

    !     Description: Called when the stats timestep has ended. This subroutine
    !     is responsible for calling statistics to be written to the output
    !     format.
    !-----------------------------------------------------------------------

#ifdef CLUBB_SGS

    use constants_clubb, only: &
        fstderr ! Constant(s)

    use stats_variables, only: &
        stats_zt,  & ! Variable(s)
        stats_zm, &
        stats_rad_zt, &
        stats_rad_zm, &
        stats_sfc, &
        l_stats_last, &
        stats_tsamp, &
        stats_tout, &
        l_output_rad_files

    use error_code, only: &
        clubb_at_least_debug_level ! Procedure(s)

    use cam_history, only: outfld

    use ppgrid,      only: pcols, pverp

    use cam_abortutils,  only: endrun

    implicit none


#endif

    integer :: lchnk
    integer :: thecol

    real(r8), intent(inout) :: out_zt(:,:,:)     ! (pcols,pverp,zt%nn)
    real(r8), intent(inout) :: out_zm(:,:,:)     ! (pcols,pverp,zt%nn)
    real(r8), intent(inout) :: out_radzt(:,:,:)  ! (pcols,pverp,rad_zt%nn)
    real(r8), intent(inout) :: out_radzm(:,:,:)  ! (pcols,pverp,rad_zm%nn)
    real(r8), intent(inout) :: out_sfc(:,:,:)    ! (pcols,1,sfc%nn)

#ifdef CLUBB_SGS
    ! Local Variables

    integer :: i, k
    logical :: l_error

    !  Check if it is time to write to file

    if ( .not. l_stats_last ) return

    !  Initialize
    l_error = .false.

    !  Look for errors by checking the number of sampling points
    !  for each variable in the zt statistics at each vertical level.
    do i = 1, stats_zt%num_output_fields
      do k = 1, stats_zt%kk

        if ( stats_zt%accum_num_samples(1,1,k,i) /= 0 .and.  &
             stats_zt%accum_num_samples(1,1,k,i) /= floor(stats_tout/stats_tsamp) ) then

          l_error = .true.  ! This will stop the run

          if ( clubb_at_least_debug_level( 1 ) ) then
            write(fstderr,*) 'Possible sampling error for variable ',  &
                             trim(stats_zt%file%var(i)%name), ' in zt ',  &
                             'at k = ', k,  &
                             '; stats_zt%accum_num_samples(',k,',',i,') = ', stats_zt%accum_num_samples(1,1,k,i)
          endif

        endif

      enddo
    enddo

    !  Look for errors by checking the number of sampling points
    !  for each variable in the zm statistics at each vertical level.
    do i = 1, stats_zm%num_output_fields
      do k = 1, stats_zm%kk

        if ( stats_zm%accum_num_samples(1,1,k,i) /= 0 .and.  &
             stats_zm%accum_num_samples(1,1,k,i) /= floor(stats_tout/stats_tsamp) ) then

          l_error = .true.  ! This will stop the run

          if ( clubb_at_least_debug_level( 1 ) ) then
            write(fstderr,*) 'Possible sampling error for variable ',  &
                             trim(stats_zm%file%var(i)%name), ' in zm ',  &
                             'at k = ', k,  &
                             '; stats_zm%accum_num_samples(',k,',',i,') = ', stats_zm%accum_num_samples(1,1,k,i)
          endif

        endif

      enddo
    enddo

    if (l_output_rad_files) then
      !  Look for errors by checking the number of sampling points
      !  for each variable in the rad_zt statistics at each vertical level.
      do i = 1, stats_rad_zt%num_output_fields
        do k = 1, stats_rad_zt%kk

          if ( stats_rad_zt%accum_num_samples(1,1,k,i) /= 0 .and.  &
               stats_rad_zt%accum_num_samples(1,1,k,i) /= floor(stats_tout/stats_tsamp) ) then

            l_error = .true.  ! This will stop the run

            if ( clubb_at_least_debug_level( 1 ) ) then
              write(fstderr,*) 'Possible sampling error for variable ',  &
                               trim(stats_rad_zt%file%var(i)%name), ' in rad_zt ',  &
                               'at k = ', k,  &
                               '; stats_rad_zt%accum_num_samples(',k,',',i,') = ', stats_rad_zt%accum_num_samples(1,1,k,i)
            endif

          endif

        enddo
      enddo

      !  Look for errors by checking the number of sampling points
      !  for each variable in the rad_zm statistics at each vertical level.
      do i = 1, stats_rad_zm%num_output_fields
        do k = 1, stats_rad_zm%kk

          if ( stats_rad_zm%accum_num_samples(1,1,k,i) /= 0 .and.  &
               stats_rad_zm%accum_num_samples(1,1,k,i) /= floor(stats_tout/stats_tsamp) ) then

            l_error = .true.  ! This will stop the run

            if ( clubb_at_least_debug_level( 1 ) ) then
              write(fstderr,*) 'Possible sampling error for variable ',  &
                               trim(stats_rad_zm%file%var(i)%name), ' in rad_zm ',  &
                               'at k = ', k,  &
                               '; stats_rad_zm%accum_num_samples(',k,',',i,') = ', stats_rad_zm%accum_num_samples(1,1,k,i)
            endif

          endif

        enddo
      enddo
    end if ! l_output_rad_files

    !  Look for errors by checking the number of sampling points
    !  for each variable in the sfc statistics at each vertical level.
    do i = 1, stats_sfc%num_output_fields
      do k = 1, stats_sfc%kk

        if ( stats_sfc%accum_num_samples(1,1,k,i) /= 0 .and.  &
             stats_sfc%accum_num_samples(1,1,k,i) /= floor(stats_tout/stats_tsamp) ) then

          l_error = .true.  ! This will stop the run

          if ( clubb_at_least_debug_level( 1 ) ) then
            write(fstderr,*) 'Possible sampling error for variable ',  &
                             trim(stats_sfc%file%var(i)%name), ' in sfc ',  &
                             'at k = ', k,  &
                             '; stats_sfc%accum_num_samples(',k,',',i,') = ', stats_sfc%accum_num_samples(1,1,k,i)
          endif

        endif

      enddo
    enddo

    !  Stop the run if errors are found.
    if ( l_error ) then
       write(fstderr,*) 'Possible statistical sampling error'
       write(fstderr,*) 'For details, set debug_level to a value of at ',  &
                        'least 1 in the appropriate model.in file.'
       call endrun ('stats_end_timestep:  error(s) found'//errmsg(__FILE__,__LINE__))
    endif

    !  Compute averages
    call stats_avg( stats_zt%kk, stats_zt%num_output_fields, stats_zt%accum_field_values, stats_zt%accum_num_samples )
    call stats_avg( stats_zm%kk, stats_zm%num_output_fields, stats_zm%accum_field_values, stats_zm%accum_num_samples )
    if (l_output_rad_files) then
      call stats_avg( stats_rad_zt%kk, stats_rad_zt%num_output_fields, stats_rad_zt%accum_field_values, &
                      stats_rad_zt%accum_num_samples )
      call stats_avg( stats_rad_zm%kk, stats_rad_zm%num_output_fields, stats_rad_zm%accum_field_values, &
                      stats_rad_zm%accum_num_samples )
    end if
    call stats_avg( stats_sfc%kk, stats_sfc%num_output_fields, stats_sfc%accum_field_values, stats_sfc%accum_num_samples )

   !  Here we are not outputting the data, rather reading the stats into
   !  arrays which are conformable to CAM output.  Also, the data is "flipped"
   !  in the vertical level to be the same as CAM output.
    do i = 1, stats_zt%num_output_fields
      do k = 1, stats_zt%kk
         out_zt(thecol,k,i) = stats_zt%accum_field_values(1,1,stats_zt%kk-k+1,i)
         if(out_zt(thecol,k,i) .ne. out_zt(thecol,k,i)) out_zt(thecol,k,i) = 0.0_r8
      enddo
    enddo

    do i = 1, stats_zm%num_output_fields
      do k = 1, stats_zt%kk
         out_zm(thecol,k,i) = stats_zm%accum_field_values(1,1,stats_zt%kk-k+1,i)
         if(out_zm(thecol,k,i) .ne. out_zm(thecol,k,i)) out_zm(thecol,k,i) = 0.0_r8
      enddo
    enddo

    if (l_output_rad_files) then
      do i = 1, stats_rad_zt%num_output_fields
        do k = 1, stats_rad_zt%kk
          out_radzt(thecol,k,i) = stats_rad_zt%accum_field_values(1,1,stats_zt%kk-k+1,i)
          if(out_radzt(thecol,k,i) .ne. out_radzt(thecol,k,i)) out_radzt(thecol,k,i) = 0.0_r8
        enddo
      enddo

      do i = 1, stats_rad_zm%num_output_fields
        do k = 1, stats_rad_zm%kk
          out_radzm(thecol,k,i) = stats_rad_zm%accum_field_values(1,1,stats_zt%kk-k+1,i)
          if(out_radzm(thecol,k,i) .ne. out_radzm(thecol,k,i)) out_radzm(thecol,k,i) = 0.0_r8
        enddo
      enddo
    endif

    do i = 1, stats_sfc%num_output_fields
      out_sfc(thecol,1,i) = stats_sfc%accum_field_values(1,1,1,i)
      if(out_sfc(thecol,1,i) .ne. out_sfc(thecol,1,i)) out_sfc(thecol,1,i) = 0.0_r8
    enddo

    !  Reset sample fields
    call stats_zero( stats_zt%kk, stats_zt%num_output_fields, stats_zt%accum_field_values, &
                     stats_zt%accum_num_samples, stats_zt%l_in_update )
    call stats_zero( stats_zm%kk, stats_zm%num_output_fields, stats_zm%accum_field_values, &
                     stats_zm%accum_num_samples, stats_zm%l_in_update )
    if (l_output_rad_files) then
      call stats_zero( stats_rad_zt%kk, stats_rad_zt%num_output_fields, stats_rad_zt%accum_field_values, &
                       stats_rad_zt%accum_num_samples, stats_rad_zt%l_in_update )
      call stats_zero( stats_rad_zm%kk, stats_rad_zm%num_output_fields, stats_rad_zm%accum_field_values, &
                       stats_rad_zm%accum_num_samples, stats_rad_zm%l_in_update )
    end if
    call stats_zero( stats_sfc%kk, stats_sfc%num_output_fields, stats_sfc%accum_field_values, &
                     stats_sfc%accum_num_samples, stats_sfc%l_in_update )

    return

#endif

  end subroutine stats_end_timestep_clubb


  ! =============================================================================== !
  !                                                                                 !
  ! =============================================================================== !

#ifdef CLUBB_SGS

    !-----------------------------------------------------------------------
  subroutine stats_zero( kk, nn, x, n, l_in_update )

    !     Description:
    !     Initialize stats to zero
    !-----------------------------------------------------------------------

    use clubb_precision, only: &
        stat_rknd,   & ! Variable(s)
        stat_nknd


    implicit none

    !  Input
    integer, intent(in) :: kk, nn

    !  Output
    real(kind=stat_rknd),    dimension(1,1,kk,nn), intent(out) :: x
    integer(kind=stat_nknd), dimension(1,1,kk,nn), intent(out) :: n
    logical,                 dimension(1,1,kk,nn), intent(out) :: l_in_update

    !  Zero out arrays

    if ( nn > 0 ) then
       x(:,:,:,:) = 0.0_r8
       n(:,:,:,:) = 0
       l_in_update(:,:,:,:) = .false.
    end if

    return

  end subroutine stats_zero

#endif

  ! =============================================================================== !
  !                                                                                 !
  ! =============================================================================== !


#ifdef CLUBB_SGS
    !-----------------------------------------------------------------------
  subroutine stats_avg( kk, nn, x, n )

    !     Description:
    !     Compute the average of stats fields
    !-----------------------------------------------------------------------
    use clubb_precision, only: &
        stat_rknd,   & ! Variable(s)
        stat_nknd

    implicit none

    !  Input
    integer, intent(in) :: nn, kk
    integer(kind=stat_nknd), dimension(1,1,kk,nn), intent(in) :: n

    !  Output
    real(kind=stat_rknd), dimension(1,1,kk,nn), intent(inout)  :: x

    !  Internal

    integer k,m

    !  Compute averages

    do m=1,nn
       do k=1,kk

          if ( n(1,1,k,m) > 0 ) then
             x(1,1,k,m) = x(1,1,k,m) / real( n(1,1,k,m) )
          end if

       end do
    end do

    return

  end subroutine stats_avg

#endif

end module clubb_intr<|MERGE_RESOLUTION|>--- conflicted
+++ resolved
@@ -2958,13 +2958,8 @@
     type(physics_ptend), intent(out)    :: ptend                ! Individual parameterization tendencies
     real(r8),            intent(out)    :: obklen(pcols)        ! Obukhov length [ m ]
     real(r8),            intent(out)    :: ustar(pcols)         ! Surface friction velocity [ m/s ]
-<<<<<<< HEAD
-    
+
 #if defined(CLUBB_SGS) || defined(SHOC_SGS)
-=======
-
-#ifdef CLUBB_SGS
->>>>>>> 3219b44f
 
     ! --------------- !
     ! Local Variables !
