module clubb_intr

  !----------------------------------------------------------------------------------------------------- !
  ! Module to interface CAM with Cloud Layers Unified by Bi-normals (CLUBB), developed                   !
  !    by the University of Wisconsin Milwaukee Group (UWM).                                             !
  !                                                                                                      !
  ! CLUBB replaces the exisiting turbulence, shallow convection, and macrophysics in CAM5                !  
  !                                                                                                      !  
  ! Lastly, a implicit diffusion solver is called, and tendencies retrieved by                           !
  ! differencing the diffused and initial states.                                                        !
  !                                                                                                      ! 
  ! Calling sequence:                                                                                    !
  !                                                                                                      !
  !---------------------------Code history-------------------------------------------------------------- !
  ! Authors:  P. Bogenschutz, C. Craig, A. Gettelman                                                     ! 
  !                                                                                                      ! 
  !----------------------------------------------------------------------------------------------------- !

  use shr_kind_mod,  only: r8=>shr_kind_r8
  use ppgrid,        only: pver, pverp
  use phys_control,  only: phys_getopts
  use physconst,     only: rair, cpair, gravit, latvap, latice, zvir, rh2o, karman, &
                           tms_orocnst, tms_z0fac
  use cam_logfile,   only: iulog
  use spmd_utils,    only: masterproc 
  use constituents,  only: pcnst, cnst_add
  use pbl_utils,     only: calc_ustar, calc_obklen
  use perf_mod,      only: t_startf, t_stopf
  use mpishorthand
  use cam_history_support, only: fillvalue
#ifdef CLUBB_SGS
  use clubb_api_module, only: pdf_parameter
  use clubb_precision,  only: core_rknd
#endif

  implicit none

  private
  save

  ! ----------------- !
  ! Public interfaces !
  ! ----------------- !

  public :: clubb_ini_cam, clubb_register_cam, clubb_tend_cam, &
#ifdef CLUBB_SGS
            ! This utilizes CLUBB specific variables in its interface
            stats_init_clubb, &
#endif
            stats_end_timestep_clubb, & 
            clubb_surface, &
            clubb_readnl, &
            clubb_init_cnst, &
            clubb_implements_cnst

#ifdef CLUBB_SGS
  ! Both of these utilize CLUBB specific variables in their interface
  private :: stats_zero, stats_avg
#endif

  logical, public :: do_cldcool

  ! ------------ !
  ! Private data !
  ! ------------ !

  integer, parameter :: &
      grid_type    = 3, &               ! The 2 option specifies stretched thermodynamic levels
      hydromet_dim = 0                  ! The hydromet array in SAM-CLUBB is currently 0 elements
   
  real(core_rknd), dimension(0) :: &
      sclr_tol = 1.e-8_core_rknd        ! Total water in kg/kg

  character(len=6), parameter :: &
      saturation_equation = "flatau"    ! Flatau polynomial approximation for SVP

  real(core_rknd), parameter :: &
      theta0   = 300._core_rknd, &      ! Reference temperature                     [K]
      ts_nudge = 86400._core_rknd, &    ! Time scale for u/v nudging (not used)     [s]
      p0_clubb = 100000._core_rknd
      
  real(core_rknd), parameter :: &
      host_dx = 100000._core_rknd, &    ! Host model deltax [m]
      host_dy = 100000._core_rknd       ! Host model deltay [m]
      
  integer, parameter :: & 
    sclr_dim = 0                        ! Higher-order scalars, set to zero

  real(r8), parameter :: &
    wp3_const = 1._r8                   ! Constant to add to wp3 when moments are advected
    
  real(r8), parameter :: & 
    wpthlp_const = 10.0_r8              ! Constant to add to wpthlp when moments are advected
    
  real(r8), parameter :: & 
    wprtp_const = 0.01_r8               ! Constant to add to wprtp when moments are advected
    
  real(r8), parameter :: & 
    rtpthlp_const = 0.01_r8             ! Constant to add to rtpthlp when moments are advected
    
  real(r8), parameter :: unset_r8 = huge(1.0_r8)

!PMA
 real(r8), parameter :: qsmall = 1.e-18_r8 ! qsmall used in MG

    
  real(r8) :: clubb_timestep = unset_r8  ! Default CLUBB timestep, unless overwriten by namelist
  real(r8) :: clubb_rnevap_effic = unset_r8

  !namelist variables
  real(r8) :: clubb_liq_deep = unset_r8
  real(r8) :: clubb_liq_sh   = unset_r8
  real(r8) :: clubb_ice_deep = unset_r8
  real(r8) :: clubb_ice_sh   = unset_r8
  real(r8) :: clubb_tk1      = unset_r8
  real(r8) :: clubb_tk2      = unset_r8

!  Constant parameters
  logical, parameter, private :: &
    l_uv_nudge       = .false.,       &  ! Use u/v nudging (not used)
    l_input_fields   = .false.,       &  ! Always false for EAM-CLUBB.
    l_implemented    = .true.,        &  ! Implemented in a host model (always true)
    l_host_applies_sfc_fluxes = .false.  ! Whether the host model applies the surface fluxes
    
  logical            :: do_tms
  logical            :: lq(pcnst)
  logical            :: lq2(pcnst)
  logical            :: prog_modal_aero
  logical            :: do_rainturb
  logical            :: do_expldiff
  logical            :: clubb_do_adv
  logical            :: clubb_do_deep
  logical            :: micro_do_icesupersat
  logical            :: history_budget
  logical            :: use_sgv !PMA This flag controls tuning for tpert and gustiness
  integer            :: history_budget_histfile_num
  integer            :: edsclr_dim       ! Number of scalars to transport in CLUBB
  integer            :: offset
 
!  define physics buffer indicies here       
  integer :: &
    wp2_idx, &          ! vertical velocity variances
    wp3_idx, &          ! third moment of vertical velocity
    wpthlp_idx, &       ! turbulent flux of thetal
    wprtp_idx, &        ! turbulent flux of total water
    rtpthlp_idx, &      ! covariance of thetal and rt
    rtp2_idx, &         ! variance of total water
    thlp2_idx, &        ! variance of thetal
    up2_idx, &          ! variance of east-west wind
    vp2_idx, &          ! variance of north-south wind
    upwp_idx, &         ! east-west momentum flux
    vpwp_idx, &         ! north-south momentum flux
    thlm_idx, &         ! mean thetal
    rtm_idx, &          ! mean total water mixing ratio
    um_idx, &           ! mean of east-west wind
    vm_idx, &           ! mean of north-south wind
    cld_idx, &          ! Cloud fraction
    concld_idx, &       ! Convective cloud fraction
    ast_idx, &          ! Stratiform cloud fraction
    alst_idx, &         ! Liquid stratiform cloud fraction
    aist_idx, &         ! Ice stratiform cloud fraction
    qlst_idx, &         ! Physical in-cloud LWC
    qist_idx, &         ! Physical in-cloud IWC
    dp_frac_idx, &      ! deep convection cloud fraction
    sh_frac_idx, &      ! shallow convection cloud fraction
    rel_idx, &          ! Rel
    kvh_idx, &          ! CLUBB eddy diffusivity on thermo levels
    kvm_idx, &          ! CLUBB eddy diffusivity on mom levels
    pblh_idx, &         ! PBL pbuf
    icwmrdp_idx, &      ! In cloud mixing ratio for deep convection
    tke_idx, &          ! turbulent kinetic energy
    tpert_idx, &        ! temperature perturbation from PBL
    fice_idx, &         ! fice_idx index in physics buffer
    cmeliq_idx, &       ! cmeliq_idx index in physics buffer
    relvar_idx, &       ! relative cloud water variance
    accre_enhan_idx, &  ! optional accretion enhancement factor for MG
    naai_idx, &         ! ice number concentration
    prer_evap_idx, &    ! rain evaporation rate
    qrl_idx, &          ! longwave cooling rate
    radf_idx 

 integer :: &          ! newly added pbuf fields for CLUBB
    wpthvp_idx, &       ! < w'th_v' >
    wp2thvp_idx, &      ! < w'^2 th_v' >
    rtpthvp_idx, &      ! < r_t'th_v' >
    thlpthvp_idx, &     ! < th_l'th_v' >
    rcm_idx, &          ! Cloud water mixing ratio
    cloud_frac_idx !, & ! Cloud fraction

  integer :: &          ! added pbuf fields for clubb to have restart bfb when ipdf_call_placement=2
    pdf_zm_w_1_idx, &
    pdf_zm_w_2_idx, &
    pdf_zm_varnce_w_1_idx, &
    pdf_zm_varnce_w_2_idx, &
    pdf_zm_mixt_frac_idx

  integer :: &          !PMA adds pbuf fields for ZM gustiness
    prec_dp_idx, &
    snow_dp_idx, &
    vmag_gust_idx
 
  integer, public :: & 
    ixthlp2 = 0, &
    ixwpthlp = 0, &
    ixwprtp = 0, &
    ixwp2 = 0, &
    ixwp3 = 0, &
    ixrtpthlp = 0, &
    ixrtp2 = 0, &
    ixup2 = 0, &
    ixvp2 = 0

  integer :: cmfmc_sh_idx = 0

  real(r8) :: dp1 !set in namelist; assigned in cloud_fraction.F90
  !  Output arrays for CLUBB statistics    
  real(r8), allocatable, dimension(:,:,:) :: out_zt, out_zm, out_radzt, out_radzm, out_sfc

  character(len=16)  :: eddy_scheme      ! Default set in phys_control.F90
  character(len=16)  :: deep_scheme      ! Default set in phys_control.F90

  integer, parameter :: ncnst=9
  character(len=8)   :: cnst_names(ncnst)
  logical            :: do_cnst=.false.
  
#ifdef CLUBB_SGS
  type(pdf_parameter), target, allocatable :: pdf_params_chnk(:,:)    ! PDF parameters (thermo. levs.) [units vary]
  type(pdf_parameter), target, allocatable :: pdf_params_zm_chnk(:,:) ! PDF parameters on momentum levs. [units vary]
#endif

  logical :: liqcf_fix = .FALSE.  ! HW for liquid cloud fraction fix
  logical :: relvar_fix = .FALSE. !PMA for relvar fix
  
  real(r8) :: micro_mg_accre_enhan_fac = huge(1.0_r8) !Accretion enhancement factor from namelist

  contains
  
  ! =============================================================================== !
  !                                                                                 !
  ! =============================================================================== !

  subroutine clubb_register_cam( )
!-------------------------------------------------------------------------------
! Description:
!   Register the constituents and fields in the physics buffer
! Author: P. Bogenschutz, C. Craig, A. Gettelman
!
!-------------------------------------------------------------------------------
#ifdef CLUBB_SGS

    !------------------------------------------------ !
    ! Register physics buffer fields and constituents !
    !------------------------------------------------ !

    !  Add CLUBB fields to pbuf 
    use physics_buffer,  only: pbuf_add_field, dtype_r8, dyn_time_lvls
    use ppgrid,          only: pver, pverp, pcols
    
    call phys_getopts( eddy_scheme_out                 = eddy_scheme, &
                       deep_scheme_out                 = deep_scheme, & 
                       do_tms_out                      = do_tms,      &
                       history_budget_out              = history_budget, &
                       history_budget_histfile_num_out = history_budget_histfile_num, &
                       micro_do_icesupersat_out        = micro_do_icesupersat, &
                       micro_mg_accre_enhan_fac_out    = micro_mg_accre_enhan_fac)

    if (clubb_do_adv) then
       cnst_names =(/'THLP2  ','RTP2   ','RTPTHLP','WPTHLP ','WPRTP  ','WP2    ','WP3    ','UP2    ','VP2    '/)
       do_cnst=.true.
       !  If CLUBB moments are advected, do not output them automatically which is typically done.  Some moments
       !    need a constant added to them before they are advected, thus this would corrupt the output.  
       !    Users should refer to the "XXXX_CLUBB" (THLP2_CLUBB for instance) output variables for these moments
       call cnst_add(trim(cnst_names(1)),0._r8,0._r8,0._r8,ixthlp2,longname='second moment vertical velocity',cam_outfld=.false.)
       call cnst_add(trim(cnst_names(2)),0._r8,0._r8,0._r8,ixrtp2,longname='second moment rtp',cam_outfld=.false.)
       call cnst_add(trim(cnst_names(3)),0._r8,0._r8,-999999._r8,ixrtpthlp,longname='covariance rtp thlp',cam_outfld=.false.)
       call cnst_add(trim(cnst_names(4)),0._r8,0._r8,-999999._r8,ixwpthlp,longname='CLUBB heat flux',cam_outfld=.false.)
       call cnst_add(trim(cnst_names(5)),0._r8,0._r8,-999999._r8,ixwprtp,longname='CLUBB moisture flux',cam_outfld=.false.)
       call cnst_add(trim(cnst_names(6)),0._r8,0._r8,0._r8,ixwp2,longname='CLUBB wp2',cam_outfld=.false.)
       call cnst_add(trim(cnst_names(7)),0._r8,0._r8,-999999._r8,ixwp3,longname='CLUBB 3rd moment vert velocity',cam_outfld=.false.)
       call cnst_add(trim(cnst_names(8)),0._r8,0._r8,0._r8,ixup2,longname='CLUBB 2nd moment u wind',cam_outfld=.false.)
       call cnst_add(trim(cnst_names(9)),0._r8,0._r8,0._r8,ixvp2,longname='CLUBB 2nd moment v wind',cam_outfld=.false.)
    end if

    !  put pbuf_add calls here (see macrop_driver.F90 for sample) use indicies defined at top
    call pbuf_add_field('pblh',       'global', dtype_r8, (/pcols/),                    pblh_idx)
    call pbuf_add_field('tke',        'global', dtype_r8, (/pcols, pverp/),             tke_idx)
    call pbuf_add_field('kvh',        'global', dtype_r8, (/pcols, pverp/),             kvh_idx)
    call pbuf_add_field('kvm',        'global', dtype_r8, (/pcols, pverp/),             kvm_idx)
    call pbuf_add_field('tpert',      'global', dtype_r8, (/pcols/),                    tpert_idx)
    call pbuf_add_field('AST',        'global', dtype_r8, (/pcols,pver,dyn_time_lvls/),    ast_idx)
    call pbuf_add_field('AIST',       'global', dtype_r8, (/pcols,pver,dyn_time_lvls/),    aist_idx)
    call pbuf_add_field('ALST',       'global', dtype_r8, (/pcols,pver,dyn_time_lvls/),    alst_idx)
    call pbuf_add_field('QIST',       'global', dtype_r8, (/pcols,pver,dyn_time_lvls/),    qist_idx)
    call pbuf_add_field('QLST',       'global', dtype_r8, (/pcols,pver,dyn_time_lvls/),    qlst_idx)
    call pbuf_add_field('CONCLD',     'global', dtype_r8, (/pcols,pver,dyn_time_lvls/),    concld_idx)
    call pbuf_add_field('CLD',        'global', dtype_r8, (/pcols,pver,dyn_time_lvls/),    cld_idx)
    call pbuf_add_field('FICE',       'physpkg',dtype_r8, (/pcols,pver/),               fice_idx)
    call pbuf_add_field('RAD_CLUBB',  'global', dtype_r8, (/pcols,pver/),               radf_idx)
    call pbuf_add_field('CMELIQ',     'physpkg',dtype_r8, (/pcols,pver/),                  cmeliq_idx)
    
    call pbuf_add_field('WP2_nadv',        'global', dtype_r8, (/pcols,pverp,dyn_time_lvls/), wp2_idx)
    call pbuf_add_field('WP3_nadv',        'global', dtype_r8, (/pcols,pverp,dyn_time_lvls/), wp3_idx)
    call pbuf_add_field('WPTHLP_nadv',     'global', dtype_r8, (/pcols,pverp,dyn_time_lvls/), wpthlp_idx)
    call pbuf_add_field('WPRTP_nadv',      'global', dtype_r8, (/pcols,pverp,dyn_time_lvls/), wprtp_idx)
    call pbuf_add_field('RTPTHLP_nadv',    'global', dtype_r8, (/pcols,pverp,dyn_time_lvls/), rtpthlp_idx)
    call pbuf_add_field('RTP2_nadv',       'global', dtype_r8, (/pcols,pverp,dyn_time_lvls/), rtp2_idx)
    call pbuf_add_field('THLP2_nadv',      'global', dtype_r8, (/pcols,pverp,dyn_time_lvls/), thlp2_idx)
    call pbuf_add_field('UP2_nadv',        'global', dtype_r8, (/pcols,pverp,dyn_time_lvls/), up2_idx)
    call pbuf_add_field('VP2_nadv',        'global', dtype_r8, (/pcols,pverp,dyn_time_lvls/), vp2_idx)    

    call pbuf_add_field('UPWP',       'global', dtype_r8, (/pcols,pverp,dyn_time_lvls/), upwp_idx)
    call pbuf_add_field('VPWP',       'global', dtype_r8, (/pcols,pverp,dyn_time_lvls/), vpwp_idx)
    call pbuf_add_field('THLM',       'global', dtype_r8, (/pcols,pverp,dyn_time_lvls/), thlm_idx)
    call pbuf_add_field('RTM',        'global', dtype_r8, (/pcols,pverp,dyn_time_lvls/), rtm_idx)
    call pbuf_add_field('UM',         'global', dtype_r8, (/pcols,pverp,dyn_time_lvls/), um_idx)
    call pbuf_add_field('VM',         'global', dtype_r8, (/pcols,pverp,dyn_time_lvls/), vm_idx)

    call pbuf_add_field('WPTHVP',        'global', dtype_r8, (/pcols,pverp,dyn_time_lvls/), wpthvp_idx)
    call pbuf_add_field('WP2THVP',       'global', dtype_r8, (/pcols,pverp,dyn_time_lvls/), wp2thvp_idx)
    call pbuf_add_field('RTPTHVP',       'global', dtype_r8, (/pcols,pverp,dyn_time_lvls/), rtpthvp_idx)
    call pbuf_add_field('THLPTHVP',      'global', dtype_r8, (/pcols,pverp,dyn_time_lvls/), thlpthvp_idx)
    call pbuf_add_field('RCM',           'global', dtype_r8, (/pcols,pverp,dyn_time_lvls/), rcm_idx)
    call pbuf_add_field('CLOUD_FRAC',    'global', dtype_r8, (/pcols,pverp,dyn_time_lvls/), cloud_frac_idx)

    call pbuf_add_field('pdf_zm_w_1',    'global', dtype_r8, (/pcols,pverp,dyn_time_lvls/), pdf_zm_w_1_idx)
    call pbuf_add_field('pdf_zm_w_2',    'global', dtype_r8, (/pcols,pverp,dyn_time_lvls/), pdf_zm_w_2_idx)
    call pbuf_add_field('pdf_zm_var_w_1', 'global', dtype_r8, (/pcols,pverp,dyn_time_lvls/), pdf_zm_varnce_w_1_idx)
    call pbuf_add_field('pdf_zm_var_w_2', 'global', dtype_r8, (/pcols,pverp,dyn_time_lvls/), pdf_zm_varnce_w_2_idx)
    call pbuf_add_field('pdf_zm_mixt_frac',  'global', dtype_r8, (/pcols,pverp,dyn_time_lvls/), pdf_zm_mixt_frac_idx)

    call pbuf_add_field('vmag_gust',       'global', dtype_r8, (/pcols/),      vmag_gust_idx) !PMA total gustiness
#endif 

  end subroutine clubb_register_cam
  ! =============================================================================== !
  !                                                                                 !
  ! =============================================================================== !

function clubb_implements_cnst(name)

  !----------------------------------------------------------------------------- !
  !                                                                              !
  ! Return true if specified constituent is implemented by this package          !
  !                                                                              !
  !----------------------------------------------------------------------------- !

   character(len=*), intent(in) :: name      ! constituent name
   logical :: clubb_implements_cnst     ! return value

   !-----------------------------------------------------------------------

   clubb_implements_cnst = (do_cnst .and. any(name == cnst_names))

end function clubb_implements_cnst

 
  ! =============================================================================== !
  !                                                                                 !
  ! =============================================================================== !

subroutine clubb_init_cnst(name, q, gcid)

#ifdef CLUBB_SGS
    use constants_clubb,        only: w_tol_sqd, rt_tol, thl_tol  
#endif

   !----------------------------------------------------------------------- !
   !                                                                        !
   ! Initialize the state if clubb_do_adv                                   !
   !                                                                        !
   !----------------------------------------------------------------------- !

   character(len=*), intent(in)  :: name     ! constituent name
   real(r8),         intent(out) :: q(:,:)   ! mass mixing ratio (gcol, plev)
   integer,          intent(in)  :: gcid(:)  ! global column id
   !-----------------------------------------------------------------------

#ifdef CLUBB_SGS
   if (clubb_do_adv) then
      if (trim(name) == trim(cnst_names(1))) q = real(thl_tol**2, kind = r8)
      if (trim(name) == trim(cnst_names(2))) q = real(rt_tol**2, kind = r8)
      if (trim(name) == trim(cnst_names(3))) q = 0.0_r8
      if (trim(name) == trim(cnst_names(4))) q = 0.0_r8
      if (trim(name) == trim(cnst_names(5))) q = 0.0_r8
      if (trim(name) == trim(cnst_names(6))) q = real(w_tol_sqd, kind = r8)
      if (trim(name) == trim(cnst_names(7))) q = 0.0_r8
      if (trim(name) == trim(cnst_names(8))) q = real(w_tol_sqd, kind = r8)
      if (trim(name) == trim(cnst_names(9))) q = real(w_tol_sqd, kind = r8)
   end if
#endif

end subroutine clubb_init_cnst

  
  ! =============================================================================== !
  !                                                                                 !
  ! =============================================================================== !

  subroutine clubb_readnl(nlfile)

#ifdef CLUBB_SGS
    use namelist_utils,  only: find_group_name
    use units,           only: getunit, freeunit
    use cam_abortutils,  only: endrun
    use stats_variables, only: l_stats, l_output_rad_files
    use mpishorthand
    use model_flags,     only: l_diffuse_rtm_and_thlm, l_stability_correct_Kh_N2_zm, &
                               l_vert_avg_closure, l_trapezoidal_rule_zt, &
                               l_trapezoidal_rule_zm, l_call_pdf_closure_twice,&
                               ipdf_call_placement

    use parameters_tunable, only: clubb_param_readnl
#endif

    character(len=*), intent(in) :: nlfile  ! filepath for file containing namelist input

#ifdef CLUBB_SGS
    logical :: clubb_history, clubb_rad_history, clubb_cloudtop_cooling, clubb_rainevap_turb, &
               clubb_stabcorrect, clubb_expldiff ! Stats enabled (T/F)      
    logical :: clubb_use_sgv !PMA This flag controls tuning for tpert and gustiness
    logical :: clubb_vert_avg_closure !XZheng This flag sets four clubb config flags for pdf_closure and the trapezoidal rule to  compute the varibles that are output from high order closure
    integer :: clubb_ipdf_call_placement  !XZheng This flag sets options for the placement of the call to CLUBB's PDF. 
 
    integer :: iunit, read_status

    namelist /clubb_his_nl/ clubb_history, clubb_rad_history
    namelist /clubbpbl_diff_nl/ clubb_cloudtop_cooling, clubb_rainevap_turb, clubb_expldiff, &
                                clubb_do_adv, clubb_do_deep, clubb_timestep, clubb_stabcorrect, &
                                clubb_rnevap_effic, clubb_liq_deep, clubb_liq_sh, clubb_ice_deep, &
                                clubb_ice_sh, clubb_tk1, clubb_tk2, relvar_fix, clubb_use_sgv, &
                                clubb_vert_avg_closure, clubb_ipdf_call_placement


    !----- Begin Code -----

    !  Determine if we want clubb_history to be output  
    clubb_history      = .false.   ! Initialize to false
    l_stats            = .false.   ! Initialize to false
    l_output_rad_files = .false.   ! Initialize to false
    do_cldcool         = .false.   ! Initialize to false
    do_rainturb        = .false.   ! Initialize to false
    do_expldiff        = .false.   ! Initialize to false
    relvar_fix         = .false.   ! Initialize to false
    clubb_do_adv       = .false.   ! Initialize to false
    clubb_do_deep      = .false.   ! Initialize to false
    use_sgv            = .false.
    clubb_vert_avg_closure = .true.
    clubb_ipdf_call_placement = -999


    !  Read namelist to determine if CLUBB history should be called
    if (masterproc) then
      iunit = getunit()
      open( iunit, file=trim(nlfile), status='old' )

      call find_group_name(iunit, 'clubb_his_nl', status=read_status)
      if (read_status == 0) then
         read(unit=iunit, nml=clubb_his_nl, iostat=read_status)
         if (read_status /= 0) then
            call endrun('clubb_readnl:  error reading namelist')
         end if
      end if

      call find_group_name(iunit, 'clubbpbl_diff_nl', status=read_status)
      if (read_status == 0) then
         read(unit=iunit, nml=clubbpbl_diff_nl, iostat=read_status)
         if (read_status /= 0) then
            call endrun('clubb_readnl:  error reading namelist')
         end if
      end if

      close(unit=iunit)
      call freeunit(iunit)
    end if

#ifdef SPMD
! Broadcast namelist variables
      call mpibcast(clubb_history,            1,   mpilog,   0, mpicom)
      call mpibcast(clubb_rad_history,        1,   mpilog,   0, mpicom)
      call mpibcast(clubb_cloudtop_cooling,   1,   mpilog,   0, mpicom)
      call mpibcast(clubb_rainevap_turb,      1,   mpilog,   0, mpicom)
      call mpibcast(clubb_expldiff,           1,   mpilog,   0, mpicom)
      call mpibcast(clubb_do_adv,             1,   mpilog,   0, mpicom)
      call mpibcast(clubb_do_deep,            1,   mpilog,   0, mpicom)
      call mpibcast(clubb_timestep,           1,   mpir8,   0, mpicom)
      call mpibcast(clubb_stabcorrect,        1,   mpilog,   0, mpicom)
      call mpibcast(clubb_rnevap_effic,       1,   mpir8,   0, mpicom)
      call mpibcast(clubb_liq_deep,           1,   mpir8,   0, mpicom)
      call mpibcast(clubb_liq_sh,             1,   mpir8,   0, mpicom)
      call mpibcast(clubb_ice_deep,           1,   mpir8,   0, mpicom)
      call mpibcast(clubb_ice_sh,             1,   mpir8,   0, mpicom)
      call mpibcast(clubb_tk1,                1,   mpir8,   0, mpicom)
      call mpibcast(clubb_tk2,                1,   mpir8,   0, mpicom)
      call mpibcast(relvar_fix,               1,   mpilog,  0, mpicom)
      call mpibcast(clubb_use_sgv,            1,   mpilog,   0, mpicom)
      call mpibcast(clubb_vert_avg_closure,   1,   mpilog,   0, mpicom)
      call mpibcast(clubb_ipdf_call_placement,   1,   mpiint,   0, mpicom)
#endif

    !  Overwrite defaults if they are true
    if (clubb_ipdf_call_placement > 0) ipdf_call_placement = clubb_ipdf_call_placement
    if (clubb_history) l_stats = .true.
    if (clubb_rad_history) l_output_rad_files = .true. 
    if (clubb_cloudtop_cooling) do_cldcool = .true.
    if (clubb_rainevap_turb) do_rainturb = .true.
    if (clubb_expldiff) do_expldiff = .true.
    if (clubb_use_sgv) use_sgv =.true. 
    if (clubb_stabcorrect .and. clubb_expldiff)  then
      call endrun('clubb_readnl: clubb_stabcorrect and clubb_expldiff may not both be set to true at the same time')
    end if

    if (clubb_stabcorrect) then
      l_diffuse_rtm_and_thlm       = .true.   ! CLUBB flag set to true
      l_stability_correct_Kh_N2_zm = .true.   ! CLUBB flag set to true
    endif

    if (clubb_vert_avg_closure) then
      l_vert_avg_closure       = .true.   ! CLUBB flag set to true
      l_trapezoidal_rule_zt    = .true.   ! CLUBB flag set to true
      l_trapezoidal_rule_zm    = .true.   ! CLUBB flag set to true
      l_call_pdf_closure_twice = .true.   ! CLUBB flag set to true
    else
      l_vert_avg_closure       = .false.   ! CLUBB flag set to false
      l_trapezoidal_rule_zt    = .false.   ! CLUBB flag set to false
      l_trapezoidal_rule_zm    = .false.   ! CLUBB flag set to false
      l_call_pdf_closure_twice = .false.   ! CLUBB flag set to false
    endif
    
    ! read tunable parameters from namelist, handlings of masterproc vs others
    ! are done within clubb_param_readnl
    call clubb_param_readnl(nlfile)
#endif
  end subroutine clubb_readnl

  ! =============================================================================== !
  !                                                                                 !
  ! =============================================================================== !

  subroutine clubb_ini_cam(pbuf2d, dp1_in)
!-------------------------------------------------------------------------------
! Description:
!   Initialize UWM CLUBB.
! Author: Cheryl Craig March 2011
! Modifications: Pete Bogenschutz 2011 March and onward
! Origin: Based heavily on UWM clubb_init.F90
! References:
!   None
!-------------------------------------------------------------------------------



#ifdef CLUBB_SGS

    !  From CAM libraries
    use physics_types,          only: physics_state, physics_ptend
    use cam_history,            only: addfld, horiz_only, add_default
    use ppgrid,                 only: pver, pverp, pcols, begchunk, endchunk 
    use ref_pres,               only: pref_mid
    use hb_diff,                only: init_hb_diff
    use trb_mtn_stress,         only: init_tms
    use rad_constituents,       only: rad_cnst_get_info, rad_cnst_get_mode_num_idx, rad_cnst_get_mam_mmr_idx

    !  From the CLUBB libraries

    !  From the CLUBB libraries
    use clubb_api_module, only: &
         setup_clubb_core_api, &
         time_precision, &
         core_rknd, &
         set_clubb_debug_level_api, &
         nparams, &
         read_parameters_api, &
         l_stats, &
         l_stats_samp, &
         l_grads, &
         stats_zt, &
         stats_zm, &
         stats_sfc, &
         stats_rad_zt, &
         stats_rad_zm, &
         w_tol_sqd, &
         rt_tol, &
         l_do_expldiff_rtm_thlm, &
         init_pdf_params_api
    use stats_variables,           only: l_output_rad_files
                                      
    use units,                     only: getunit, freeunit
    use error_messages,            only: handle_errmsg
    use time_manager,              only: is_first_step
    use constants_clubb,           only: thl_tol  


    !  These are only needed if we're using a passive scalar
    use array_index,            only: iisclr_rt, iisclr_thl, iisclr_CO2, &    ! [kg/kg]/[K]/[1e6 mol/mol]
                                      iiedsclr_rt, iiedsclr_thl, iiedsclr_CO2 ! "    "
    use constituents,           only: cnst_get_ind
    use phys_control,           only: phys_getopts

    use parameters_tunable, only: params_list

#endif

    use physics_buffer,         only: pbuf_get_index, pbuf_set_field, physics_buffer_desc
    implicit none
    !  Input Variables
    type(physics_buffer_desc), pointer :: pbuf2d(:,:)
    
    real(r8) :: dp1_in

#ifdef CLUBB_SGS

    real(kind=time_precision) :: dum1, dum2, dum3
    
    real(core_rknd), dimension(nparams)  :: clubb_params    ! These adjustable CLUBB parameters (C1, C2 ...)

    logical :: clubb_history, clubb_rad_history, clubb_cloudtop_cooling, clubb_rainevap_turb, clubb_expldiff ! Stats enabled (T/F)

    ! The similar name to clubb_history is unfortunate...
    logical :: history_amwg, history_clubb

    character(len=128) :: errstring             ! error status for CLUBB init

    integer :: err_code, iunit                  ! Code for when CLUBB fails
    integer :: i, j, k, l, idx_chunk, idx_pcols ! Indices
    integer :: read_status                      ! Length of a string
    integer :: ntop_eddy                        ! Top    interface level to which eddy vertical diffusion is applied ( = 1 )
    integer :: nbot_eddy                        ! Bottom interface level to which eddy vertical diffusion is applied ( = pver )
    integer :: nmodes, nspec, pmam_ncnst, m
    integer :: ixnumliq
    integer :: lptr

    real(core_rknd)  :: zt_g(pverp)                        ! Height dummy array
    real(core_rknd)  :: zi_g(pverp)                        ! Height dummy array


    !----- Begin Code -----
    !$OMP PARALLEL
    l_do_expldiff_rtm_thlm = do_expldiff
    !$OMP END PARALLEL
    
    allocate( &
       pdf_params_chnk(pcols,begchunk:endchunk),   &
       pdf_params_zm_chnk(pcols,begchunk:endchunk) )

    do idx_chunk = begchunk, endchunk
        do idx_pcols = 1, pcols
            call init_pdf_params_api( pverp, pdf_params_chnk(idx_pcols,idx_chunk) )
            call init_pdf_params_api( pverp, pdf_params_zm_chnk(idx_pcols,idx_chunk) )
        end do
    end do

    ! ----------------------------------------------------------------- !
    ! Determine how many constituents CLUBB will transport.  Note that  
    ! CLUBB does not transport aerosol consituents.  Therefore, need to 
    ! determine how many aerosols constituents there are and subtract that
    ! off of pcnst (the total consituents) 
    ! ----------------------------------------------------------------- !

    call phys_getopts(prog_modal_aero_out=prog_modal_aero, &
                      history_amwg_out=history_amwg, &
                      history_clubb_out=history_clubb,&
                      liqcf_fix_out   = liqcf_fix)

    !  Select variables to apply tendencies back to CAM
 
    ! Initialize all consituents to true to start
    lq(1:pcnst) = .true.
    edsclr_dim  = pcnst

    if (prog_modal_aero) then
       ! Turn off modal aerosols and decrement edsclr_dim accordingly
       call rad_cnst_get_info(0, nmodes=nmodes)
 
       do m = 1, nmodes
          call rad_cnst_get_mode_num_idx(m, lptr)
          lq(lptr)=.false.
          edsclr_dim = edsclr_dim-1
 
          call rad_cnst_get_info(0, m, nspec=nspec)
          do l = 1, nspec
             call rad_cnst_get_mam_mmr_idx(m, l, lptr)
             lq(lptr)=.false.
             edsclr_dim = edsclr_dim-1
          end do
       end do
 
       !  In addition, if running with MAM, droplet number is transported
       !  in dropmixnuc, therefore we do NOT want CLUBB to apply transport
       !  tendencies to avoid double counted.  Else, we apply tendencies.
       call cnst_get_ind('NUMLIQ',ixnumliq)
       lq(ixnumliq) = .false.
       edsclr_dim = edsclr_dim-1
    endif

    ! ----------------------------------------------------------------- !
    ! Set the debug level.  Level 2 has additional computational expense since
    ! it checks the array variables in CLUBB for invalid values.
    ! ----------------------------------------------------------------- !
    call set_clubb_debug_level_api( 0 )

    ! ----------------------------------------------------------------- !
    ! use pbuf_get_fld_idx to get existing physics buffer fields from other
    ! physics packages (e.g. tke)
    ! ----------------------------------------------------------------- !


    !  Defaults
    l_stats_samp = .false.
    l_grads = .false.

    !  Overwrite defaults if needbe     
    if (l_stats) l_stats_samp = .true.

    !  Define physics buffers indexes
    cld_idx     = pbuf_get_index('CLD')         ! Cloud fraction
    concld_idx  = pbuf_get_index('CONCLD')      ! Convective cloud cover
    ast_idx     = pbuf_get_index('AST')         ! Stratiform cloud fraction
    alst_idx    = pbuf_get_index('ALST')        ! Liquid stratiform cloud fraction
    aist_idx    = pbuf_get_index('AIST')        ! Ice stratiform cloud fraction
    qlst_idx    = pbuf_get_index('QLST')        ! Physical in-stratus LWC 
    qist_idx    = pbuf_get_index('QIST')        ! Physical in-stratus IWC
    dp_frac_idx = pbuf_get_index('DP_FRAC')     ! Deep convection cloud fraction
    icwmrdp_idx = pbuf_get_index('ICWMRDP')     ! In-cloud deep convective mixing ratio
    sh_frac_idx = pbuf_get_index('SH_FRAC')     ! Shallow convection cloud fraction
    relvar_idx  = pbuf_get_index('RELVAR')      ! Relative cloud water variance
    accre_enhan_idx = pbuf_get_index('ACCRE_ENHAN') ! accretion enhancement for MG
    prer_evap_idx   = pbuf_get_index('PRER_EVAP')
    qrl_idx         = pbuf_get_index('QRL')
    cmfmc_sh_idx    = pbuf_get_index('CMFMC_SH')

    prec_dp_idx = pbuf_get_index('PREC_DP') !PMA ZM precip for gustiness
    snow_dp_idx = pbuf_get_index('SNOW_DP') !PMA ZM snow for gustiness
    vmag_gust_idx = pbuf_get_index('vmag_gust') !PMA ZM snow for gustiness

    iisclr_rt  = -1
    iisclr_thl = -1
    iisclr_CO2 = -1

    iiedsclr_rt  = -1
    iiedsclr_thl = -1
    iiedsclr_CO2 = -1
    
    ! ----------------------------------------------------------------- !
    ! Define number of tracers for CLUBB to diffuse
    ! ----------------------------------------------------------------- !    
    
    if (do_expldiff) then
       offset = 2 ! diffuse temperature and moisture explicitly
       edsclr_dim = edsclr_dim + offset 
    endif
    
    ! ----------------------------------------------------------------- !
    ! Setup CLUBB core
    ! ----------------------------------------------------------------- !
    
    !  Read in parameters for CLUBB.  Pack the default and updated (via nml) 
    !  tunable parameters into clubb_params
!$OMP PARALLEL
    call read_parameters_api( -99, "", clubb_params )
!$OMP END PARALLEL

    ! Print the list of CLUBB parameters, if multi-threaded, it may print by each thread
    if (masterproc) then
       write(iulog,*)'CLUBB tunable parameters: total ',nparams
       write(iulog,*)'--------------------------------------------------'
       do i = 1, nparams
          write(iulog,*) params_list(i), " = ", clubb_params(i)
       enddo
    endif
 
      
    !  Fill in dummy arrays for height.  Note that these are overwrote
    !  at every CLUBB step to physical values.    
    do k=1,pverp
       zt_g(k) = ((k-1)*1000._core_rknd)-500._core_rknd  !  this is dummy garbage
       zi_g(k) = (k-1)*1000._core_rknd                   !  this is dummy garbage
    enddo
   
    !  Set up CLUBB core.  Note that some of these inputs are overwrote
    !  when clubb_tend_cam is called.  The reason is that heights can change
    !  at each time step, which is why dummy arrays are read in here for heights
    !  as they are immediately overwrote.     
!$OMP PARALLEL
    call setup_clubb_core_api     &
         ( pverp, theta0, ts_nudge, &                                 ! In
           hydromet_dim,  sclr_dim, &                                 ! In
           sclr_tol, edsclr_dim, clubb_params, &                      ! In
           l_host_applies_sfc_fluxes, &                               ! In
           l_uv_nudge, saturation_equation, l_input_fields,  &        ! In
           l_implemented, grid_type, zi_g(2), zi_g(1), zi_g(pverp), & ! In
           zi_g(1:pverp), zt_g(1:pverp), zi_g(1), &
           err_code )
!$OMP END PARALLEL

    ! ----------------------------------------------------------------- !
    ! Set-up HB diffusion.  Only initialized to diagnose PBL depth      !
    ! ----------------------------------------------------------------- !

    ! Initialize eddy diffusivity module
    
    ntop_eddy = 1    ! if >1, must be <= nbot_molec
    nbot_eddy = pver ! currently always pver
    
    call init_hb_diff( gravit, cpair, ntop_eddy, nbot_eddy, pref_mid, karman, eddy_scheme )
    
    ! ----------------------------------------------------------------- !
    ! Initialize turbulent mountain stress module                       !
    ! ------------------------------------------------------------------!

    if ( do_tms) then    
       call init_tms( r8, tms_orocnst, tms_z0fac, karman, gravit, rair, errstring)
       call handle_errmsg(errstring, subname="init_tms")

       call addfld( 'TAUTMSX' ,  horiz_only,  'A','N/m2',  'Zonal      turbulent mountain surface stress' )
       call addfld( 'TAUTMSY' ,  horiz_only,  'A','N/m2',  'Meridional turbulent mountain surface stress' )
       if (history_amwg) then
          call add_default( 'TAUTMSX ', 1, ' ' )
          call add_default( 'TAUTMSY ', 1, ' ' )
       end if
       if (masterproc) then
          write(iulog,*)'Using turbulent mountain stress module'
          write(iulog,*)'  tms_orocnst = ',tms_orocnst
          write(iulog,*)'  tms_z0fac = ',tms_z0fac
       end if
    endif   

    ! ----------------------------------------------------------------- !
    ! Add output fields for the history files
    ! ----------------------------------------------------------------- !

    if (clubb_do_deep) then
       call addfld ('MU_CLUBB',horiz_only,'A','1/m','CLUBB value of entrainment')
    endif

    !  These are default CLUBB output.  Not the higher order history budgets
    call addfld ('RHO_CLUBB',    (/ 'ilev' /), 'A',        'kg/m3', 'Air Density')
    call addfld ('UP2_CLUBB',    (/ 'ilev' /), 'A',        'm2/s2', 'Zonal Velocity Variance')
    call addfld ('VP2_CLUBB',    (/ 'ilev' /), 'A',        'm2/s2', 'Meridional Velocity Variance')
    call addfld ('WP2_CLUBB',    (/ 'ilev' /), 'A',        'm2/s2', 'Vertical Velocity Variance')
    call addfld ('UPWP_CLUBB',    (/ 'ilev' /), 'A',       'm2/s2', 'Zonal Momentum Flux')
    call addfld ('VPWP_CLUBB',    (/ 'ilev' /), 'A',       'm2/s2', 'Meridional Momentum Flux')
    call addfld ('WP3_CLUBB',    (/ 'ilev' /), 'A',        'm3/s3', 'Third Moment Vertical Velocity')
    call addfld ('WPTHLP_CLUBB',     (/ 'ilev' /), 'A',     'W/m2', 'Heat Flux')
    call addfld ('WPRTP_CLUBB',     (/ 'ilev' /), 'A',      'W/m2', 'Moisture Flux')
    call addfld ('RTP2_CLUBB', (/ 'ilev' /), 'A',       'g^2/kg^2', 'Moisture Variance')
    call addfld ('THLP2_CLUBB',      (/ 'ilev' /), 'A',      'K^2', 'Temperature Variance')
    call addfld ('RTPTHLP_CLUBB',   (/ 'ilev' /), 'A',    'K g/kg', 'Temp. Moist. Covariance')
    call addfld ('RCM_CLUBB',     (/ 'ilev' /), 'A',        'g/kg', 'Cloud Water Mixing Ratio')
    call addfld ('WPRCP_CLUBB',     (/ 'ilev' /), 'A',      'W/m2', 'Liquid Water Flux')
    call addfld ('CLOUDFRAC_CLUBB', (/ 'lev' /),  'A',  '1', 'Cloud Fraction')
    call addfld ('RCMINLAYER_CLUBB',     (/ 'ilev' /), 'A', 'g/kg', 'Cloud Water in Layer')
    call addfld ('CLOUDCOVER_CLUBB', (/ 'ilev' /), 'A', '1', 'Cloud Cover') 
    call addfld ('WPTHVP_CLUBB',     (/ 'lev' /),  'A',     'W/m2', 'Buoyancy Flux')
    call addfld ('RVMTEND_CLUBB',  (/ 'lev' /),  'A',    'g/kg /s', 'Water vapor tendency')
    call addfld ('TTEND_CLUBB',      (/ 'lev' /),  'A',      'k/s', 'Temperature tendency')
    call addfld ('RCMTEND_CLUBB',  (/ 'lev' /),  'A',    'g/kg /s', 'Cloud Liquid Water Tendency')
    call addfld ('RIMTEND_CLUBB',  (/ 'lev' /),  'A',    'g/kg /s', 'Cloud Ice Tendency')
    call addfld ('UTEND_CLUBB',   (/ 'lev' /),  'A',      'm/s /s', 'U-wind Tendency')
    call addfld ('VTEND_CLUBB',   (/ 'lev' /),  'A',      'm/s /s', 'V-wind Tendency')
    call addfld ('ZT_CLUBB',        (/ 'ilev' /), 'A',         'm', 'Thermodynamic Heights')
    call addfld ('ZM_CLUBB',        (/ 'ilev' /), 'A',         'm', 'Momentum Heights')     
    call addfld ('UM_CLUBB',      (/ 'ilev' /), 'A',         'm/s', 'Zonal Wind')
    call addfld ('VM_CLUBB',      (/ 'ilev' /), 'A',         'm/s', 'Meridional Wind')
    call addfld ('THETAL',        (/ 'lev' /),  'A',           'K', 'Liquid Water Potential Temperature')
    call addfld ('PBLH',        horiz_only,     'A',             'm', 'PBL height')
    call addfld ('QT',    (/ 'lev' /),  'A',               'kg/kg', 'Total water mixing ratio')
    call addfld ('SL',     (/ 'lev' /),  'A',               'J/kg', 'Liquid water static energy')
    call addfld ('CLDST', (/ 'lev' /),  'A',            'fraction', 'Stratus cloud fraction')
    call addfld ('ZMDLF',  (/ 'lev' /),  'A',            'kg/kg/s', 'Detrained liquid water from ZM convection')
    call addfld ('TTENDICE',     (/ 'lev' /),  'A',         'K/s', 'T tendency from Ice Saturation Adjustment')
    call addfld ('QVTENDICE', (/ 'lev' /),  'A',        'kg/kg/s', 'Q tendency from Ice Saturation Adjustment')
    call addfld ('QITENDICE', (/ 'lev' /),  'A',        'kg/kg/s', 'CLDICE tendency from Ice Saturation Adjustment')
    call addfld ('NITENDICE', (/ 'lev' /),  'A',        'kg/kg/s', 'NUMICE tendency from Ice Saturation Adjustment')  
    call addfld ('DPDLFLIQ', (/ 'lev' /),  'A',        'kg/kg/s', 'Detrained liquid water from deep convection')
    call addfld ('DPDLFICE', (/ 'lev' /),  'A',        'kg/kg/s', 'Detrained ice from deep convection')  
    call addfld ('DPDLFT', (/ 'lev' /),  'A',        'K/s', 'T-tendency due to deep convective detrainment') 
    call addfld ('RELVAR', (/ 'lev' /),  'A',        '-', 'Relative cloud water variance')
    call addfld ('RELVARC', (/ 'lev' /),  'A',        '-', 'Relative cloud water variance', flag_xyfill=.true.,fill_value=fillvalue)
    call addfld ('CONCLD', (/ 'lev' /),  'A',        'fraction', 'Convective cloud cover')
    call addfld ('CMELIQ', (/ 'lev' /),  'A',        'kg/kg/s', 'Rate of cond-evap of liq within the cloud')
!PMA gustiness output fields
    call addfld ('VMAGGUST',       horiz_only,     'A',             '-', 'Total gustiness enhancement')
    call addfld ('VMAGDP',        horiz_only,     'A',             '-', 'ZM gustiness enhancement')
    call addfld ('VMAGCL',        horiz_only,     'A',             '-', 'CLUBB gustiness enhancement')
    call addfld ('TPERTBLT',        horiz_only,     'A',             'K', 'perturbation temperature at PBL top')

    !  Initialize statistics, below are dummy variables
    dum1 = 300._r8
    dum2 = 1200._r8
    dum3 = 300._r8

    if (l_stats) then 
      
       call stats_init_clubb( .true., dum1, dum2, &
                         pverp, pverp, pverp, dum3 )

       allocate(out_zt(pcols,pverp,stats_zt%num_output_fields))
       allocate(out_zm(pcols,pverp,stats_zm%num_output_fields))
       allocate(out_sfc(pcols,1,stats_sfc%num_output_fields))

       allocate(out_radzt(pcols,pverp,stats_rad_zt%num_output_fields))
       allocate(out_radzm(pcols,pverp,stats_rad_zm%num_output_fields))

    endif
  
    ! ----------------------------------------------------------------- !
    ! Make all of this output default, this is not CLUBB history
    ! ----------------------------------------------------------------- !
    if (clubb_do_adv .or. history_clubb) then
       call add_default('WP2_CLUBB',        1, ' ')
       call add_default('WP3_CLUBB',        1, ' ')
       call add_default('WPTHLP_CLUBB',     1, ' ')
       call add_default('WPRTP_CLUBB',      1, ' ')
       call add_default('RTP2_CLUBB',       1, ' ')
       call add_default('THLP2_CLUBB',      1, ' ')
       call add_default('RTPTHLP_CLUBB',    1, ' ')
       call add_default('UP2_CLUBB',        1, ' ')
       call add_default('VP2_CLUBB',        1, ' ')
    end if

    if (history_clubb) then

       if (clubb_do_deep) then
          call add_default('MU_CLUBB',         1, ' ')
       endif 

       call add_default('RELVAR',           1, ' ')
       call add_default('RHO_CLUBB',        1, ' ')
       call add_default('UPWP_CLUBB',       1, ' ')
       call add_default('VPWP_CLUBB',       1, ' ')
       call add_default('RCM_CLUBB',        1, ' ')
       call add_default('WPRCP_CLUBB',      1, ' ')
       call add_default('CLOUDFRAC_CLUBB',  1, ' ')
       call add_default('RCMINLAYER_CLUBB', 1, ' ')
       call add_default('CLOUDCOVER_CLUBB', 1, ' ')
       call add_default('WPTHVP_CLUBB',     1, ' ')
       call add_default('RVMTEND_CLUBB',    1, ' ')
       call add_default('TTEND_CLUBB',      1, ' ')
       call add_default('RCMTEND_CLUBB',    1, ' ')
       call add_default('RIMTEND_CLUBB',    1, ' ')
       call add_default('UTEND_CLUBB',      1, ' ')
       call add_default('VTEND_CLUBB',      1, ' ')
       call add_default('ZT_CLUBB',         1, ' ')
       call add_default('ZM_CLUBB',         1, ' ')   
       call add_default('UM_CLUBB',         1, ' ')
       call add_default('VM_CLUBB',         1, ' ')
       call add_default('SL',               1, ' ')
       call add_default('QT',               1, ' ')
       call add_default('CONCLD',           1, ' ')
    else 
       call add_default('CLOUDFRAC_CLUBB',  1, ' ')
       call add_default('CONCLD',           1, ' ')
    end if

    if (history_amwg) then
       call add_default('PBLH',             1, ' ')
    end if
    
    if (history_budget) then       
       call add_default('DPDLFLIQ',         history_budget_histfile_num, ' ')
       call add_default('DPDLFICE',         history_budget_histfile_num, ' ')
       call add_default('DPDLFT',           history_budget_histfile_num, ' ') 
       call add_default('TTEND_CLUBB',      history_budget_histfile_num, ' ')
       call add_default('RCMTEND_CLUBB',    history_budget_histfile_num, ' ')
       call add_default('RIMTEND_CLUBB',    history_budget_histfile_num, ' ')
       call add_default('RVMTEND_CLUBB',    history_budget_histfile_num, ' ')
       call add_default('UTEND_CLUBB',      history_budget_histfile_num, ' ')
       call add_default('VTEND_CLUBB',      history_budget_histfile_num, ' ')
    endif 
     

    ! --------------- !
    ! First step?     !
    ! Initialization  !
    ! --------------- !

    !  Is this the first time step?  If so then initialize CLUBB variables as follows
    if (is_first_step()) then

       call pbuf_set_field(pbuf2d, wp2_idx,     real(w_tol_sqd, kind = r8))
       call pbuf_set_field(pbuf2d, wp3_idx,     0.0_r8)
       call pbuf_set_field(pbuf2d, wpthlp_idx,  0.0_r8)
       call pbuf_set_field(pbuf2d, wprtp_idx,   0.0_r8)
       call pbuf_set_field(pbuf2d, rtpthlp_idx, 0.0_r8)
       call pbuf_set_field(pbuf2d, rtp2_idx,    real(rt_tol**2, kind = r8))
       call pbuf_set_field(pbuf2d, thlp2_idx,   real(thl_tol**2, kind = r8))
       call pbuf_set_field(pbuf2d, up2_idx,     real(w_tol_sqd, kind = r8))
       call pbuf_set_field(pbuf2d, vp2_idx,     real(w_tol_sqd, kind = r8))
      
       call pbuf_set_field(pbuf2d, upwp_idx,    0.0_r8)
       call pbuf_set_field(pbuf2d, vpwp_idx,    0.0_r8)
       call pbuf_set_field(pbuf2d, tke_idx,     0.0_r8)
       call pbuf_set_field(pbuf2d, kvh_idx,     0.0_r8)
       call pbuf_set_field(pbuf2d, fice_idx,    0.0_r8)
       call pbuf_set_field(pbuf2d, radf_idx,    0.0_r8)
       call pbuf_set_field(pbuf2d, qrl_idx,     0.0_r8)

       call pbuf_set_field(pbuf2d, wpthvp_idx,     0.0_r8)
       call pbuf_set_field(pbuf2d, wp2thvp_idx,    0.0_r8)
       call pbuf_set_field(pbuf2d, rtpthvp_idx,    0.0_r8)
       call pbuf_set_field(pbuf2d, thlpthvp_idx,   0.0_r8)
       call pbuf_set_field(pbuf2d, rcm_idx,        0.0_r8)
       call pbuf_set_field(pbuf2d, cloud_frac_idx, 0.0_r8)

       call pbuf_set_field(pbuf2d, pdf_zm_w_1_idx, 0.0_r8)
       call pbuf_set_field(pbuf2d, pdf_zm_w_2_idx, 0.0_r8)
       call pbuf_set_field(pbuf2d, pdf_zm_varnce_w_1_idx, 0.0_r8)
       call pbuf_set_field(pbuf2d, pdf_zm_varnce_w_2_idx, 0.0_r8)
       call pbuf_set_field(pbuf2d, pdf_zm_mixt_frac_idx, 0.0_r8)

       call pbuf_set_field(pbuf2d, vmag_gust_idx,    1.0_r8)

    endif
   
    ! --------------- !
    ! End             !
    ! Initialization  !
    ! --------------- !

#endif
    dp1 = dp1_in !set via namelist, assigned in cloud_fraction.F90
    end subroutine clubb_ini_cam
    
    
  ! =============================================================================== !
  !                                                                                 !
  ! =============================================================================== !

   subroutine clubb_tend_cam( &
                              state,   ptend_all,   pbuf,     hdtime, &
                              cmfmc,   cam_in,   sgh30, & 
                              macmic_it, cld_macmic_num_steps,dlf, det_s, det_ice, alst_o)

!-------------------------------------------------------------------------------
! Description: Provide tendencies of shallow convection, turbulence, and 
!              macrophysics from CLUBB to CAM
!   
! Author: Cheryl Craig, March 2011
! Modifications: Pete Bogenschutz, March 2011 and onward
! Origin: Based heavily on UWM clubb_init.F90
! References:
!   None
!-------------------------------------------------------------------------------

   use physics_types,  only: physics_state, physics_ptend, &
                             physics_state_copy, physics_ptend_init, &
                             physics_ptend_sum, set_dry_to_wet

   use physics_update_mod, only: physics_update

   use physics_buffer, only: pbuf_get_index, pbuf_old_tim_idx, pbuf_get_field, &
                             pbuf_set_field, physics_buffer_desc

   use ppgrid,         only: pver, pverp, pcols
   use constituents,   only: cnst_get_ind, cnst_type
   use co2_cycle,      only: co2_cycle_set_cnst_type
   use camsrfexch,     only: cam_in_t
   use ref_pres,       only: top_lev => trop_cloud_top_lev  
   use time_manager,   only: is_first_step, is_first_restart_step
   use cam_abortutils, only: endrun
   use wv_saturation,  only: qsat
   use micro_mg_cam,   only: micro_mg_version
      
#ifdef CLUBB_SGS
   use hb_diff,                   only: pblintd
   use scamMOD,                   only: single_column,scm_clubb_iop_name
   use cldfrc2m,                  only: aist_vector
   use cam_history,               only: outfld
   use trb_mtn_stress,            only: compute_tms
   use macrop_driver,             only: ice_macro_tend
    
   use parameters_tunable,        only: mu
   use clubb_api_module, only: &
        cleanup_clubb_core_api, &
        nparams, &
        read_parameters_api, &
        setup_parameters_api, &
        setup_grid_heights_api, &
        w_tol_sqd, &
        rt_tol, &
        thl_tol, &
        l_stats, &
        stats_tsamp, &
        stats_tout, &
        stats_zt, &
        stats_sfc, &
        stats_zm, &
        stats_rad_zt, &
        stats_rad_zm, &
        l_output_rad_files, &
        pdf_parameter, &
        stats_begin_timestep_api, &
        advance_clubb_core_api, &
        calculate_thlp2_rad_api, &
        update_xp2_mc_api, &
        zt2zm_api, zm2zt_api
   use model_flags, only: ipdf_call_placement
   use advance_clubb_core_module, only: ipdf_post_advance_fields
#endif

   implicit none
   
   ! --------------- !
   ! Input Auguments !
   ! --------------- !

   type(physics_state), intent(in)    :: state                    ! Physics state variables                 [vary]
   type(cam_in_t),      intent(in)    :: cam_in
   real(r8),            intent(in)    :: hdtime                   ! Host model timestep                     [s]
   real(r8),            intent(in)    :: dlf(pcols,pver)          ! Detraining cld H20 from deep convection [kg/ks/s]
   real(r8),            intent(in)    :: cmfmc(pcols,pverp)       ! convective mass flux--m sub c           [kg/m2/s]
   real(r8),            intent(in)    :: sgh30(pcols)             ! std deviation of orography              [m]
   integer,             intent(in)    :: cld_macmic_num_steps     ! number of mac-mic iterations
   integer,             intent(in)    :: macmic_it                ! number of mac-mic iterations
    
   ! ---------------------- !
   ! Input-Output Auguments !
   ! ---------------------- !
    
   type(physics_buffer_desc), pointer :: pbuf(:)

   ! ---------------------- !
   ! Output Auguments !
   ! ---------------------- !

   type(physics_ptend), intent(out)   :: ptend_all                 ! package tendencies

   ! These two variables are needed for energy check    
   real(r8),            intent(out)   :: det_s(pcols)              ! Integral of detrained static energy from ice
   real(r8),            intent(out)   :: det_ice(pcols)            ! Integral of detrained ice for energy check

   real(r8), intent(out) :: alst_o(pcols,pver)  ! H. Wang: for old liquid status fraction 
        
   ! --------------- !
   ! Local Variables !
   ! --------------- !

#ifdef CLUBB_SGS

   type(physics_state) :: state1                ! Local copy of state variable
   type(physics_ptend) :: ptend_loc             ! Local tendency from processes, added up to return as ptend_all
   
   integer :: i, j, k, t, ixind, nadv
   integer :: ixcldice, ixcldliq, ixnumliq, ixnumice, ixq
   integer :: itim_old
   integer :: ncol, lchnk                       ! # of columns, and chunk identifier
   integer :: err_code                          ! Diagnostic, for if some calculation goes amiss.
   integer :: icnt, clubbtop
   
   real(r8) :: frac_limit, ic_limit

  !=====================================================================================
  ! The variables defined as core_rknd is required by the advance_clubb_core_api()
  ! subroutine, the changes here is to change the precision in the CLUBB calculation
  !=====================================================================================
   real(core_rknd) :: dtime                            ! CLUBB time step                              [s]   
   real(core_rknd) :: edsclr_in(pverp,edsclr_dim)      ! Scalars to be diffused through CLUBB         [units vary]
   real(core_rknd) :: wp2_in(pverp)                    ! vertical velocity variance (CLUBB)           [m^2/s^2]
   real(core_rknd) :: wp3_in(pverp)                    ! third moment vertical velocity               [m^3/s^3]
   real(core_rknd) :: wpthlp_in(pverp)                 ! turbulent flux of thetal                     [K m/s]
   real(core_rknd) :: wprtp_in(pverp)                  ! turbulent flux of total water                [kg/kg m/s]
   real(core_rknd) :: rtpthlp_in(pverp)                ! covariance of thetal and qt                  [kg/kg K]
   real(core_rknd) :: rtp2_in(pverp)                   ! total water variance                         [kg^2/k^2]
   real(core_rknd) :: thlp2_in(pverp)                  ! thetal variance                              [K^2]
   real(core_rknd) :: wp2thvp_inout(pverp)                ! thermodynamic levels (< w'^2 th_v' >)        [m^2/s^2 K]
   real(core_rknd) :: wpthvp_inout(pverp)                 ! momentum levels (< w' th_v' > )              [kg/kg K]
   real(core_rknd) :: rtpthvp_inout(pverp)                ! momentum levels (< r_t' th_v' > )            [kg/kg K]
   real(core_rknd) :: rtp3_in(pverp)                   ! thermodynamic levels (r_t'^3 )               [(kg/kg)^3]
   real(core_rknd) :: thlp3_in(pverp)                  ! thermodynamic levels (th_l'^3)               [K^3] 
   real(core_rknd) :: thlpthvp_inout(pverp)               ! momentum levels (< th_l' th_v' >)            [K^2]
   real(core_rknd) :: up2_in(pverp)                    ! meridional wind variance                     [m^2/s^2]
   real(core_rknd) :: vp2_in(pverp)                    ! zonal wind variance                          [m^2/s^2]
   real(core_rknd) :: upwp_in(pverp)                   ! meridional wind flux                         [m^2/s^2]
   real(core_rknd) :: vpwp_in(pverp)                   ! zonal wind flux                              [m^2/s^2]
   real(core_rknd) :: thlm_in(pverp)                   ! liquid water potential temperature (thetal)  [K]
   real(core_rknd) :: rtm_in(pverp)                    ! total water mixing ratio                     [kg/kg]
   real(core_rknd) :: rvm_in(pverp)                    ! water vapor mixing ratio                     [kg/kg]
   real(core_rknd) :: um_in(pverp)                     ! meridional wind                              [m/s]
   real(core_rknd) :: vm_in(pverp)                     ! zonal wind                                   [m/s]
   real(core_rknd) :: rho_in(pverp)                    ! mid-point density                            [kg/m^3]
   real(core_rknd) :: pre_in(pverp)                    ! input for precip evaporation
   real(core_rknd) :: rtp2_mc_out(pverp)               ! total water tendency from rain evap  
   real(core_rknd) :: thlp2_mc_out(pverp)              ! thetal tendency from rain evap
   real(core_rknd) :: wprtp_mc_out(pverp)
   real(core_rknd) :: wpthlp_mc_out(pverp)
   real(core_rknd) :: rtpthlp_mc_out(pverp)
   real(core_rknd) :: rcm_inout(pverp)                 ! CLUBB output of liquid water mixing ratio     [kg/kg]
   real(core_rknd) :: rcm_out_zm(pverp)
   real(core_rknd) :: wprcp_out(pverp)                 ! CLUBB output of flux of liquid water          [kg/kg m/s]
   real(core_rknd) :: cloud_frac_inout(pverp)            ! CLUBB output of cloud fraction                [fraction]
   real(core_rknd) :: rcm_in_layer_out(pverp)          ! CLUBB output of in-cloud liq. wat. mix. ratio [kg/kg]
   real(core_rknd) :: cloud_cover_out(pverp)           ! CLUBB output of in-cloud cloud fraction       [fraction]
   real(core_rknd) :: thlprcp_out(pverp)
   real(core_rknd) :: rho_ds_zm(pverp)                 ! Dry, static density on momentum levels        [kg/m^3]
   real(core_rknd) :: rho_ds_zt(pverp)                 ! Dry, static density on thermodynamic levels   [kg/m^3]
   real(core_rknd) :: invrs_rho_ds_zm(pverp)           ! Inv. dry, static density on momentum levels   [m^3/kg]
   real(core_rknd) :: invrs_rho_ds_zt(pverp)           ! Inv. dry, static density on thermo. levels    [m^3/kg]
   real(core_rknd) :: thv_ds_zm(pverp)                 ! Dry, base-state theta_v on momentum levels    [K]
   real(core_rknd) :: thv_ds_zt(pverp)                 ! Dry, base-state theta_v on thermo. levels     [K]
   real(core_rknd) :: rfrzm(pverp)
   real(core_rknd) :: radf(pverp)
   real(core_rknd) :: wprtp_forcing(pverp)
   real(core_rknd) :: wpthlp_forcing(pverp)
   real(core_rknd) :: rtp2_forcing(pverp)
   real(core_rknd) :: thlp2_forcing(pverp)
   real(core_rknd) :: rtpthlp_forcing(pverp)
   real(core_rknd) :: ice_supersat_frac(pverp)
   real(core_rknd) :: zt_g(pverp)                      ! Thermodynamic grid of CLUBB                   [m]
   real(core_rknd) :: zi_g(pverp)                      ! Momentum grid of CLUBB                        [m]
   real(core_rknd) :: fcor                             ! Coriolis forcing                              [s^-1]
   real(core_rknd) :: sfc_elevation                    ! Elevation of ground                           [m AMSL]
   real(core_rknd) :: thlm_forcing(pverp)              ! theta_l forcing (thermodynamic levels)        [K/s]
   real(core_rknd) :: rtm_forcing(pverp)               ! r_t forcing (thermodynamic levels)            [(kg/kg)/s]
   real(core_rknd) :: um_forcing(pverp)                ! u wind forcing (thermodynamic levels)         [m/s/s]
   real(core_rknd) :: vm_forcing(pverp)                ! v wind forcing (thermodynamic levels)         [m/s/s]
   real(core_rknd) :: wm_zm(pverp)                     ! w mean wind component on momentum levels      [m/s]
   real(core_rknd) :: wm_zt(pverp)                     ! w mean wind component on thermo. levels       [m/s]
   real(core_rknd) :: p_in_Pa(pverp)                   ! Air pressure (thermodynamic levels)           [Pa]
   real(core_rknd) :: rho_zt(pverp)                    ! Air density on thermo levels                  [kt/m^3]
   real(core_rknd) :: rho_zm(pverp)                    ! Air density on momentum levels                [kg/m^3]
   real(core_rknd) :: exner(pverp)                     ! Exner function (thermodynamic levels)         [-]
   real(core_rknd) :: wpthlp_sfc                       ! w' theta_l' at surface                        [(m K)/s]
   real(core_rknd) :: wprtp_sfc                        ! w' r_t' at surface                            [(kg m)/( kg s)]
   real(core_rknd) :: upwp_sfc                         ! u'w' at surface                               [m^2/s^2]
   real(core_rknd) :: vpwp_sfc                         ! v'w' at surface                               [m^2/s^2]   
   real(core_rknd) :: sclrpthvp_inout(pverp,sclr_dim)     ! momentum levels (< sclr' th_v' >)             [units vary]
   real(core_rknd) :: sclrm_forcing(pverp,sclr_dim)    ! Passive scalar forcing                        [{units vary}/s]
   real(core_rknd) :: wpsclrp_sfc(sclr_dim)            ! Scalar flux at surface                        [{units vary} m/s]
   real(core_rknd) :: edsclrm_forcing(pverp,edsclr_dim)! Eddy passive scalar forcing                   [{units vary}/s]
   real(core_rknd) :: wpedsclrp_sfc(edsclr_dim)        ! Eddy-scalar flux at surface                   [{units vary} m/s]
   real(core_rknd) :: sclrm(pverp,sclr_dim)            ! Passive scalar mean (thermo. levels)          [units vary]
   real(core_rknd) :: wpsclrp(pverp,sclr_dim)          ! w'sclr' (momentum levels)                     [{units vary} m/s]
   real(core_rknd) :: sclrp2(pverp,sclr_dim)           ! sclr'^2 (momentum levels)                     [{units vary}^2]
   real(core_rknd) :: sclrprtp(pverp,sclr_dim)         ! sclr'rt' (momentum levels)                    [{units vary} (kg/kg)]
   real(core_rknd) :: sclrpthlp(pverp,sclr_dim)        ! sclr'thlp' (momentum levels)                  [{units vary} (K)]
   real(core_rknd) :: hydromet(pverp,hydromet_dim)
   real(core_rknd) :: wphydrometp(pverp,hydromet_dim)
   real(core_rknd) :: wp2hmp(pverp,hydromet_dim)
   real(core_rknd) :: rtphmp_zt(pverp,hydromet_dim)
   real(core_rknd) :: thlphmp_zt (pverp,hydromet_dim)
   real(core_rknd) :: C_10                             ! transfer coefficient                          [-]
   real(core_rknd) :: khzm_out(pverp)                  ! eddy diffusivity on momentum grids            [m^2/s]
   real(core_rknd) :: khzt_out(pverp)                  ! eddy diffusivity on thermo grids              [m^2/s]
   real(core_rknd) :: qclvar_out(pverp)                ! cloud water variance                          [kg^2/kg^2]
   real(core_rknd) :: varmu2
   real(core_rknd) :: qrl_clubb(pverp)
   real(core_rknd) :: qrl_zm(pverp)
   real(core_rknd) :: thlp2_rad_out(pverp)

   real(core_rknd), dimension(nparams)  :: clubb_params ! These adjustable CLUBB parameters (C1, C2 ...)
   real(core_rknd), dimension(sclr_dim) :: sclr_tol     ! Tolerance on passive scalar       [units vary]

   real(core_rknd) :: dum_core_rknd                    ! dummy variable  [units vary]
   real(core_rknd) :: hdtime_core_rknd                  ! host model time step in core_rknd


   !===========================================================================================================================
   ! End of defining the variables for the change of precision in the CLUBB
   ! calculation
   !===========================================================================================================================

   real(r8) :: apply_const
   real(r8) :: qclvar(pcols,pverp)              ! cloud water variance                          [kg^2/kg^2]  
   real(r8) :: newfice(pcols,pver)              ! fraction of ice in cloud at CLUBB start       [-]
   real(r8) :: bflx22                           ! Variable for buoyancy flux for pbl            [K m/s]
   real(r8) :: invrs_hdtime                     ! Preculate 1/hdtime to reduce divide operations
   real(r8) :: invrs_gravit                     ! Preculate 1/gravit to reduce divide operations
   real(r8) :: ubar                             ! surface wind                                  [m/s]
   real(r8) :: ustar                            ! surface stress                                [m/s]
   real(r8) :: z0                               ! roughness height                              [m]
   real(r8) :: zo                               ! roughness height                              [m]
   real(r8) :: dz_g(pver)                       ! thickness of layer                            [m]
   real(r8) :: minqn                            ! minimum total cloud liquid + ice threshold    [kg/kg]
   real(r8) :: tempqn                           ! temporary total cloud liquid + ice            [kg/kg]
   real(r8) :: cldthresh                        ! threshold to determin cloud fraction          [kg/kg]
   real(r8) :: relvarmax,relvarmin
   real(r8) :: qmin
   real(r8) :: varmu(pcols)
   real(r8) :: zt_out(pcols,pverp)              ! output for the thermo CLUBB grid              [m]
   real(r8) :: zi_out(pcols,pverp)              ! output for momentum CLUBB grid                [m]
<<<<<<< HEAD

   real(r8) :: pdf_zm_w_1_inout(pverp)          ! work array for pdf_params_zm%w_1
   real(r8) :: pdf_zm_w_2_inout(pverp)          ! work array for pdf_params_zm%w_2
   real(r8) :: pdf_zm_varnce_w_1_inout(pverp)   ! work array for pdf_params_zm%varnce_w_1
   real(r8) :: pdf_zm_varnce_w_2_inout(pverp)   ! work array for pdf_params_zm%varnce_w_2
   real(r8) :: pdf_zm_mixt_frac_inout(pverp)    ! work array for pdf_params_zm%mixt_frac
=======
>>>>>>> 0e6e41eb

   ! Variables below are needed to compute energy integrals for conservation
   real(r8) :: ke_a(pcols), ke_b(pcols), te_a(pcols), te_b(pcols)
   real(r8) :: wv_a(pcols), wv_b(pcols), wl_b(pcols), wl_a(pcols)
   real(r8) :: se_dis, se_a(pcols), se_b(pcols), clubb_s(pver), enthalpy

   real(r8) :: exner_clubb(pcols,pverp)         ! Exner function consistent with CLUBB          [-]
   real(r8) :: wpthlp_output(pcols,pverp)       ! Heat flux output variable                     [W/m2]
   real(r8) :: wprtp_output(pcols,pverp)        ! Total water flux output variable              [W/m2]
   real(r8) :: wp3_output(pcols,pverp)          ! wp3 output                                    [m^3/s^3]
   real(r8) :: rtpthlp_output(pcols,pverp)      ! rtpthlp ouptut                                [K kg/kg]
   real(r8) :: qt_output(pcols,pver)            ! Total water mixing ratio for output           [kg/kg]
   real(r8) :: thetal_output(pcols,pver)        ! Liquid water potential temperature output     [K]
   real(r8) :: sl_output(pcols,pver)            ! Liquid water static energy                    [J/kg]
   real(r8) :: ustar2(pcols)                    ! Surface stress for PBL height                 [m2/s2]
   real(r8) :: rho(pcols,pverp)                 ! Midpoint density in CAM                       [kg/m^3]
   real(r8) :: thv(pcols,pver)                  ! virtual potential temperature                 [K]
   real(r8) :: edsclr_out(pverp,edsclr_dim)     ! Scalars to be diffused through CLUBB          [units vary]
   real(r8) :: sclrpthvp(pcols,pverp,sclr_dim)  ! sclr'th_v' (momentum levels)                  [{units vary} K]
   real(r8) :: rcm_in_layer(pcols,pverp)        ! CLUBB in-cloud liquid water mixing ratio      [kg/kg]
   real(r8) :: cloud_cover(pcols,pverp)         ! CLUBB in-cloud cloud fraction                 [fraction]
   real(r8) :: wprcp(pcols,pverp)               ! CLUBB liquid water flux                       [m/s kg/kg]
   real(r8) :: wpthvp_diag(pcols,pverp)              ! CLUBB buoyancy flux                           [W/m^2]
   real(r8) :: rvm(pcols,pverp)
   real(r8) :: dlf2(pcols,pver)                 ! Detraining cld H20 from shallow convection    [kg/kg/day]
   real(r8) :: eps                              ! Rv/Rd                                         [-]
   real(r8) :: dum1                             ! dummy variable                                [units vary]
   real(r8) :: obklen(pcols)                    ! Obukov length                                 [m]
   real(r8) :: kbfs(pcols)                      ! Kinematic Surface heat flux                   [K m/s]
   real(r8) :: th(pcols,pver)                   ! potential temperature                         [K]
   real(r8) :: dummy2(pcols)                    ! dummy variable                                [units vary]
   real(r8) :: dummy3(pcols)                    ! dummy variable                                [units vary]
   real(r8) :: kinheat(pcols)                   ! Kinematic Surface heat flux                   [K m/s]
   real(r8) :: ksrftms(pcols)                   ! Turbulent mountain stress surface drag        [kg/s/m2]
   real(r8) :: tautmsx(pcols)                   ! U component of turbulent mountain stress      [N/m2]
   real(r8) :: tautmsy(pcols)                   ! V component of turbulent mountain stress      [N/m2]
   real(r8) :: rrho                             ! Inverse of air density                        [1/kg/m^3]
   real(r8) :: kinwat(pcols)                    ! Kinematic water vapor flux                    [m/s]
   real(r8) :: latsub

   integer  :: ktop(pcols,pver)
   integer  :: ncvfin(pcols)
   real(r8) :: chs(pcols,pverp)
   real(r8) :: lwp_CL(pver)
   real(r8) :: opt_depth_CL(pver)
   real(r8) :: radinvfrac_CL(pver)
   real(r8) :: radf_CL(pver)
   real(r8) :: radf_out(pver)
   real(r8) :: es(pcols,pver)
   real(r8) :: qs(pcols,pver)
   real(r8) :: gam(pcols,pver)
   real(r8) :: tmp_array(state%ncol,pverp)
   real(r8) :: bfact, orgparam, delpavg
   character(len=6) :: choice_radf
   
   integer                               :: time_elapsed                ! time keep track of stats          [s]
   character(len=200)                    :: temp1, sub                  ! Strings needed for CLUBB output
   logical                               :: l_Lscale_plume_centered, l_use_ice_latent
   character(len=3), dimension(pcnst)    :: cnst_type_loc               ! local override option for constituents cnst_type


   ! --------------- !
   ! Pointers        !
   ! --------------- !

   real(r8), pointer, dimension(:,:) :: wp2      ! vertical velocity variance                   [m^2/s^2]
   real(r8), pointer, dimension(:,:) :: wp3      ! third moment of vertical velocity            [m^3/s^3]
   real(r8), pointer, dimension(:,:) :: wpthlp   ! turbulent flux of thetal                     [m/s K]
   real(r8), pointer, dimension(:,:) :: wprtp    ! turbulent flux of moisture                   [m/s kg/kg]
   real(r8), pointer, dimension(:,:) :: rtpthlp  ! covariance of thetal and qt                  [kg/kg K]
   real(r8), pointer, dimension(:,:) :: rtp2     ! moisture variance                            [kg^2/kg^2]
   real(r8), pointer, dimension(:,:) :: thlp2    ! temperature variance                         [K^2]
   real(r8), pointer, dimension(:,:) :: up2      ! east-west wind variance                      [m^2/s^2]
   real(r8), pointer, dimension(:,:) :: vp2      ! north-south wind variance                    [m^2/s^2]

   real(r8), pointer, dimension(:,:) :: wpthvp     ! < w'th_v' > (momentum levels)                [m/s K]
   real(r8), pointer, dimension(:,:) :: wp2thvp    ! < w'^2 th_v' > (thermodynamic levels)        [m^2/s^2 K]
   real(r8), pointer, dimension(:,:) :: rtpthvp    ! < r_t'th_v' > (momentum levels)              [kg/kg K]
   real(r8), pointer, dimension(:,:) :: thlpthvp   ! < th_l'th_v' > (momentum levels)             [K^2]
   real(r8), pointer, dimension(:,:) :: rcm        ! CLUBB cloud water mixing ratio               [kg/kg]
   real(r8), pointer, dimension(:,:) :: cloud_frac ! CLUBB cloud fraction                       [-]
   real(r8), pointer, dimension(:,:) :: pdf_zm_w_1(:,:)        !work pointer for pdf_params_zm
   real(r8), pointer, dimension(:,:) :: pdf_zm_w_2(:,:)        !work pointer for pdf_params_zm
   real(r8), pointer, dimension(:,:) :: pdf_zm_varnce_w_1(:,:) !work pointer for pdf_params_zm
   real(r8), pointer, dimension(:,:) :: pdf_zm_varnce_w_2(:,:) !work pointer for pdf_params_zm
   real(r8), pointer, dimension(:,:) :: pdf_zm_mixt_frac(:,:)  !work pointer for pdf_params_zm

   real(r8), pointer, dimension(:,:) :: upwp     ! east-west momentum flux                      [m^2/s^2]
   real(r8), pointer, dimension(:,:) :: vpwp     ! north-south momentum flux                    [m^2/s^2]
   real(r8), pointer, dimension(:,:) :: thlm     ! mean temperature                             [K]
   real(r8), pointer, dimension(:,:) :: rtm      ! mean moisture mixing ratio                   [kg/kg]
   real(r8), pointer, dimension(:,:) :: um       ! mean east-west wind                          [m/s]
   real(r8), pointer, dimension(:,:) :: vm       ! mean north-south wind                        [m/s]
   real(r8), pointer, dimension(:,:) :: cld      ! cloud fraction                               [fraction]
   real(r8), pointer, dimension(:,:) :: concld   ! convective cloud fraction                    [fraction]
   real(r8), pointer, dimension(:,:) :: ast      ! stratiform cloud fraction                    [fraction]
   real(r8), pointer, dimension(:,:) :: alst     ! liquid stratiform cloud fraction             [fraction]
   real(r8), pointer, dimension(:,:) :: aist     ! ice stratiform cloud fraction                [fraction]
   real(r8), pointer, dimension(:,:) :: qlst     ! Physical in-stratus LWC                      [kg/kg]
   real(r8), pointer, dimension(:,:) :: qist     ! Physical in-stratus IWC                      [kg/kg]
   real(r8), pointer, dimension(:,:) :: deepcu   ! deep convection cloud fraction               [fraction]
   real(r8), pointer, dimension(:,:) :: shalcu   ! shallow convection cloud fraction            [fraction]    
   real(r8), pointer, dimension(:,:) :: khzt     ! eddy diffusivity on thermo levels            [m^2/s]
   real(r8), pointer, dimension(:,:) :: khzm     ! eddy diffusivity on momentum levels          [m^2/s]
   real(r8), pointer, dimension(:) :: pblh     ! planetary boundary layer height                [m]
   real(r8), pointer, dimension(:,:) :: tke      ! turbulent kinetic energy                     [m^2/s^2]
   real(r8), pointer, dimension(:,:) :: dp_icwmr ! deep convection in cloud mixing ratio        [kg/kg]
   real(r8), pointer, dimension(:,:) :: relvar   ! relative cloud water variance                [-]
   real(r8), pointer, dimension(:,:) :: accre_enhan ! accretion enhancement factor              [-]
   real(r8), pointer, dimension(:,:) :: cmeliq 
   real(r8), pointer, dimension(:,:) :: cmfmc_sh ! Shallow convective mass flux--m subc (pcols,pverp) [kg/m2/s/]
   
   type(pdf_parameter), pointer :: pdf_params    ! PDF parameters (thermo. levs.) [units vary]
   type(pdf_parameter), pointer :: pdf_params_zm ! PDF parameters on momentum levs. [units vary]
   
   real(r8), pointer, dimension(:,:) :: naai
   real(r8), pointer, dimension(:,:) :: prer_evap
   real(r8), pointer, dimension(:,:) :: qrl
   real(r8), pointer, dimension(:,:) :: radf_clubb
!PMA
   real(r8)  relvarc(pcols,pver)
   real(r8)  stend(pcols,pver)
   real(r8)  qvtend(pcols,pver)
   real(r8)  qitend(pcols,pver)
   real(r8)  initend(pcols,pver)
   logical            :: lqice(pcnst)
   integer :: ktopi(pcols)
   
   integer :: ixorg

   intrinsic :: selected_real_kind, max

!PMA adds gustiness and tpert
   real(r8), pointer :: prec_dp(:)                 ! total precipitation from ZM convection
   real(r8), pointer :: snow_dp(:)                 ! snow precipitation from ZM convection
   real(r8), pointer :: vmag_gust(:)
   real(r8), pointer :: tpert(:)

   real(r8) :: ugust  ! function: gustiness as a function of convective rainfall
   real(r8) :: gfac
   real(r8) :: gprec
   real(r8) :: prec_gust(pcols)
   real(r8) :: vmag_gust_dp(pcols),vmag_gust_cl(pcols)
   real(r8) :: vmag(pcols)
   real(r8) :: gust_fac(pcols)
   real(r8) :: umb(pcols), vmb(pcols),up2b(pcols),vp2b(pcols)
   real(r8),parameter :: gust_facl = 1.2_r8 !gust fac for land
   real(r8),parameter :: gust_faco = 0.9_r8 !gust fac for ocean
   real(r8),parameter :: gust_facc = 1.5_r8 !gust fac for clubb

! ZM gustiness equation below from Redelsperger et al. (2000)
! numbers are coefficients of the empirical equation

   ugust(gprec,gfac) = gfac*log(1._R8+57801.6_R8*gprec-3.55332096e7_R8*(gprec**2.0_R8))
  
#endif
   det_s(:)   = 0.0_r8
   det_ice(:) = 0.0_r8
#ifdef CLUBB_SGS

   !-----------------------------------------------------------------------------------------------!
   !-----------------------------------------------------------------------------------------------!
   !-----------------------------------------------------------------------------------------------!
   !       MAIN COMPUTATION BEGINS HERE                                                            !
   !-----------------------------------------------------------------------------------------------!
   !-----------------------------------------------------------------------------------------------!
   !-----------------------------------------------------------------------------------------------!

   call t_startf('clubb_tend_cam_init')
   invrs_hdtime = 1._r8 / hdtime
   invrs_gravit = 1._r8 / gravit
   frac_limit = 0.01_r8
   ic_limit   = 1.e-12_r8

   if (clubb_do_adv) then 
     apply_const = 1._r8  ! Initialize to one, only if CLUBB's moments are advected
   else
     apply_const = 0._r8  ! Never want this if CLUBB's moments are not advected
   endif
   
   !  Define forcings from CAM to CLUBB as zero for momentum and thermo,
   !  forcings already applied through CAM
   thlm_forcing(1:pverp) = 0._core_rknd
   rtm_forcing(1:pverp)  = 0._core_rknd
   um_forcing(1:pverp)   = 0._core_rknd
   vm_forcing(1:pverp)   = 0._core_rknd

   wprtp_forcing(1:pverp)   = 0._core_rknd
   wpthlp_forcing(1:pverp)  = 0._core_rknd
   rtp2_forcing(1:pverp)    = 0._core_rknd
   thlp2_forcing(1:pverp)   = 0._core_rknd
   rtpthlp_forcing(1:pverp) = 0._core_rknd
   
   ! rtp3_in and thlp3_in are not currently used in CLUBB's default code.
   rtp3_in(:)  = 0.0_core_rknd
   thlp3_in(:) = 0.0_core_rknd
   
   !  Define surface sources for transported variables for diffusion, will 
   !  be zero as these tendencies are done in clubb_surface
   do ixind=1,edsclr_dim
      wpedsclrp_sfc(ixind) = 0._core_rknd
   enddo 

   ice_supersat_frac(1:pverp) = 0._core_rknd
   
   !  Higher order scalar inputs, set to zero
   wpsclrp_sfc(:)      = 0._core_rknd
   hydromet(:,:)       = 0._core_rknd
   wphydrometp(:,:)    = 0._core_rknd
   wp2hmp(:,:)         = 0._core_rknd
   rtphmp_zt(:,:)      = 0._core_rknd
   thlphmp_zt(:,:)     = 0._core_rknd
   
   !  Initialize forcings for transported scalars to zero
   sclrm_forcing(:,:)   = 0._core_rknd
   edsclrm_forcing(:,:) = 0._core_rknd
   
   !  Determine Coriolis force at given latitude.  This is never used
   !  when CLUBB is implemented in a host model, therefore just set
   !  to zero.
   fcor = 0._core_rknd

 !  Get indicees for cloud and ice mass and cloud and ice number

   call cnst_get_ind('Q',ixq)
   call cnst_get_ind('CLDLIQ',ixcldliq)
   call cnst_get_ind('CLDICE',ixcldice)
   call cnst_get_ind('NUMLIQ',ixnumliq)
   call cnst_get_ind('NUMICE',ixnumice)

 !  Initialize physics tendency arrays, copy the state to state1 array to use in this routine

   if (.not. micro_do_icesupersat) then    
     call physics_ptend_init(ptend_loc,state%psetcols, 'clubb_ice1', ls=.true., lu=.true., lv=.true., lq=lq)
   endif

   call physics_state_copy(state,state1)

   ! constituents are all treated as wet mmr by clubb
   ! don't convert co2 tracers to wet mixing ratios
   cnst_type_loc(:) = cnst_type(:)
   call co2_cycle_set_cnst_type(cnst_type_loc, 'wet')
   call set_dry_to_wet(state1, cnst_type_loc)

   if (micro_do_icesupersat) then
     naai_idx      = pbuf_get_index('NAAI')
     call pbuf_get_field(pbuf, naai_idx, naai)
     call physics_ptend_init(ptend_all, state%psetcols, 'clubb_ice2')
   endif

   !  Determine number of columns and which chunk computation is to be performed on

   ncol = state%ncol
   lchnk = state%lchnk

   !  Determine time step of physics buffer
   
   itim_old = pbuf_old_tim_idx() 

   !  Establish associations between pointers and physics buffer fields   

   call pbuf_get_field(pbuf, wp2_idx,     wp2,     start=(/1,1,itim_old/), kount=(/pcols,pverp,1/))
   call pbuf_get_field(pbuf, wp3_idx,     wp3,     start=(/1,1,itim_old/), kount=(/pcols,pverp,1/))
   call pbuf_get_field(pbuf, wpthlp_idx,  wpthlp,  start=(/1,1,itim_old/), kount=(/pcols,pverp,1/))
   call pbuf_get_field(pbuf, wprtp_idx,   wprtp,   start=(/1,1,itim_old/), kount=(/pcols,pverp,1/))
   call pbuf_get_field(pbuf, rtpthlp_idx, rtpthlp, start=(/1,1,itim_old/), kount=(/pcols,pverp,1/))
   call pbuf_get_field(pbuf, rtp2_idx,    rtp2,    start=(/1,1,itim_old/), kount=(/pcols,pverp,1/))
   call pbuf_get_field(pbuf, thlp2_idx,   thlp2,   start=(/1,1,itim_old/), kount=(/pcols,pverp,1/))
   call pbuf_get_field(pbuf, up2_idx,     up2,     start=(/1,1,itim_old/), kount=(/pcols,pverp,1/))
   call pbuf_get_field(pbuf, vp2_idx,     vp2,     start=(/1,1,itim_old/), kount=(/pcols,pverp,1/))

   call pbuf_get_field(pbuf, upwp_idx,    upwp,    start=(/1,1,itim_old/), kount=(/pcols,pverp,1/))
   call pbuf_get_field(pbuf, vpwp_idx,    vpwp,    start=(/1,1,itim_old/), kount=(/pcols,pverp,1/))
   call pbuf_get_field(pbuf, thlm_idx,    thlm,    start=(/1,1,itim_old/), kount=(/pcols,pverp,1/))
   call pbuf_get_field(pbuf, rtm_idx,     rtm,     start=(/1,1,itim_old/), kount=(/pcols,pverp,1/))
   call pbuf_get_field(pbuf, um_idx,      um,      start=(/1,1,itim_old/), kount=(/pcols,pverp,1/))
   call pbuf_get_field(pbuf, vm_idx,      vm,      start=(/1,1,itim_old/), kount=(/pcols,pverp,1/))

   call pbuf_get_field(pbuf, wpthvp_idx,     wpthvp,     start=(/1,1,itim_old/), kount=(/pcols,pverp,1/))
   call pbuf_get_field(pbuf, wp2thvp_idx,    wp2thvp,    start=(/1,1,itim_old/), kount=(/pcols,pverp,1/))
   call pbuf_get_field(pbuf, rtpthvp_idx,    rtpthvp,    start=(/1,1,itim_old/), kount=(/pcols,pverp,1/))
   call pbuf_get_field(pbuf, thlpthvp_idx,   thlpthvp,   start=(/1,1,itim_old/), kount=(/pcols,pverp,1/))
   call pbuf_get_field(pbuf, rcm_idx,        rcm,        start=(/1,1,itim_old/), kount=(/pcols,pverp,1/))
   call pbuf_get_field(pbuf, cloud_frac_idx, cloud_frac, start=(/1,1,itim_old/), kount=(/pcols,pverp,1/))

   call pbuf_get_field(pbuf, pdf_zm_w_1_idx, pdf_zm_w_1, start=(/1,1,itim_old/), kount=(/pcols,pverp,1/))
   call pbuf_get_field(pbuf, pdf_zm_w_2_idx, pdf_zm_w_2, start=(/1,1,itim_old/), kount=(/pcols,pverp,1/))
   call pbuf_get_field(pbuf, pdf_zm_varnce_w_1_idx, pdf_zm_varnce_w_1, start=(/1,1,itim_old/), kount=(/pcols,pverp,1/))
   call pbuf_get_field(pbuf, pdf_zm_varnce_w_2_idx, pdf_zm_varnce_w_2, start=(/1,1,itim_old/), kount=(/pcols,pverp,1/))
   call pbuf_get_field(pbuf, pdf_zm_mixt_frac_idx, pdf_zm_mixt_frac, start=(/1,1,itim_old/), kount=(/pcols,pverp,1/))

   call pbuf_get_field(pbuf, tke_idx,     tke)
   call pbuf_get_field(pbuf, qrl_idx,     qrl)
   call pbuf_get_field(pbuf, radf_idx,    radf_clubb)

   call pbuf_get_field(pbuf, cld_idx,     cld,     start=(/1,1,itim_old/), kount=(/pcols,pver,1/))
   call pbuf_get_field(pbuf, concld_idx,  concld,  start=(/1,1,itim_old/), kount=(/pcols,pver,1/))
   call pbuf_get_field(pbuf, ast_idx,     ast,     start=(/1,1,itim_old/), kount=(/pcols,pver,1/))
   call pbuf_get_field(pbuf, alst_idx,    alst,    start=(/1,1,itim_old/), kount=(/pcols,pver,1/))
   call pbuf_get_field(pbuf, aist_idx,    aist,    start=(/1,1,itim_old/), kount=(/pcols,pver,1/))
   call pbuf_get_field(pbuf, qlst_idx,    qlst,    start=(/1,1,itim_old/), kount=(/pcols,pver,1/))
   call pbuf_get_field(pbuf, qist_idx,    qist,    start=(/1,1,itim_old/), kount=(/pcols,pver,1/))

   call pbuf_get_field(pbuf, prer_evap_idx, prer_evap)
   call pbuf_get_field(pbuf, accre_enhan_idx, accre_enhan)
   call pbuf_get_field(pbuf, cmeliq_idx,  cmeliq)
   call pbuf_get_field(pbuf, relvar_idx,  relvar)
   call pbuf_get_field(pbuf, dp_frac_idx, deepcu)
   call pbuf_get_field(pbuf, sh_frac_idx, shalcu)
   call pbuf_get_field(pbuf, kvm_idx,     khzt)
   call pbuf_get_field(pbuf, kvh_idx,     khzm)
   call pbuf_get_field(pbuf, pblh_idx,    pblh)
   call pbuf_get_field(pbuf, icwmrdp_idx, dp_icwmr)
   call pbuf_get_field(pbuf, cmfmc_sh_idx, cmfmc_sh)

!PMA adds fields for gustiness
   call pbuf_get_field(pbuf, tpert_idx,   tpert)
   call pbuf_get_field(pbuf, prec_dp_idx, prec_dp)
   call pbuf_get_field(pbuf, snow_dp_idx, snow_dp)
   call pbuf_get_field(pbuf, vmag_gust_idx, vmag_gust)

   ! Intialize the apply_const variable (note special logic is due to eularian backstepping)
   if (clubb_do_adv .and. (is_first_step() .or. all(wpthlp(1:ncol,1:pver) .eq. 0._r8))) then
      apply_const = 0._r8  ! On first time through do not remove constant 
                           !  from moments since it has not been added yet 
   endif

   if (micro_do_icesupersat) then

     ! -------------------------------------- !
     ! Ice Saturation Adjustment Computation  !
     ! -------------------------------------- !

     lq2(:)  = .FALSE.
     lq2(1)  = .TRUE.
     lq2(ixcldice) = .TRUE.
     lq2(ixnumice) = .TRUE.
   
     latsub = latvap + latice
   
     call physics_ptend_init(ptend_loc, state%psetcols, 'iceadj', ls=.true., lq=lq2 )
   
     stend(:ncol,:)=0._r8
     qvtend(:ncol,:)=0._r8
     qitend(:ncol,:)=0._r8
     initend(:ncol,:)=0._r8

     call t_startf('ice_macro_tend')
     call ice_macro_tend(naai(:ncol,top_lev:pver),state1%t(:ncol,top_lev:pver), &
        state1%pmid(:ncol,top_lev:pver),state1%q(:ncol,top_lev:pver,1),state1%q(:ncol,top_lev:pver,ixcldice),&
        state1%q(:ncol,top_lev:pver,ixnumice),latsub,hdtime,&
        stend(:ncol,top_lev:pver),qvtend(:ncol,top_lev:pver),qitend(:ncol,top_lev:pver),&
        initend(:ncol,top_lev:pver))
     call t_stopf('ice_macro_tend')

     ! update local copy of state with the tendencies
     ptend_loc%q(:ncol,top_lev:pver,1)=qvtend(:ncol,top_lev:pver)
     ptend_loc%q(:ncol,top_lev:pver,ixcldice)=qitend(:ncol,top_lev:pver)  
     ptend_loc%q(:ncol,top_lev:pver,ixnumice)=initend(:ncol,top_lev:pver)
     ptend_loc%s(:ncol,top_lev:pver)=stend(:ncol,top_lev:pver) 

    ! Add the ice tendency to the output tendency
     call physics_ptend_sum(ptend_loc, ptend_all, ncol)

    ! ptend_loc is reset to zero by this call
     call physics_update(state1, ptend_loc, hdtime)

    !Write output for tendencies:
    !        oufld: QVTENDICE,QITENDICE,NITENDICE
     call outfld( 'TTENDICE',  stend/cpair, pcols, lchnk )
     call outfld( 'QVTENDICE', qvtend, pcols, lchnk )
     call outfld( 'QITENDICE', qitend, pcols, lchnk )
     call outfld( 'NITENDICE', initend, pcols, lchnk )
   
   endif

   !  Determine CLUBB time step and make it sub-step friendly
   !  For now we want CLUBB time step to be 5 min since that is 
   !  what has been scientifically validated.  However, there are certain
   !  instances when a 5 min time step will not be possible (based on 
   !  host model time step or on macro-micro sub-stepping
   
   dtime = clubb_timestep 
   hdtime_core_rknd = real(hdtime, kind = core_rknd)
   
   !  Now check to see if dtime is greater than the host model 
   !    (or sub stepped) time step.  If it is, then simply 
   !    set it equal to the host (or sub step) time step.  
   !    This section is mostly to deal with small host model
   !    time steps (or small sub-steps)
   
   if (dtime .gt. hdtime_core_rknd) then
     dtime = hdtime_core_rknd
   endif
   
   !  Now check to see if CLUBB time step divides evenly into
   !    the host model time step.  If not, force it to divide evenly.
   !    We also want it to be 5 minutes or less.  This section is
   !    mainly for host model time steps that are not evenly divisible
   !    by 5 minutes  
   
   if (mod(hdtime_core_rknd,dtime) .ne. 0) then
     dtime = hdtime_core_rknd/2._core_rknd
     do while (dtime .gt. 300._core_rknd) 
       dtime = dtime/2._core_rknd
     end do
   endif   

   !  If resulting host model time step and CLUBB time step do not divide evenly
   !    into each other, have model throw a fit.  

   if (mod(hdtime_core_rknd,dtime) .ne. 0) then
     call endrun('clubb_tend_cam:  CLUBB time step and HOST time step NOT compatible')
   endif
   
   !  determine number of timesteps CLUBB core should be advanced, 
   !  host time step divided by CLUBB time step  
   nadv = max(hdtime_core_rknd/dtime,1._r8)
   
   minqn = 0._r8
   newfice(:,:) = 0._r8
   where(state1%q(:ncol,:pver,3) .gt. minqn) &
       newfice(:ncol,:pver) = state1%q(:ncol,:pver,3)/(state1%q(:ncol,:pver,2)+state1%q(:ncol,:pver,3))

   !  Compute exner function consistent with CLUBB's definition, which uses a constant
   !  surface pressure.  CAM's exner (in state does not).  Therefore, for consistent 
   !  treatment with CLUBB code, anytime exner is needed to treat CLUBB variables 
   !  (such as thlm), use "exner_clubb" other wise use the exner in state

   do k=1,pver
     do i=1,ncol
       exner_clubb(i,k) = (real(p0_clubb, kind = r8 )/state1%pmid(i,k))**(rair/cpair)
     enddo
   enddo
   
   !  At each CLUBB call, initialize mean momentum  and thermo CLUBB state 
   !  from the CAM state 

   do k=1,pver   ! loop over levels
     do i=1,ncol ! loop over columns

       rtm(i,k)     = state1%q(i,k,ixq)+state1%q(i,k,ixcldliq)
       rvm(i,k)     = state1%q(i,k,ixq)
       um(i,k)      = state1%u(i,k)
       vm(i,k)      = state1%v(i,k)
       thlm(i,k)    = state1%t(i,k)*exner_clubb(i,k)-(latvap/cpair)*state1%q(i,k,ixcldliq)

       if (clubb_do_adv) then
          if (macmic_it .eq. 1) then 

            !  Note that some of the moments below can be positive or negative.  
            !    Remove a constant that was added to prevent dynamics from clipping 
            !    them to prevent dynamics from making them positive.  
            thlp2(i,k)   = state1%q(i,k,ixthlp2)
            rtp2(i,k)    = state1%q(i,k,ixrtp2)
            rtpthlp(i,k) = state1%q(i,k,ixrtpthlp) - (rtpthlp_const*apply_const)
            wpthlp(i,k)  = state1%q(i,k,ixwpthlp) - (wpthlp_const*apply_const)
            wprtp(i,k)   = state1%q(i,k,ixwprtp) - (wprtp_const*apply_const)
            wp2(i,k)     = state1%q(i,k,ixwp2)
            wp3(i,k)     = state1%q(i,k,ixwp3) - (wp3_const*apply_const)
            up2(i,k)     = state1%q(i,k,ixup2)
            vp2(i,k)     = state1%q(i,k,ixvp2)
          endif
       endif

     enddo
   enddo
   
   if (clubb_do_adv) then
     ! If not last step of macmic loop then set apply_const back to 
     !   zero to prevent output from being corrupted.  
     if (macmic_it .eq. cld_macmic_num_steps) then    
       apply_const = 1._r8 
     else
       apply_const = 0._r8
     endif
   endif   

   rtm(1:ncol,pverp)  = rtm(1:ncol,pver)
   um(1:ncol,pverp)   = state1%u(1:ncol,pver)
   vm(1:ncol,pverp)   = state1%v(1:ncol,pver)
   thlm(1:ncol,pverp) = thlm(1:ncol,pver)
  
   if (clubb_do_adv) then 
      thlp2(1:ncol,pverp)=thlp2(1:ncol,pver)
      rtp2(1:ncol,pverp)=rtp2(1:ncol,pver)
      rtpthlp(1:ncol,pverp)=rtpthlp(1:ncol,pver)
      wpthlp(1:ncol,pverp)=wpthlp(1:ncol,pver)
      wprtp(1:ncol,pverp)=wprtp(1:ncol,pver)
      wp2(1:ncol,pverp)=wp2(1:ncol,pver)
      wp3(1:ncol,pverp)=wp3(1:ncol,pver)
      up2(1:ncol,pverp)=up2(1:ncol,pver)
      vp2(1:ncol,pverp)=vp2(1:ncol,pver)
   endif

   ! Compute integrals of static energy, kinetic energy, water vapor, and liquid water
   ! for the computation of total energy before CLUBB is called.  This is for an 
   ! effort to conserve energy since liquid water potential temperature (which CLUBB 
   ! conserves) and static energy (which CAM conserves) are not exactly equal.   
   se_b = 0._r8
   ke_b = 0._r8
   wv_b = 0._r8
   wl_b = 0._r8
   do k=1,pver
     do i=1,ncol
       ! use s=c_pT+g*z, total energy needs term c_pT but not gz
       se_b(i) = se_b(i) + (state1%s(i,k) - gravit*state1%zm(i,k) - state1%phis(i)) &
                         *  state1%pdel(i,k)*invrs_gravit
       ke_b(i) = ke_b(i) + 0.5_r8*(um(i,k)**2+vm(i,k)**2)*state1%pdel(i,k)*invrs_gravit
       wv_b(i) = wv_b(i) + state1%q(i,k,ixq)*state1%pdel(i,k)*invrs_gravit
       wl_b(i) = wl_b(i) + state1%q(i,k,ixcldliq)*state1%pdel(i,k)*invrs_gravit
     enddo
   enddo

   !  Compute virtual potential temperature, which is needed for CLUBB  
   do k=1,pver
     do i=1,ncol
       thv(i,k) = state1%t(i,k)*exner_clubb(i,k)*(1._r8+zvir*state1%q(i,k,ixq)&
                  -state1%q(i,k,ixcldliq))
     enddo
   enddo
   call t_stopf('clubb_tend_cam_init')
   
   ! ------------------------------------------------- !
   ! Begin module to compute turbulent mountain stress !
   ! ------------------------------------------------- !
    if ( do_tms) then
       call t_startf('compute_tms')
       call compute_tms( pcols,        pver,      ncol,                   &
                     state1%u,     state1%v,  state1%t,  state1%pmid, &
                     state1%exner, state1%zm, sgh30,     ksrftms,     &
                     tautmsx,      tautmsy,   cam_in%landfrac ) 
       call t_stopf('compute_tms')
    endif
   
   if (micro_do_icesupersat) then
     call physics_ptend_init(ptend_loc,state%psetcols, 'clubb_ice3', ls=.true., lu=.true., lv=.true., lq=lq)
   endif

   ! ------------------------------------------------- !
   ! End module to compute turbulent mountain stress   !
   ! ------------------------------------------------- !

   call t_startf('adv_clubb_core_col_loop')
   !  Loop over all columns in lchnk to advance CLUBB core
   do i=1,ncol   ! loop over columns

      !  Set time_elapsed to host model time step, this is for 
      !  CLUBB's budget stats
      time_elapsed = hdtime_core_rknd

      !  Define the CLUBB momentum grid (in height, units of m)
      do k=1,pverp
         dum1 = state1%zi(i,pverp-k+1)-state1%zi(i,pver+1)
         zi_g(k) = real(dum1, kind = core_rknd)
      enddo 

      !  Define the CLUBB thermodynamic grid (in units of m)
      do k=1,pver
         dum1 = state1%zm(i,pver-k+1)-state1%zi(i,pver+1)
         zt_g(k+1) = real(dum1, kind = core_rknd)
         dz_g(k) = state1%zi(i,k)-state1%zi(i,k+1)  ! compute thickness
      enddo
 
      !  Thermodynamic ghost point is below surface 
      zt_g(1) = -1._core_rknd*zt_g(2)

      !  Set the elevation of the surface
      sfc_elevation = real(state1%zi(i,pver+1), kind = core_rknd)

      !  Compute thermodynamic stuff needed for CLUBB on thermo levels.  
      !  Inputs for the momentum levels are set below setup_clubb core
      do k=1,pver
         p_in_Pa(k+1)         = real(state1%pmid(i,pver-k+1), kind = core_rknd)             ! Pressure profile
         exner(k+1)           = 1._core_rknd/real(exner_clubb(i,pver-k+1), kind = core_rknd)
         rho(i,k+1)           = invrs_gravit*state1%pdel(i,pver-k+1)/dz_g(pver-k+1)
         rho_ds_zt(k+1)       = real(rho(i,k+1), kind = core_rknd) 
         invrs_rho_ds_zt(k+1) = 1._core_rknd/(rho_ds_zt(k+1))                               ! Inverse ds rho at thermo
         thv_ds_zt(k+1)       = real(thv(i,pver-k+1), kind = core_rknd)                     ! thetav on thermo
         rfrzm(k+1)           = real(state1%q(i,pver-k+1,ixcldice), kind = core_rknd)
         radf(k+1)            = real(radf_clubb(i,pver-k+1), kind = core_rknd)
         dum1                 = qrl(i,pver-k+1)/(cpair*state1%pdel(i,pver-k+1))
         qrl_clubb(k+1)       = real(dum1, kind = core_rknd)
      enddo

      !  Below computes the same stuff for the ghost point.  May or may
      !  not be needed, just to be safe to avoid NaN's
      rho_ds_zt(1)       = rho_ds_zt(2)
      invrs_rho_ds_zt(1) = invrs_rho_ds_zt(2)
      rho(i,1)           = rho(i,2)     !rho_ds_zt(2)
      thv_ds_zt(1)       = thv_ds_zt(2)
      rho_zt(:)          = rho_ds_zt(:) !rho(i,:)
      p_in_Pa(1)         = p_in_Pa(2)
      exner(1)           = exner(2)
      rfrzm(1)           = rfrzm(2)
      radf(1)            = radf(2)
      qrl_clubb(1)       = qrl_clubb(2)

      !  Compute mean w wind on thermo grid, convert from omega to w 
      wm_zt(1) = 0._core_rknd
      do k=1,pver
        dum1 = -1._r8*state1%omega(i,pver-k+1)*real(invrs_rho_ds_zt(k+1), kind = r8)*invrs_gravit
        wm_zt(k+1) = real(dum1, kind = core_rknd)
      enddo
    
      ! ------------------------------------------------- !
      ! Begin case specific code for SCAM cases.          !
      ! This section of code block NOT called in          !
      ! global simulations                                !
      ! ------------------------------------------------- !

      if (single_column) then

        !  Initialize zo if variable ustar is used

        if (cam_in%landfrac(i) .ge. 0.5_r8) then
           zo = 0.035_r8
        else
           zo = 0.0001_r8
        endif

        !  Compute surface wind (ubar)
        ubar = sqrt(um(i,pver)**2+vm(i,pver)**2)
        if (ubar .lt. 0.25_r8) ubar = 0.25_r8
    
        !  Below denotes case specifics for surface momentum
        !  and thermodynamic fluxes, depending on the case

        !  Define ustar (based on case, if not variable)     
        ustar = 0.25_r8   ! Initialize ustar in case no case
    
        if(trim(scm_clubb_iop_name) .eq. 'BOMEX_5day') then
           ustar = 0.28_r8
        endif
    
        if(trim(scm_clubb_iop_name) .eq. 'ATEX_48hr') then
           ustar = 0.30_r8
        endif
    
        if(trim(scm_clubb_iop_name) .eq. 'RICO_3day') then
           ustar = 0.28_r8
        endif

        if(trim(scm_clubb_iop_name) .eq. 'arm97' .or. trim(scm_clubb_iop_name) .eq. 'gate' .or. &
           trim(scm_clubb_iop_name) .eq. 'toga' .or. trim(scm_clubb_iop_name) .eq. 'mpace' .or. &
           trim(scm_clubb_iop_name) .eq. 'ARM_CC') then
       
             dum1   = real(zt_g(2), kind = r8)
             bflx22 = (gravit/real(theta0, kind = r8))*real(wpthlp_sfc, kind = r8)
             ustar  = diag_ustar(dum1,bflx22,ubar,zo)      
        endif
    
        !  Compute the surface momentum fluxes, if this is a SCAM simulation       
        upwp_sfc = -real((um(i,pver)*ustar**2/ubar), kind = core_rknd)
        vpwp_sfc = -real((vm(i,pver)*ustar**2/ubar), kind = core_rknd)
    
      endif   
 
      !  Set stats output and increment equal to CLUBB and host dt
      stats_tsamp = dtime
      stats_tout  = hdtime_core_rknd
 
      !  Heights need to be set at each timestep.  Therefore, recall 
      !  setup_grid and setup_parameters for this.  
     
      !  Read in parameters for CLUBB.  Pack the default and updated (via nml) 
      !  tunable parameters into clubb_params
      call read_parameters_api( -99, "", clubb_params )

      !  Set-up CLUBB core at each CLUBB call because heights can change 
      call setup_grid_heights_api(l_implemented, grid_type, zi_g(2), &
         zi_g(1), zi_g, zt_g)

      call setup_parameters_api(zi_g(2), clubb_params, pverp, grid_type, &
        zi_g, zt_g, err_code)
 
      !  Compute some inputs from the thermodynamic grid
      !  to the momentum grid
      rho_ds_zm       = zt2zm_api(rho_ds_zt)
      rho_zm          = zt2zm_api(rho_zt)
      invrs_rho_ds_zm = zt2zm_api(invrs_rho_ds_zt)
      thv_ds_zm       = zt2zm_api(thv_ds_zt)
      wm_zm           = zt2zm_api(wm_zt)
      
      !  Surface fluxes provided by host model
      wpthlp_sfc = real(cam_in%shf(i), kind = core_rknd)/(real(cpair, kind = core_rknd)*rho_ds_zm(1)) ! Sensible heat flux
      wprtp_sfc  = real(cam_in%cflx(i,1), kind = core_rknd)/rho_ds_zm(1)                              ! Latent heat flux
      upwp_sfc   = real(cam_in%wsx(i), kind = core_rknd)/rho_ds_zm(1)                                 ! Surface meridional momentum flux
      vpwp_sfc   = real(cam_in%wsy(i), kind = core_rknd)/rho_ds_zm(1)                                 ! Surface zonal momentum flux
      
      ! ------------------------------------------------- !
      ! Apply TMS                                         !
      ! ------------------------------------------------- !    
       if ( do_tms ) then
         dum_core_rknd = real((ksrftms(i)*state1%u(i,pver)), kind = core_rknd)
         upwp_sfc      = upwp_sfc-(dum_core_rknd/rho_ds_zm(1))
         dum_core_rknd = real((ksrftms(i)*state1%v(i,pver)), kind = core_rknd)
         vpwp_sfc      = vpwp_sfc-(dum_core_rknd/rho_ds_zm(1)) 
       endif
  
      !  Need to flip arrays around for CLUBB core
      do k=1,pverp
         um_in(k)      = real(um(i,pverp-k+1), kind = core_rknd)
         vm_in(k)      = real(vm(i,pverp-k+1), kind = core_rknd)
         upwp_in(k)    = real(upwp(i,pverp-k+1), kind = core_rknd)
         vpwp_in(k)    = real(vpwp(i,pverp-k+1), kind = core_rknd)
         up2_in(k)     = real(up2(i,pverp-k+1), kind = core_rknd)
         vp2_in(k)     = real(vp2(i,pverp-k+1), kind = core_rknd)
         wp2_in(k)     = real(wp2(i,pverp-k+1), kind = core_rknd)
         wp3_in(k)     = real(wp3(i,pverp-k+1), kind = core_rknd)
         rtp2_in(k)    = real(rtp2(i,pverp-k+1), kind = core_rknd)
         thlp2_in(k)   = real(thlp2(i,pverp-k+1), kind = core_rknd)
         thlm_in(k)    = real(thlm(i,pverp-k+1), kind = core_rknd)
         rtm_in(k)     = real(rtm(i,pverp-k+1), kind = core_rknd)
         rvm_in(k)     = real(rvm(i,pverp-k+1), kind = core_rknd)
         wprtp_in(k)   = real(wprtp(i,pverp-k+1), kind = core_rknd)
         wpthlp_in(k)  = real(wpthlp(i,pverp-k+1), kind = core_rknd)
         rtpthlp_in(k) = real(rtpthlp(i,pverp-k+1), kind = core_rknd)
 
         wpthvp_inout(k)     = real(wpthvp(i,pverp-k+1), kind = core_rknd)
         wp2thvp_inout(k)    = real(wp2thvp(i,pverp-k+1), kind = core_rknd)
         rtpthvp_inout(k)    = real(rtpthvp(i,pverp-k+1), kind = core_rknd)
         thlpthvp_inout(k)   = real(thlpthvp(i,pverp-k+1), kind = core_rknd)
         rcm_inout(k)        = real(rcm(i,pverp-k+1), kind = core_rknd)
         cloud_frac_inout(k) = real(cloud_frac(i,pverp-k+1), kind = core_rknd)

         !  Higher order scalar inouts, set to zero
         sclrpthvp_inout(k,:)= 0._core_rknd
         sclrm(k,:)          = 0._core_rknd
         wpsclrp(k,:)        = 0._core_rknd
         sclrp2(k,:)         = 0._core_rknd
         sclrprtp(k,:)       = 0._core_rknd
         sclrpthlp(k,:)      = 0._core_rknd

         if (k .ne. 1) then
            pre_in(k)    = real(prer_evap(i,pverp-k+1), kind = core_rknd)
         endif

      enddo
     
      pre_in(1) = pre_in(2)
      
      !  Initialize these to prevent crashing behavior
      edsclr_in(:,:)      = 0._core_rknd
      edsclr_out(:,:)     = 0._r8

     
      if (clubb_do_adv) then
        if (macmic_it .eq. 1) then
          wp2_in=zt2zm_api(wp2_in)    
          wpthlp_in=zt2zm_api(wpthlp_in)
          wprtp_in=zt2zm_api(wprtp_in)
          up2_in=zt2zm_api(up2_in)
          vp2_in=zt2zm_api(vp2_in)
          thlp2_in=zt2zm_api(thlp2_in)
          rtp2_in=zt2zm_api(rtp2_in)
          rtpthlp_in=zt2zm_api(rtpthlp_in)
 
          do k=1,pverp
            thlp2_in(k)=max(thl_tol**2,thlp2_in(k))
            rtp2_in(k)=max(rt_tol**2,rtp2_in(k))
            wp2_in(k)=max(w_tol_sqd,wp2_in(k))
            up2_in(k)=max(w_tol_sqd,up2_in(k))
            vp2_in(k)=max(w_tol_sqd,vp2_in(k))
          enddo
        endif
      endif
  
      !  Do the same for tracers 
      icnt=0
      do ixind=1,pcnst
         if (lq(ixind))  then 
            icnt=icnt+1
            do k=1,pver
               edsclr_in(k+1,icnt) = real(state1%q(i,pver-k+1,ixind), kind = core_rknd)
            enddo
            edsclr_in(1,icnt) = edsclr_in(2,icnt)
         end if
      enddo
      
      if (do_expldiff) then 
        do k=1,pver
          edsclr_in(k+1,icnt+1) = real(thlm(i,pver-k+1), kind = core_rknd)
          edsclr_in(k+1,icnt+2) = real(rtm(i,pver-k+1), kind = core_rknd)
        enddo
        
        edsclr_in(1,icnt+1) = edsclr_in(2,icnt+1)
        edsclr_in(1,icnt+2) = edsclr_in(2,icnt+2)  
      endif    

      rho_in(:) = real(rho(i,:), kind = core_rknd)
     
      ! --------------------------------------------------------- !
      ! Compute cloud-top radiative cooling contribution to CLUBB !
      ! --------------------------------------------------------- !       
 
      ! Sandbox version of code to take into account meso organization
     
      if (clubb_do_deep) then
         orgparam = 0._r8
         delpavg = 0._r8
      
         do k = 1, pver
           if (abs(prer_evap(i,k)) .gt. 0._r8) then
             orgparam = orgparam + (abs(prer_evap(i,k)) * 1000._r8 * 1000._r8 * 2._r8 ) * state1%pdel(i,k)
             delpavg = delpavg + state1%pdel(i,k)
           endif
         enddo
      
         if (delpavg .gt. 0._r8) then
           orgparam = orgparam/delpavg
         endif
       
         ! Now compute new entrainment rate based on organization
         varmu(i) = mu / (1._r8 + orgparam * 100._r8)
         varmu2   = real(varmu(i), kind = core_rknd)
     
      endif

      ! --------------------------------------------------------- !
      ! End cloud-top radiative cooling contribution to CLUBB     !
      ! --------------------------------------------------------- !  

      pdf_params    => pdf_params_chnk(i,lchnk)
      pdf_params_zm => pdf_params_zm_chnk(i,lchnk)

      if ( is_first_restart_step() .and. ipdf_call_placement .eq. ipdf_post_advance_fields ) then
         ! assign the values read back from restart file
         ! This is necessary when ipdf_call_placement = 2
         pdf_params_zm%w_1 = pdf_zm_w_1_inout
         pdf_params_zm%w_2 = pdf_zm_w_2_inout
         pdf_params_zm%varnce_w_1 = pdf_zm_varnce_w_1_inout
         pdf_params_zm%varnce_w_2 = pdf_zm_varnce_w_2_inout
         pdf_params_zm%mixt_frac = pdf_zm_mixt_frac_inout
      end if

      call t_startf('adv_clubb_core_ts_loop')
      do t=1,nadv    ! do needed number of "sub" timesteps for each CAM step
    
         !  Increment the statistics then being stats timestep
         if (l_stats) then
            time_elapsed = time_elapsed+dtime
            call stats_begin_timestep_api(time_elapsed, 1, 1)
         endif 

         !  Advance CLUBB CORE one timestep in the future
         call t_startf('advance_clubb_core')
         !Balli- to do: check whether initent-ins and intent-inouts are actually what they say

         call advance_clubb_core_api &
              ( l_implemented, dtime, fcor, sfc_elevation, hydromet_dim, & ! intent(in)
              thlm_forcing, rtm_forcing, um_forcing, vm_forcing, &         ! intent(in)
              sclrm_forcing, edsclrm_forcing, wprtp_forcing, &             ! intent(in)
              wpthlp_forcing, rtp2_forcing, thlp2_forcing, &               ! intent(in)
              rtpthlp_forcing, wm_zm, wm_zt, &                             ! intent(in)
              wpthlp_sfc, wprtp_sfc, upwp_sfc, vpwp_sfc, &                 ! intent(in)
              wpsclrp_sfc, wpedsclrp_sfc, &                                ! intent(in)
              p_in_Pa, rho_zm, rho_in, exner, &                            ! intent(in)
              rho_ds_zm, rho_ds_zt, invrs_rho_ds_zm, &                     ! intent(in)
              invrs_rho_ds_zt, thv_ds_zm, thv_ds_zt, hydromet, &           ! intent(in)
              rfrzm, radf, &                                               ! intent(in)
#ifdef CLUBBND_CAM
              varmu2, &                                                    ! intent(in)
#endif
              wphydrometp, wp2hmp, rtphmp_zt, thlphmp_zt, &                ! intent(in)
              host_dx, host_dy, &                                          ! intent(in)
              um_in, vm_in, upwp_in, &                                     ! intent(inout)
              vpwp_in, up2_in, vp2_in, &                                   ! intent(inout)
              thlm_in, rtm_in, wprtp_in, wpthlp_in, &                      ! intent(inout)
              wp2_in, wp3_in, rtp2_in, &                                   ! intent(inout)
              rtp3_in, thlp2_in, thlp3_in, rtpthlp_in, &                   ! intent(inout)
              sclrm,   &                                                   ! intent(inout)
              sclrp2, sclrprtp, sclrpthlp, &                               ! intent(inout)
              wpsclrp, edsclr_in, err_code, &                              ! intent(inout)
              rcm_inout, cloud_frac_inout, &                               ! intent(inout)
              wpthvp_inout, wp2thvp_inout, rtpthvp_inout, thlpthvp_inout, & ! intent(inout)
              sclrpthvp_inout, &                                            ! intent(inout)   
              pdf_params, pdf_params_zm, &                                 ! intent(inout)
              khzm_out, khzt_out, qclvar_out, thlprcp_out, &               ! intent(out)
              wprcp_out, ice_supersat_frac, &                              ! intent(out)
              rcm_in_layer_out, cloud_cover_out)                           ! intent(out)
         call t_stopf('advance_clubb_core')

         pdf_zm_w_1_inout = pdf_params_zm%w_1
         pdf_zm_w_2_inout = pdf_params_zm%w_2
         pdf_zm_varnce_w_1_inout = pdf_params_zm%varnce_w_1
         pdf_zm_varnce_w_2_inout = pdf_params_zm%varnce_w_2
         pdf_zm_mixt_frac_inout = pdf_params_zm%mixt_frac

         if (do_rainturb) then
            rvm_in = rtm_in - rcm_inout 
            call update_xp2_mc_api(pverp, dtime, cloud_frac_inout, &
            rcm_inout, rvm_in, thlm_in, wm_zt, exner, pre_in, pdf_params, &
            rtp2_mc_out, thlp2_mc_out, &
            wprtp_mc_out, wpthlp_mc_out, &
            rtpthlp_mc_out)

            if (clubb_do_deep) then
               dum_core_rknd = 1._core_rknd
            else
               dum_core_rknd = (1._core_rknd - real(cam_in%landfrac(i), kind = core_rknd))
            end if

            ! update turbulent moments based on rain evaporation
            rtp2_in  = rtp2_in + real(clubb_rnevap_effic, kind = core_rknd) * dum_core_rknd * rtp2_mc_out * dtime
            thlp2_in = thlp2_in + real(clubb_rnevap_effic, kind = core_rknd) * dum_core_rknd * thlp2_mc_out * dtime
            if (.not. clubb_do_deep) then
               wprtp_in = wprtp_in + real(clubb_rnevap_effic, kind = core_rknd) * dum_core_rknd * wprtp_mc_out * dtime
               wpthlp_in = wpthlp_in + real(clubb_rnevap_effic, kind = core_rknd) * dum_core_rknd * wpthlp_mc_out * dtime
            endif
!                     rtpthlp_in = rtpthlp_in + rtpthlp_mc_out * dtime

         endif     

         if (do_cldcool) then
         
            rcm_out_zm = zt2zm_api(rcm_inout)
            qrl_zm = zt2zm_api(qrl_clubb)
            thlp2_rad_out(:) = 0._r8
            call calculate_thlp2_rad_api(pverp, rcm_out_zm, thlprcp_out, qrl_zm, thlp2_rad_out)
            thlp2_in = thlp2_in + thlp2_rad_out * dtime
            thlp2_in = max(thl_tol**2,thlp2_in)
          endif

          !  Check to see if stats should be output, here stats are read into
          !  output arrays to make them conformable to CAM output
          if (l_stats) call stats_end_timestep_clubb(lchnk,i,out_zt,out_zm,&
                                                     out_radzt,out_radzm,out_sfc)  

      enddo  ! end time loop
      call t_stopf('adv_clubb_core_ts_loop')
     
      if (clubb_do_adv) then
         if (macmic_it .eq. cld_macmic_num_steps) then 
            wp2_in=zm2zt_api(wp2_in)   
            wpthlp_in=zm2zt_api(wpthlp_in)
            wprtp_in=zm2zt_api(wprtp_in)
            up2_in=zm2zt_api(up2_in)
            vp2_in=zm2zt_api(vp2_in)
            thlp2_in=zm2zt_api(thlp2_in)
            rtp2_in=zm2zt_api(rtp2_in)
            rtpthlp_in=zm2zt_api(rtpthlp_in) 

            do k=1,pverp
               thlp2_in(k)=max(thl_tol**2,thlp2_in(k))
               rtp2_in(k)=max(rt_tol**2,rtp2_in(k))
               wp2_in(k)=max(w_tol_sqd,wp2_in(k))
               up2_in(k)=max(w_tol_sqd,up2_in(k))
               vp2_in(k)=max(w_tol_sqd,vp2_in(k))
            enddo
         endif
      endif

      !  Arrays need to be "flipped" to CAM grid 
      do k=1,pverp
     
          um(i,k)           = real(um_in(pverp-k+1), kind = r8)
          vm(i,k)           = real(vm_in(pverp-k+1), kind = r8)
          upwp(i,k)         = real(upwp_in(pverp-k+1), kind = r8)
          vpwp(i,k)         = real(vpwp_in(pverp-k+1), kind = r8)
          wpthvp(i,k)       = real(wpthvp_inout(pverp-k+1), kind = r8)
          wp2thvp(i,k)      = real(wp2thvp_inout(pverp-k+1), kind = r8)
          rtpthvp(i,k)      = real(rtpthvp_inout(pverp-k+1), kind = r8)
          thlpthvp(i,k)     = real(thlpthvp_inout(pverp-k+1), kind = r8)
          up2(i,k)          = real(up2_in(pverp-k+1), kind = r8)
          vp2(i,k)          = real(vp2_in(pverp-k+1), kind = r8)
          thlm(i,k)         = real(thlm_in(pverp-k+1), kind = r8)
          rtm(i,k)          = real(rtm_in(pverp-k+1), kind = r8)
          wprtp(i,k)        = real(wprtp_in(pverp-k+1), kind = r8)
          wpthlp(i,k)       = real(wpthlp_in(pverp-k+1), kind = r8)
          wp2(i,k)          = real(wp2_in(pverp-k+1), kind = r8)
          wp3(i,k)          = real(wp3_in(pverp-k+1), kind = r8)
          rtp2(i,k)         = real(rtp2_in(pverp-k+1), kind = r8)
          thlp2(i,k)        = real(thlp2_in(pverp-k+1), kind = r8)
          rtpthlp(i,k)      = real(rtpthlp_in(pverp-k+1), kind = r8)
          rcm(i,k)          = real(rcm_inout(pverp-k+1), kind = r8)
          wprcp(i,k)        = real(wprcp_out(pverp-k+1), kind = r8)
          cloud_frac(i,k)   = min(real(cloud_frac_inout(pverp-k+1), kind = r8),1._r8)
          rcm_in_layer(i,k) = real(rcm_in_layer_out(pverp-k+1), kind = r8)
          cloud_cover(i,k)  = min(real(cloud_cover_out(pverp-k+1), kind = r8),1._r8)
          zt_out(i,k)       = real(zt_g(pverp-k+1), kind = r8)
          zi_out(i,k)       = real(zi_g(pverp-k+1), kind = r8)
          khzm(i,k)         = real(khzm_out(pverp-k+1), kind = r8)
          khzt(i,k)         = real(khzt_out(pverp-k+1), kind = r8)
          qclvar(i,k)       = min(1._r8,real(qclvar_out(pverp-k+1), kind = r8))
          sclrpthvp(i,k,:)  = real(sclrpthvp_inout(pverp-k+1,:), kind = r8)
<<<<<<< HEAD
          pdf_zm_w_1(i,k) = pdf_zm_w_1_inout(pverp-k+1)
          pdf_zm_w_2(i,k) = pdf_zm_w_2_inout(pverp-k+1)
          pdf_zm_varnce_w_1(i,k) = pdf_zm_varnce_w_1_inout(pverp-k+1)
          pdf_zm_varnce_w_2(i,k) = pdf_zm_varnce_w_2_inout(pverp-k+1)
          pdf_zm_mixt_frac(i,k) =  pdf_zm_mixt_frac_inout(pverp-k+1)
=======
>>>>>>> 0e6e41eb
     
          do ixind=1,edsclr_dim
              edsclr_out(k,ixind) = real(edsclr_in(pverp-k+1,ixind), kind = r8)
          enddo

      enddo 
     
      !  Fill up arrays needed for McICA.  Note we do not want the ghost point,
      !   thus why the second loop is needed.
     
      zi_out(i,1) = 0._r8
     
      ! Compute integrals for static energy, kinetic energy, water vapor, and liquid water
      ! after CLUBB is called.  This is for energy conservation purposes.
      se_a = 0._r8
      ke_a = 0._r8
      wv_a = 0._r8
      wl_a = 0._r8
      do k=1,pver
         enthalpy = cpair*((thlm(i,k)+(latvap/cpair)*rcm(i,k))/exner_clubb(i,k))
         clubb_s(k) = enthalpy + gravit*state1%zm(i,k)+state1%phis(i)
!         se_a(i) = se_a(i) + clubb_s(k)*state1%pdel(i,k)*invrs_gravit
         se_a(i) = se_a(i) + enthalpy * state1%pdel(i,k)*invrs_gravit
         ke_a(i) = ke_a(i) + 0.5_r8*(um(i,k)**2+vm(i,k)**2)*state1%pdel(i,k)*invrs_gravit
         wv_a(i) = wv_a(i) + (rtm(i,k)-rcm(i,k))*state1%pdel(i,k)*invrs_gravit
         wl_a(i) = wl_a(i) + (rcm(i,k))*state1%pdel(i,k)*invrs_gravit
      enddo
     
      ! Based on these integrals, compute the total energy before and after CLUBB call
      ! TE as in Williamson2015, E= \int_{whole domain} (K+c_p*T) +
      ! \int_{surface} p_s\phi_s (up to water forms), but we ignore surface term
      ! under assumption that CLUBB does not change surface pressure
      do k=1,pver
         te_a(i) = se_a(i) + ke_a(i) + (latvap+latice)*wv_a(i)+latice*wl_a(i)
         te_b(i) = se_b(i) + ke_b(i) + (latvap+latice)*wv_b(i)+latice*wl_b(i)
      enddo
     
      ! Take into account the surface fluxes of heat and moisture
      te_b(i) = te_b(i)+(cam_in%shf(i)+(cam_in%cflx(i,1))*(latvap+latice))*hdtime

      ! Limit the energy fixer to find highest layer where CLUBB is active
      ! Find first level where wp2 is higher than lowest threshold
      clubbtop = 1
      do while (wp2(i,clubbtop) .eq. w_tol_sqd .and. clubbtop .lt. pver-1)
         clubbtop = clubbtop + 1
      enddo

      ! Compute the disbalance of total energy, over depth where CLUBB is active
      se_dis = (te_a(i) - te_b(i))/(state1%pint(i,pverp)-state1%pint(i,clubbtop))

      ! Apply this fixer throughout the column evenly, but only at layers where
      ! CLUBB is active.
      do k=clubbtop,pver
         clubb_s(k) = clubb_s(k) - se_dis*gravit
      enddo    

      !  Now compute the tendencies of CLUBB to CAM, note that pverp is the ghost point
      !  for all variables and therefore is never called in this loop
      do k=1,pver
  
         ptend_loc%u(i,k)   = (um(i,k)-state1%u(i,k))*invrs_hdtime                  ! east-west wind
         ptend_loc%v(i,k)   = (vm(i,k)-state1%v(i,k))*invrs_hdtime                  ! north-south wind
         ptend_loc%q(i,k,ixq) = (rtm(i,k)-rcm(i,k)-state1%q(i,k,ixq))*invrs_hdtime  ! water vapor
         ptend_loc%q(i,k,ixcldliq) = (rcm(i,k)-state1%q(i,k,ixcldliq))*invrs_hdtime ! Tendency of liquid water
         ptend_loc%s(i,k)   = (clubb_s(k)-state1%s(i,k))*invrs_hdtime               ! Tendency of static energy

         if (clubb_do_adv) then
            if (macmic_it .eq. cld_macmic_num_steps) then

               ! Here add a constant to moments which can be either positive or 
               !  negative.  This is to prevent clipping when dynamics tries to
               !  make all constituents positive 
               wp3(i,k) = wp3(i,k) + wp3_const
               rtpthlp(i,k) = rtpthlp(i,k) + rtpthlp_const
               wpthlp(i,k) = wpthlp(i,k) + wpthlp_const
               wprtp(i,k) = wprtp(i,k) + wprtp_const

               ptend_loc%q(i,k,ixthlp2)=(thlp2(i,k)-state1%q(i,k,ixthlp2))*invrs_hdtime         ! THLP Variance
               ptend_loc%q(i,k,ixrtp2)=(rtp2(i,k)-state1%q(i,k,ixrtp2))*invrs_hdtime            ! RTP Variance
               ptend_loc%q(i,k,ixrtpthlp)=(rtpthlp(i,k)-state1%q(i,k,ixrtpthlp))*invrs_hdtime   ! RTP THLP covariance
               ptend_loc%q(i,k,ixwpthlp)=(wpthlp(i,k)-state1%q(i,k,ixwpthlp))*invrs_hdtime      ! WPTHLP 
               ptend_loc%q(i,k,ixwprtp)=(wprtp(i,k)-state1%q(i,k,ixwprtp))*invrs_hdtime         ! WPRTP
               ptend_loc%q(i,k,ixwp2)=(wp2(i,k)-state1%q(i,k,ixwp2))*invrs_hdtime               ! WP2
               ptend_loc%q(i,k,ixwp3)=(wp3(i,k)-state1%q(i,k,ixwp3))*invrs_hdtime               ! WP3
               ptend_loc%q(i,k,ixup2)=(up2(i,k)-state1%q(i,k,ixup2))*invrs_hdtime               ! UP2
               ptend_loc%q(i,k,ixvp2)=(vp2(i,k)-state1%q(i,k,ixvp2))*invrs_hdtime               ! VP2
            else
               ptend_loc%q(i,k,ixthlp2)=0._r8
               ptend_loc%q(i,k,ixrtp2)=0._r8
               ptend_loc%q(i,k,ixrtpthlp)=0._r8
               ptend_loc%q(i,k,ixwpthlp)=0._r8
               ptend_loc%q(i,k,ixwprtp)=0._r8
               ptend_loc%q(i,k,ixwp2)=0._r8
               ptend_loc%q(i,k,ixwp3)=0._r8
               ptend_loc%q(i,k,ixup2)=0._r8
               ptend_loc%q(i,k,ixvp2)=0._r8 
            endif

         endif

         !  Apply tendencies to ice mixing ratio, liquid and ice number, and aerosol constituents.
         !  Loading up this array doesn't mean the tendencies are applied.  
         ! edsclr_out is compressed with just the constituents being used, ptend and state are not compressed

         icnt=0
         do ixind=1,pcnst
            if (lq(ixind)) then
               icnt=icnt+1
               if ((ixind /= ixq)       .and. (ixind /= ixcldliq) .and.&
                   (ixind /= ixthlp2)   .and. (ixind /= ixrtp2)   .and.&
                   (ixind /= ixrtpthlp) .and. (ixind /= ixwpthlp) .and.&
                   (ixind /= ixwprtp)   .and. (ixind /= ixwp2)    .and.&
                   (ixind /= ixwp3)     .and. (ixind /= ixup2)    .and. (ixind /= ixvp2) ) then
                       ptend_loc%q(i,k,ixind) = (edsclr_out(k,icnt)-state1%q(i,k,ixind))*invrs_hdtime ! transported constituents 
               end if
            end if
         enddo

      enddo

   enddo  ! end column loop
   call t_stopf('adv_clubb_core_col_loop')
   
   ! Add constant to ghost point so that output is not corrupted 
   if (clubb_do_adv) then
      if (macmic_it .eq. cld_macmic_num_steps) then
         wp3(:,pverp) = wp3(:,pverp) + wp3_const
         rtpthlp(:,pverp) = rtpthlp(:,pverp) + rtpthlp_const
         wpthlp(:,pverp) = wpthlp(:,pverp) + wpthlp_const
         wprtp(:,pverp) = wprtp(:,pverp) + wprtp_const
      endif
   endif   

   cmeliq(:,:) = ptend_loc%q(:,:,ixcldliq)

   ! ------------------------------------------------- !
   ! End column computation of CLUBB, begin to apply   !
   ! and compute output, etc                           !
   ! ------------------------------------------------- !

   !  Output CLUBB tendencies 
   call outfld( 'RVMTEND_CLUBB', ptend_loc%q(:,:,ixq), pcols, lchnk)
   call outfld( 'RCMTEND_CLUBB', ptend_loc%q(:,:,ixcldliq), pcols, lchnk)
   call outfld( 'RIMTEND_CLUBB', ptend_loc%q(:,:,ixcldice), pcols, lchnk)
   call outfld( 'TTEND_CLUBB',   ptend_loc%s/cpair,pcols, lchnk)
   call outfld( 'UTEND_CLUBB',   ptend_loc%u,pcols, lchnk)
   call outfld( 'VTEND_CLUBB',   ptend_loc%v,pcols, lchnk)     

   if (clubb_do_deep) call outfld( 'MU_CLUBB',      varmu      ,pcols, lchnk)

   call outfld( 'CMELIQ',        cmeliq, pcols, lchnk)

   !  Update physics tendencies     
   if (.not. micro_do_icesupersat) then
      call physics_ptend_init(ptend_all, state%psetcols, 'clubb_ice4')
   endif
   call physics_ptend_sum(ptend_loc,ptend_all,ncol)
   call physics_update(state1,ptend_loc,hdtime)

   ! ------------------------------------------------------------ !
   ! ------------------------------------------------------------ ! 
   ! ------------------------------------------------------------ !
   ! The rest of the code deals with diagnosing variables         !
   ! for microphysics/radiation computation and macrophysics      !
   ! ------------------------------------------------------------ !
   ! ------------------------------------------------------------ !
   ! ------------------------------------------------------------ !
   call t_startf('clubb_tend_cam_diag')
   
   ! --------------------------------------------------------------------------------- !  
   !  COMPUTE THE ICE CLOUD DETRAINMENT                                                !
   !  Detrainment of convective condensate into the environment or stratiform cloud    !
   ! --------------------------------------------------------------------------------- ! 

   !  Initialize the shallow convective detrainment rate, will always be zero
   dlf2(:,:) = 0.0_r8

   lqice(:)        = .false.
   lqice(ixcldliq) = .true.
   lqice(ixcldice) = .true.
   lqice(ixnumliq) = .true.
   lqice(ixnumice) = .true.
    
   call physics_ptend_init(ptend_loc,state%psetcols, 'clubb_det', ls=.true., lq=lqice)
   
   call t_startf('ice_cloud_detrain_diag')
   do k=1,pver
      do i=1,ncol
         if( state1%t(i,k) > clubb_tk1 ) then
            dum1 = 0.0_r8
         elseif ( state1%t(i,k) < clubb_tk2 ) then
            dum1 = 1.0_r8
         else
            !Note: Denominator is changed from 30.0_r8 to (clubb_tk1 - clubb_tk2),
            !(clubb_tk1 - clubb_tk2) is also 30.0 but it introduced a non-bfb change
            dum1 = ( clubb_tk1 - state1%t(i,k) ) /(clubb_tk1 - clubb_tk2)
         endif
        
         ptend_loc%q(i,k,ixcldliq) = dlf(i,k) * ( 1._r8 - dum1 )
         ptend_loc%q(i,k,ixcldice) = dlf(i,k) * dum1
         ptend_loc%q(i,k,ixnumliq) = 3._r8 * ( max(0._r8, ( dlf(i,k) - dlf2(i,k) )) * ( 1._r8 - dum1 ) ) &
                                     / (4._r8*3.14_r8* clubb_liq_deep**3*997._r8) + & ! Deep    Convection
                                     3._r8 * (                         dlf2(i,k)    * ( 1._r8 - dum1 ) ) &
                                     / (4._r8*3.14_r8*clubb_liq_sh**3*997._r8)     ! Shallow Convection 
         ptend_loc%q(i,k,ixnumice) = 3._r8 * ( max(0._r8, ( dlf(i,k) - dlf2(i,k) )) *  dum1 ) &
                                     / (4._r8*3.14_r8*clubb_ice_deep**3*500._r8) + & ! Deep    Convection
                                     3._r8 * (                         dlf2(i,k)    *  dum1 ) &
                                     / (4._r8*3.14_r8*clubb_ice_sh**3*500._r8)     ! Shallow Convection
         ptend_loc%s(i,k)          = dlf(i,k) * dum1 * latice
 
         ! Only rliq is saved from deep convection, which is the reserved liquid.  We need to keep
         !   track of the integrals of ice and static energy that is effected from conversion to ice
         !   so that the energy checker doesn't complain.
         det_s(i)                  = det_s(i) + ptend_loc%s(i,k)*state1%pdel(i,k)*invrs_gravit
         det_ice(i)                = det_ice(i) - ptend_loc%q(i,k,ixcldice)*state1%pdel(i,k)*invrs_gravit
 
      enddo
   enddo
   
   det_ice(:ncol) = det_ice(:ncol)/1000._r8  ! divide by density of water
   call t_stopf('ice_cloud_detrain_diag')

   call outfld( 'DPDLFLIQ', ptend_loc%q(:,:,ixcldliq), pcols, lchnk)
   call outfld( 'DPDLFICE', ptend_loc%q(:,:,ixcldice), pcols, lchnk)
   call outfld( 'DPDLFT',   ptend_loc%s(:,:)/cpair, pcols, lchnk)
  
   call physics_ptend_sum(ptend_loc,ptend_all,ncol)
   call physics_update(state1,ptend_loc,hdtime)

   ! ptend_all now has all accumulated tendencies.  Convert the tendencies for the
   ! dry constituents to dry air basis.
   do ixind = 1, pcnst
      if (lq(ixind) .and. cnst_type(ixind).eq.'dry') then
         do k = 1, pver
            do i = 1, ncol
               ptend_all%q(i,k,ixind) = ptend_all%q(i,k,ixind)*state1%pdel(i,k)/state1%pdeldry(i,k)
            end do
         end do
      end if
   end do

   ! ------------------------------------------------- !
   ! Diagnose relative cloud water variance            !
   ! ------------------------------------------------- !

   if (deep_scheme .eq. 'CLUBB_SGS') then
      relvarmax = 2.0_r8
   else
      relvarmax = 10.0_r8
   endif
   
   relvar(:,:) = relvarmax  ! default
!
!PMA c20161114: The lower bound of 0.7 is the mean of scattered Cu in Barker et al (1996).
!     With the new formulation the lower bound and is rarely reached. 
!
   relvarmin   = 0.7_r8
   
!PMA c20161114: Xue Zheng identified the issue with small relvar: the original
!               code uses grid mean variance and water content instead of in-cloud 
!               quantities.
!               Following equation A7 in Guo et al (2014), relvar is now  calculated
!               using in-cloud variance and in-cloud total water instead of grid
!               mean. This effectively reduces autoconversion rate especially
!               for thin clouds. 
!
!

   relvarc(:ncol,:pver)=fillvalue

   if (deep_scheme .ne. 'CLUBB_SGS') then    
      if (relvar_fix) then    
         where (rcm(:ncol,:pver) > qsmall .and. qclvar(:ncol,:pver) /= 0._r8)  &
              relvar(:ncol,:pver) = min(relvarmax,max(relvarmin,rcm(:ncol,:pver)**2/max(qsmall,  &
              cloud_frac(:ncol,:pver)*qclvar(:ncol,:pver)-  &
              (1._r8-cloud_frac(:ncol,:pver))*rcm(:ncol,:pver)**2)))
              relvarc(:ncol,:pver) = min(relvarmax,max(relvarmin,rcm(:ncol,:pver)**2/max(qsmall,  &
              cloud_frac(:ncol,:pver)*qclvar(:ncol,:pver)-  &
              (1._r8-cloud_frac(:ncol,:pver))*rcm(:ncol,:pver)**2)))
      else
         
         where (rcm(:ncol,:pver) /= 0 .and. qclvar(:ncol,:pver) /= 0) &
              relvar(:ncol,:pver) = min(relvarmax,max(0.001_r8,rcm(:ncol,:pver)**2/qclvar(:ncol,:pver)))
      endif
   endif
   
   ! ------------------------------------------------- !
   ! Optional Accretion enhancement factor             !
   ! ------------------------------------------------- !   

     accre_enhan(:ncol,:pver) = micro_mg_accre_enhan_fac !default is 1._r8

   
   ! ------------------------------------------------- !
   ! Diagnose some output variables                    !
   ! ------------------------------------------------- !

   !  density
   rho(:ncol,1:pver) = state1%pmid(:ncol,1:pver)/(rair*state1%t(:ncol,1:pver))
   rho(:ncol,pverp)  = state1%ps(:ncol)/(rair*state1%t(:ncol,pver))

   eps = rair/rh2o
   wpthvp_diag(:,:) = 0.0_r8
   do k=1,pver
      do i=1,ncol
         !  buoyancy flux
         wpthvp_diag(i,k) = (wpthlp(i,k)-(apply_const*wpthlp_const))+((1._r8-eps)/eps)*real(theta0, kind = r8)* &
                       (wprtp(i,k)-(apply_const*wprtp_const))+((latvap/cpair)* &
                       state1%exner(i,k)-(1._r8/eps)*real(theta0, kind = r8))*wprcp(i,k)

         !  total water mixing ratio
         qt_output(i,k) = state1%q(i,k,ixq)+state1%q(i,k,ixcldliq)+state1%q(i,k,ixcldice)
         !  liquid water potential temperature
         thetal_output(i,k) = (state1%t(i,k)*state1%exner(i,k))-(latvap/cpair)*state1%q(i,k,ixcldliq)
         !  liquid water static energy
         sl_output(i,k) = cpair*state1%t(i,k)+gravit*state1%zm(i,k)-latvap*state1%q(i,k,ixcldliq)
      enddo
   enddo
   
   do k=1,pverp
      do i=1,ncol
         wpthlp_output(i,k)  = (wpthlp(i,k)-(apply_const*wpthlp_const))*rho(i,k)*cpair !  liquid water potential temperature flux
         wprtp_output(i,k)   = (wprtp(i,k)-(apply_const*wprtp_const))*rho(i,k)*latvap  !  total water mixig ratio flux
         rtpthlp_output(i,k) = rtpthlp(i,k)-(apply_const*rtpthlp_const)                !  rtpthlp output
         wp3_output(i,k)     = wp3(i,k) - (apply_const*wp3_const)                      !  wp3 output
         tke(i,k)            = 0.5_r8*(up2(i,k)+vp2(i,k)+wp2(i,k))                     !  turbulent kinetic energy
      enddo
   enddo
   
   ! --------------------------------------------------------------------------------- ! 
   !  Diagnose some quantities that are computed in macrop_tend here.                  !
   !  These are inputs required for the microphysics calculation.                      !
   !                                                                                   !
   !  FIRST PART COMPUTES THE STRATIFORM CLOUD FRACTION FROM CLUBB CLOUD FRACTION      !
   ! --------------------------------------------------------------------------------- ! 

  ! HW: set alst to alst_o before getting updated
  if(liqcf_fix) then
      if(.not.is_first_step()) alst_o(:ncol,:pver) = alst(:ncol,:pver)
   endif

   !  initialize variables 
   alst(:,:) = 0.0_r8
   qlst(:,:) = 0.0_r8 
 
   do k=1,pver
      do i=1,ncol
         alst(i,k) = cloud_frac(i,k)   
         qlst(i,k) = rcm(i,k)/max(0.01_r8,alst(i,k))  ! Incloud stratus condensate mixing ratio
      enddo
   enddo

   ! HW
   if(liqcf_fix) then
      if(is_first_step()) alst_o(:ncol,:pver) = alst(:ncol,:pver)
   endif
   !HW

   ! --------------------------------------------------------------------------------- !  
   !  THIS PART COMPUTES CONVECTIVE AND DEEP CONVECTIVE CLOUD FRACTION                 !
   ! --------------------------------------------------------------------------------- ! 
 
   deepcu(:,pver) = 0.0_r8
   shalcu(:,pver) = 0.0_r8
 
   do k=1,pver-1
      do i=1,ncol
         !  diagnose the deep convective cloud fraction, as done in macrophysics based on the 
         !  deep convective mass flux, read in from pbuf.  Since shallow convection is never 
         !  called, the shallow convective mass flux will ALWAYS be zero, ensuring that this cloud
         !  fraction is purely from deep convection scheme.  
         deepcu(i,k) = max(0.0_r8,min(dp1*log(1.0_r8+500.0_r8*(cmfmc(i,k+1)-cmfmc_sh(i,k+1))),0.6_r8))
         shalcu(i,k) = 0._r8
       
         if (deepcu(i,k) <= frac_limit .or. dp_icwmr(i,k) < ic_limit) then
            deepcu(i,k) = 0._r8
         endif
             
         !  using the deep convective cloud fraction, and CLUBB cloud fraction (variable 
         !  "cloud_frac"), compute the convective cloud fraction.  This follows the formulation
         !  found in macrophysics code.  Assumes that convective cloud is all nonstratiform cloud 
         !  from CLUBB plus the deep convective cloud fraction
         concld(i,k) = min(cloud_frac(i,k)-alst(i,k)+deepcu(i,k),0.80_r8)
      enddo
   enddo
   
   if (single_column) then
      if (trim(scm_clubb_iop_name) .eq. 'ATEX_48hr'       .or. &
          trim(scm_clubb_iop_name) .eq. 'BOMEX_5day'      .or. &
          trim(scm_clubb_iop_name) .eq. 'DYCOMSrf01_4day' .or. &
          trim(scm_clubb_iop_name) .eq. 'DYCOMSrf02_06hr' .or. &
          trim(scm_clubb_iop_name) .eq. 'RICO_3day'       .or. &
          trim(scm_clubb_iop_name) .eq. 'ARM_CC') then
       
             deepcu(:,:) = 0.0_r8
             concld(:,:) = 0.0_r8
       
      endif       
   endif
   
   ! --------------------------------------------------------------------------------- !  
   !  COMPUTE THE ICE CLOUD FRACTION PORTION                                           !
   !  use the aist_vector function to compute the ice cloud fraction                   !
   ! --------------------------------------------------------------------------------- !  

   call t_startf('ice_cloud_frac_diag')
   do k=1,pver
      call aist_vector(state1%q(:,k,ixq),state1%t(:,k),state1%pmid(:,k),state1%q(:,k,ixcldice), &
           state1%q(:,k,ixnumice),cam_in%landfrac(:),cam_in%snowhland(:),aist(:,k),ncol)
   enddo
   call t_stopf('ice_cloud_frac_diag')
  
   ! --------------------------------------------------------------------------------- !  
   !  THIS PART COMPUTES THE LIQUID STRATUS FRACTION                                   !
   !                                                                                   !
   !  For now leave the computation of ice stratus fraction from macrop_driver intact  !
   !  because CLUBB does nothing with ice.  Here I simply overwrite the liquid stratus ! 
   !  fraction that was coded in macrop_driver                                         !
   ! --------------------------------------------------------------------------------- !  
 
   !  Recompute net stratus fraction using maximum over-lapping assumption, as done
   !  in macrophysics code, using alst computed above and aist read in from physics buffer
   
   cldthresh=1.e-18_r8

   do k=1,pver
      do i=1,ncol

         ast(i,k) = max(alst(i,k),aist(i,k))

         qist(i,k) = state1%q(i,k,ixcldice)/max(0.01_r8,aist(i,k)) 
      enddo
   enddo
   
   !  Probably need to add deepcu cloud fraction to the cloud fraction array, else would just 
   !  be outputting the shallow convective cloud fraction 

   do k=1,pver
      do i=1,ncol
         cloud_frac(i,k) = min(ast(i,k)+deepcu(i,k),1.0_r8)
      enddo
   enddo
   
   ! --------------------------------------------------------------------------------- !  
   !  DIAGNOSE THE PBL DEPTH                                                           !
   !  this is needed for aerosol code                                                  !
   ! --------------------------------------------------------------------------------- !   
    
   call t_startf('pbl_depth_diag')
   do i=1,ncol
      do k=1,pver
         th(i,k) = state1%t(i,k)*state1%exner(i,k)
         if (use_sgv) then
           thv(i,k) = th(i,k)*(1.0_r8+zvir*state1%q(i,k,ixq) &
                    - state1%q(i,k,ixcldliq))  !PMA corrects thv formula
         else
           thv(i,k) = th(i,k)*(1.0_r8+zvir*state1%q(i,k,ixq))
         end if
      enddo
   enddo
 
   ! diagnose surface friction and obukhov length (inputs to diagnose PBL depth)
   do i=1,ncol
      rrho = invrs_gravit*(state1%pdel(i,pver)/dz_g(pver))
      call calc_ustar( state1%t(i,pver), state1%pmid(i,pver), cam_in%wsx(i), cam_in%wsy(i), &
                       rrho, ustar2(i) )
      call calc_obklen( th(i,pver), thv(i,pver), cam_in%cflx(i,1), cam_in%shf(i), rrho, ustar2(i), &
                        kinheat(i), kinwat(i), kbfs(i), obklen(i) )  
   enddo
   
   dummy2(:) = 0._r8
   dummy3(:) = 0._r8
   
   where (kbfs .eq. -0.0_r8) kbfs = 0.0_r8

   !  Compute PBL depth according to Holtslag-Boville Scheme
   call pblintd(ncol, thv, state1%zm, state1%u, state1%v, &
                ustar2, obklen, kbfs, pblh, dummy2, &
                state1%zi, cloud_frac(:,1:pver), 1._r8-cam_in%landfrac, dummy3)
   call t_stopf('pbl_depth_diag')

   !  Output the PBL depth
   call outfld('PBLH', pblh, pcols, lchnk)
 
   ! Assign the first pver levels of cloud_frac back to cld
   cld(:,1:pver) = cloud_frac(:,1:pver)

!PMA adds gustiness and tpert

    vmag_gust(:)    = 0._r8
    vmag_gust_dp(:) = 0._r8
    vmag_gust_cl(:) = 0._r8
    ktopi(:)        = pver

    if (use_sgv) then
       do i=1,ncol
           up2b(i)          = up2(i,pver)
           vp2b(i)          = vp2(i,pver)
           umb(i)           = state1%u(i,pver)
           vmb(i)           = state1%v(i,pver)
           prec_gust(i)     = max(0._r8,prec_dp(i)-snow_dp(i))*1.e3_r8
           if (cam_in%landfrac(i).gt.0.95_r8) then
             gust_fac(i)   = gust_facl
           else
             gust_fac(i)   = gust_faco
           endif
           vmag(i)         = max(1.e-5_r8,sqrt( umb(i)**2._r8 + vmb(i)**2._r8))
           vmag_gust_dp(i) = ugust(min(prec_gust(i),6.94444e-4_r8),gust_fac(i)) ! Limit for the ZM gustiness equation set in Redelsperger et al. (2000) 
           vmag_gust_dp(i) = max(0._r8, vmag_gust_dp(i) )!/ vmag(i))
           vmag_gust_cl(i) = gust_facc*(sqrt(max(0._r8,up2b(i)+vp2b(i))+vmag(i)**2._r8)-vmag(i))
           vmag_gust_cl(i) = max(0._r8, vmag_gust_cl(i) )!/ vmag(i))
           vmag_gust(i)    = vmag_gust_cl(i) + vmag_gust_dp(i)
          do k=1,pver
             if (state1%zi(i,k)>pblh(i).and.state1%zi(i,k+1)<=pblh(i)) then
                ktopi(i) = k
                exit
             end if
          end do
          tpert(i) = min(2._r8,(sqrt(thlp2(i,ktopi(i)))+(latvap/cpair)*state1%q(i,ktopi(i),ixcldliq)) &
                    /max(state1%exner(i,ktopi(i)),1.e-3_r8)) !proxy for tpert
       end do
    end if
    
   call outfld('VMAGGUST', vmag_gust, pcols, lchnk)
   call outfld('VMAGDP', vmag_gust_dp, pcols, lchnk)
   call outfld('VMAGCL', vmag_gust_cl, pcols, lchnk)
   call outfld('TPERTBLT', tpert, pcols, lchnk)

   call t_stopf('clubb_tend_cam_diag')

   ! --------------------------------------------------------------------------------- !   
   !  END CLOUD FRACTION DIAGNOSIS, begin to store variables back into buffer          !
   ! --------------------------------------------------------------------------------- !  
 
   !  Output calls of variables goes here
   call outfld( 'RELVAR',           relvar,                  pcols, lchnk )
   call outfld( 'RELVARC',          relvarc,                 pcols, lchnk )
   call outfld( 'RHO_CLUBB',        rho,                     pcols, lchnk )
   call outfld( 'WP2_CLUBB',        wp2,                     pcols, lchnk )
   call outfld( 'UP2_CLUBB',        up2,                     pcols, lchnk )
   call outfld( 'VP2_CLUBB',        vp2,                     pcols, lchnk )
   call outfld( 'WP3_CLUBB',        wp3_output,              pcols, lchnk )
   call outfld( 'UPWP_CLUBB',       upwp,                    pcols, lchnk )
   call outfld( 'VPWP_CLUBB',       vpwp,                    pcols, lchnk )
   call outfld( 'WPTHLP_CLUBB',     wpthlp_output,           pcols, lchnk )
   call outfld( 'WPRTP_CLUBB',      wprtp_output,            pcols, lchnk )
   tmp_array = rtp2(:ncol,:)*1000._r8
   call outfld( 'RTP2_CLUBB',       tmp_array,               ncol,  lchnk )
   call outfld( 'THLP2_CLUBB',      thlp2,                   pcols, lchnk )
   tmp_array = rtpthlp_output(:ncol,:)*1000._r8
   call outfld( 'RTPTHLP_CLUBB',    tmp_array,               ncol,  lchnk )
   tmp_array = rcm(:ncol,:)*1000._r8
   call outfld( 'RCM_CLUBB',        tmp_array,               ncol,  lchnk )
   tmp_array = wprcp(:ncol,:)*latvap
   call outfld( 'WPRCP_CLUBB',      tmp_array,               ncol,  lchnk )
   call outfld( 'CLOUDFRAC_CLUBB',  alst,                    pcols, lchnk )
   tmp_array = rcm_in_layer(:ncol,:)*1000._r8
   call outfld( 'RCMINLAYER_CLUBB', tmp_array,               ncol,  lchnk )
   call outfld( 'CLOUDCOVER_CLUBB', cloud_frac,              pcols, lchnk )
   tmp_array = wpthvp_diag(:ncol,:)*cpair
   call outfld( 'WPTHVP_CLUBB',     tmp_array,               ncol,  lchnk )
   tmp_array = 1._r8*zt_out(:ncol,:)
   call outfld( 'ZT_CLUBB',         tmp_array,               ncol,  lchnk )
   tmp_array = 1._r8*zi_out(:ncol,:)
   call outfld( 'ZM_CLUBB',         tmp_array,               ncol,  lchnk )
   call outfld( 'UM_CLUBB',         um,                      pcols, lchnk )
   call outfld( 'VM_CLUBB',         vm,                      pcols, lchnk )
   call outfld( 'THETAL',           thetal_output,           pcols, lchnk )
   call outfld( 'QT',               qt_output,               pcols, lchnk )
   call outfld( 'SL',               sl_output,               pcols, lchnk )
   call outfld( 'CONCLD',           concld,                  pcols, lchnk )

   !  Output CLUBB history here
   if (l_stats) then 
      
      do i=1,stats_zt%num_output_fields
   
         temp1 = trim(stats_zt%file%var(i)%name)
         sub   = temp1
         if (len(temp1) .gt. 16) sub = temp1(1:16)
   
         call outfld(trim(sub), out_zt(:,:,i), pcols, lchnk )
      enddo
   
      do i=1,stats_zm%num_output_fields
   
         temp1 = trim(stats_zm%file%var(i)%name)
         sub   = temp1
         if (len(temp1) .gt. 16) sub = temp1(1:16)
      
         call outfld(trim(sub),out_zm(:,:,i), pcols, lchnk)
      enddo

      if (l_output_rad_files) then  
         do i=1,stats_rad_zt%num_output_fields
            call outfld(trim(stats_rad_zt%file%var(i)%name), out_radzt(:,:,i), pcols, lchnk)
         enddo
   
         do i=1,stats_rad_zm%num_output_fields
            call outfld(trim(stats_rad_zm%file%var(i)%name), out_radzm(:,:,i), pcols, lchnk)
         enddo
      endif
   
      do i=1,stats_sfc%num_output_fields
         call outfld(trim(stats_sfc%file%var(i)%name), out_sfc(:,:,i), pcols, lchnk)
      enddo
   
   endif
   
   return
#endif
  end subroutine clubb_tend_cam
    
  ! =============================================================================== !
  !                                                                                 !
  ! =============================================================================== !
  
    subroutine clubb_surface (state, ptend, ztodt, cam_in, ustar, obklen)
    
!-------------------------------------------------------------------------------
! Description: Provide the obukov length and the surface friction velocity 
!              for the dry deposition code in routine tphysac.  Since University
!              of Washington Moist Turbulence (UWMT) scheme is not called when 
!              CLUBB is turned on the obukov length and ustar are never initialized
!              nor computed (sometimes never updated from NaN).  In addition, surface
!              fluxes are applied to the constituents.  
!   
! Author: Peter Bogenschutz, August 2011
! Origin: Based heavily on UWMT code (eddy_diff.F90)
! References:
!   None
!-------------------------------------------------------------------------------

    use physics_types,          only: physics_state, physics_ptend, &
                                      physics_ptend_init, &
                                      set_dry_to_wet, set_wet_to_dry
    use physconst,              only: gravit, zvir, latvap
    use ppgrid,                 only: pver, pcols
    use constituents,           only: pcnst, cnst_get_ind, cnst_type
    use co2_cycle,              only: co2_cycle_set_cnst_type
    use camsrfexch,             only: cam_in_t
    
    implicit none
    
    ! --------------- !
    ! Input Auguments !
    ! --------------- !

    type(physics_state), intent(inout)  :: state                ! Physics state variables
    type(cam_in_t),      intent(in)     :: cam_in
    
    real(r8),            intent(in)     :: ztodt                ! 2 delta-t        [ s ] 

    ! ---------------- !
    ! Output Auguments !
    ! ---------------- !
    
    type(physics_ptend), intent(out)    :: ptend                ! Individual parameterization tendencies
    real(r8),            intent(out)    :: obklen(pcols)        ! Obukhov length [ m ]
    real(r8),            intent(out)    :: ustar(pcols)         ! Surface friction velocity [ m/s ]
    
#ifdef CLUBB_SGS 

    ! --------------- !
    ! Local Variables !
    ! --------------- !
    
    integer :: i                                                ! indicees
    integer :: ncol                                             ! # of atmospheric columns
    
    real(r8) :: th(pcols)                                       ! surface potential temperature
    real(r8) :: thv(pcols)                                      ! surface virtual potential temperature
    real(r8) :: kinheat                                         ! kinematic surface heat flux
    real(r8) :: kinwat                                          ! kinematic surface vapor flux
    real(r8) :: kbfs                                            ! kinematic surface buoyancy flux
    real(r8) :: tmp1(pcols)
    real(r8) :: rztodt                                          ! 1./ztodt
    integer  :: m
    integer  :: ixq,ixcldliq !PMA fix for thv
    real(r8) :: rrho                                            ! Inverse air density
    
    logical  :: lq(pcnst)

    character(len=3), dimension(pcnst) :: cnst_type_loc         ! local override option for constituents cnst_type

#endif
    obklen(pcols) = 0.0_r8
    ustar(pcols)  = 0.0_r8
#ifdef CLUBB_SGS

    ! ----------------------- !
    ! Main Computation Begins !
    ! ----------------------- !

    ! Assume 'wet' mixing ratios in surface diffusion code.
    ! don't convert co2 tracers to wet mixing ratios
    cnst_type_loc(:) = cnst_type(:)
    call co2_cycle_set_cnst_type(cnst_type_loc, 'wet')
    call set_dry_to_wet(state, cnst_type_loc)

    call cnst_get_ind('Q',ixq)
    if (use_sgv) then
       call cnst_get_ind('CLDLIQ',ixcldliq)
    endif
    
    lq(:) = .TRUE.
    call physics_ptend_init(ptend, state%psetcols, 'clubb_srf', lq=lq)
    
    ncol = state%ncol
    
    ! Compute the surface friction velocity and obukov length
    
    do i = 1, ncol
       th(i) = state%t(i,pver)*state%exner(i,pver)         ! diagnose potential temperature
       if (use_sgv) then
         thv(i) = th(i)*(1._r8+zvir*state%q(i,pver,ixq) & ! PMA corrects virtual potential temperature formula
                       - state%q(i,pver,ixcldliq))
       else
         thv(i) = th(i)*(1._r8+zvir*state%q(i,pver,ixq))  ! diagnose virtual potential temperature
       end if
    enddo
    
    do i = 1, ncol
       call calc_ustar( state%t(i,pver), state%pmid(i,pver), cam_in%wsx(i), cam_in%wsy(i), &
                        rrho, ustar(i) )
       call calc_obklen( th(i), thv(i), cam_in%cflx(i,1), cam_in%shf(i), rrho, ustar(i), &
                        kinheat, kinwat, kbfs, obklen(i) )
    enddo

    rztodt                 = 1._r8/ztodt
    ptend%q(:ncol,:pver,:) = state%q(:ncol,:pver,:)
    tmp1(:ncol)            = ztodt * gravit * state%rpdel(:ncol,pver)

    do m = 2, pcnst
      ptend%q(:ncol,pver,m) = ptend%q(:ncol,pver,m) + tmp1(:ncol) * cam_in%cflx(:ncol,m)
    enddo
    
    ptend%q(:ncol,:pver,:) = (ptend%q(:ncol,:pver,:) - state%q(:ncol,:pver,:)) * rztodt

    ! Convert tendencies of dry constituents to dry basis.
    do m = 1,pcnst
       if (cnst_type(m).eq.'dry') then
          ptend%q(:ncol,:pver,m) = ptend%q(:ncol,:pver,m)*state%pdel(:ncol,:pver)/state%pdeldry(:ncol,:pver)
       endif
    end do
    ! convert wet mmr back to dry before conservation check
    ! avoid converting co2 tracers again
    cnst_type_loc(:) = cnst_type(:)
    call co2_cycle_set_cnst_type(cnst_type_loc, 'wet')
    call set_wet_to_dry(state, cnst_type_loc)
    
    return

#endif

    end subroutine clubb_surface

#ifdef CLUBB_SGS
! ----------------------------------------------------------------------
!
! DISCLAIMER : this code appears to be correct but has not been
!              very thouroughly tested. If you do notice any
!              anomalous behaviour then please contact Andy and/or
!              Bjorn
!
! Function diag_ustar:  returns value of ustar using the below
! similarity functions and a specified buoyancy flux (bflx) given in
! kinematic units
!
! phi_m (zeta > 0) =  (1 + am * zeta)
! phi_m (zeta < 0) =  (1 - bm * zeta)^(-1/4)
!
! where zeta = z/lmo and lmo = (theta_rev/g*vonk) * (ustar^2/tstar)
!
! Ref: Businger, 1973, Turbulent Transfer in the Atmospheric Surface
! Layer, in Workshop on Micormeteorology, pages 67-100.
!
! Code writen March, 1999 by Bjorn Stevens
!

real(r8) function diag_ustar( z, bflx, wnd, z0 ) 

use shr_const_mod, only : shr_const_karman, shr_const_pi, shr_const_g

implicit none

real(r8), parameter      :: am   =  4.8_r8   !   "          "         "
real(r8), parameter      :: bm   = 19.3_r8  !   "          "         "

real(r8), parameter      :: grav = shr_const_g
real(r8), parameter      :: vonk = shr_const_karman
real(r8), parameter      :: pi   = shr_const_pi

real(r8), intent (in)    :: z             ! height where u locates
real(r8), intent (in)    :: bflx          ! surface buoyancy flux (m^2/s^3)
real(r8), intent (in)    :: wnd           ! wind speed at z
real(r8), intent (in)    :: z0            ! momentum roughness height


integer :: iterate
real(r8)    :: lnz, klnz, c1, x, psi1, zeta, lmo, ustar

lnz   = log( z / z0 )
klnz  = vonk/lnz
c1    = pi / 2.0_r8 - 3.0_r8*log( 2.0_r8 )

ustar =  wnd*klnz
if (abs(bflx) > 1.e-6_r8) then
   do iterate=1,4

      if (ustar > 1.e-6_r8) then
         lmo   = -ustar**3 / ( vonk * bflx )
         zeta  = z/lmo
         if (zeta > 0._r8) then
            ustar =  vonk*wnd  /(lnz + am*zeta)
         else
            x     = sqrt( sqrt( 1.0_r8 - bm*zeta ) )
            psi1  = 2._r8*log( 1.0_r8+x ) + log( 1.0_r8+x*x ) - 2._r8*atan( x ) + c1
            ustar = wnd*vonk/(lnz - psi1)
         end if

      endif

   end do
end if


diag_ustar = ustar

return


end function diag_ustar
#endif

  ! =============================================================================== !
  !                                                                                 !
  ! =============================================================================== !

#ifdef CLUBB_SGS

  subroutine stats_init_clubb( l_stats_in, stats_tsamp_in, stats_tout_in, &
                         nnzp, nnrad_zt,nnrad_zm, delt )
    !
    ! Description: Initializes the statistics saving functionality of
    !   the CLUBB model.  This is for purpose of CAM-CLUBB interface.  Here
    !   the traditional stats_init of CLUBB is not called, as it is not compatible
    !   with CAM output.   
    
    !-----------------------------------------------------------------------


    use stats_variables, only: & 
      stats_zt,      & ! Variables
      ztscr01, & 
      ztscr02, & 
      ztscr03, & 
      ztscr04, & 
      ztscr05, & 
      ztscr06, & 
      ztscr07, & 
      ztscr08, & 
      ztscr09, & 
      ztscr10, & 
      ztscr11, & 
      ztscr12, & 
      ztscr13, & 
      ztscr14, & 
      ztscr15, & 
      ztscr16, & 
      ztscr17, & 
      ztscr18, & 
      ztscr19, & 
      ztscr20, & 
      ztscr21

    use stats_variables, only: & 
      stats_zm,      & 
      zmscr01, & 
      zmscr02, & 
      zmscr03, & 
      zmscr04, & 
      zmscr05, & 
      zmscr06, & 
      zmscr07, & 
      zmscr08, & 
      zmscr09, & 
      zmscr10, & 
      zmscr11, & 
      zmscr12, & 
      zmscr13, & 
      zmscr14, & 
      zmscr15, &
      zmscr16, &
      zmscr17, &
      stats_rad_zt,  &
      stats_rad_zm,  &
      stats_sfc,     & 
      l_stats, &
      l_output_rad_files, & 
      stats_tsamp,   & 
      stats_tout,    & 
      l_stats_samp,  & 
      l_stats_last, & 
      fname_rad_zt, &
      fname_rad_zm, & 
      fname_sfc, & 
      l_netcdf, & 
      l_grads

    use clubb_precision,        only: time_precision, core_rknd   ! 
    use stats_zm_module,        only: nvarmax_zm, stats_init_zm ! 
    use stats_zt_module,        only: nvarmax_zt, stats_init_zt ! 
    use stats_rad_zt_module,    only: nvarmax_rad_zt, stats_init_rad_zt ! 
    use stats_rad_zm_module,    only: nvarmax_rad_zm, stats_init_rad_zm !        
    use stats_sfc_module,       only: nvarmax_sfc, stats_init_sfc ! 
    use error_code,             only: clubb_at_least_debug_level ! 
    use constants_clubb,        only: fstderr, var_length !     
    use cam_history,            only: addfld, horiz_only
    use namelist_utils,         only: find_group_name
    use units,                  only: getunit, freeunit
    use cam_abortutils,         only: endrun

    implicit none

    ! Input Variables

    logical, intent(in) :: l_stats_in ! Stats on? T/F

    real(kind=time_precision), intent(in) ::  & 
      stats_tsamp_in,  & ! Sampling interval   [s]
      stats_tout_in      ! Output interval     [s]

    integer, intent(in) :: nnzp     ! Grid points in the vertical [count]
    integer, intent(in) :: nnrad_zt ! Grid points in the radiation grid [count] 
    integer, intent(in) :: nnrad_zm ! Grid points in the radiation grid [count]

    real(kind=time_precision), intent(in) ::   delt         ! Timestep (dtmain in CLUBB)         [s]


    !  Local Variables

    !  Namelist Variables

    character(len=var_length), dimension(nvarmax_zt)     ::   clubb_vars_zt      ! Variables on the thermodynamic levels
    character(len=var_length), dimension(nvarmax_zm)     ::   clubb_vars_zm      ! Variables on the momentum levels
    character(len=var_length), dimension(nvarmax_rad_zt) ::   clubb_vars_rad_zt  ! Variables on the radiation levels
    character(len=var_length), dimension(nvarmax_rad_zm) ::   clubb_vars_rad_zm  ! Variables on the radiation levels
    character(len=var_length), dimension(nvarmax_sfc)    ::   clubb_vars_sfc     ! Variables at the model surface

    namelist /clubb_stats_nl/ & 
      clubb_vars_zt, & 
      clubb_vars_zm, &
      clubb_vars_rad_zt, &
      clubb_vars_rad_zm, & 
      clubb_vars_sfc

    !  Local Variables

    logical :: l_error

    character(len=200) :: fname, temp1, sub

    integer :: i, ntot, read_status
    integer :: iunit

    !  Initialize
    l_error = .false.

    !  Set stats_variables variables with inputs from calling subroutine
    l_stats = l_stats_in
    
    stats_tsamp = stats_tsamp_in
    stats_tout  = stats_tout_in

    if ( .not. l_stats ) then
       l_stats_samp  = .false.
       l_stats_last  = .false.
       return
    end if

    !  Initialize namelist variables

    clubb_vars_zt     = ''
    clubb_vars_zm     = ''
    clubb_vars_rad_zt = ''
    clubb_vars_rad_zm = ''
    clubb_vars_sfc    = ''

    !  Read variables to compute from the namelist    
    if (masterproc) then
       iunit= getunit()
       open(unit=iunit,file="atm_in",status='old')
       call find_group_name(iunit, 'clubb_stats_nl', status=read_status)
       if (read_status == 0) then
          read(unit=iunit, nml=clubb_stats_nl, iostat=read_status)
          if (read_status /= 0) then
             call endrun('stats_init_clubb:  error reading namelist')
          end if
       end if
       close(unit=iunit)
       call freeunit(iunit)
    end if

#ifdef SPMD
    ! Broadcast namelist variables
    call mpibcast(clubb_vars_zt,      var_length*nvarmax_zt,       mpichar,   0, mpicom)
    call mpibcast(clubb_vars_zm,      var_length*nvarmax_zm,       mpichar,   0, mpicom)
    call mpibcast(clubb_vars_rad_zt,  var_length*nvarmax_rad_zt,   mpichar,   0, mpicom)
    call mpibcast(clubb_vars_rad_zm,  var_length*nvarmax_rad_zm,   mpichar,   0, mpicom)
    call mpibcast(clubb_vars_sfc,     var_length*nvarmax_sfc,      mpichar,   0, mpicom)
#endif

    !  Hardcode these for use in CAM-CLUBB, don't want either
    l_netcdf = .false.
    l_grads  = .false.

    !  Check sampling and output frequencies

    !  The model time step length, delt (which is dtmain), should multiply
    !  evenly into the statistical sampling time step length, stats_tsamp.
    if ( abs( stats_tsamp/delt - floor(stats_tsamp/delt) ) > 1.e-8_r8 ) then
       l_error = .true.  ! This will cause the run to stop.
       write(fstderr,*) 'Error:  stats_tsamp should be an even multiple of ',  &
                        'delt (which is dtmain).  Check the appropriate ',  &
                        'model.in file.'
       write(fstderr,*) 'stats_tsamp = ', stats_tsamp
       write(fstderr,*) 'delt = ', delt
    endif

    !  Initialize zt (mass points)

    i = 1
    do while ( ichar(clubb_vars_zt(i)(1:1)) /= 0 .and. & 
               len_trim(clubb_vars_zt(i))   /= 0 .and. & 
               i <= nvarmax_zt )
       i = i + 1
    enddo
    ntot = i - 1
    if ( ntot == nvarmax_zt ) then
       write(fstderr,*) "There are more statistical variables listed in ",  &
                        "clubb_vars_zt than allowed for by nvarmax_zt."
       write(fstderr,*) "Check the number of variables listed for clubb_vars_zt ",  &
                        "in the stats namelist, or change nvarmax_zt."
       write(fstderr,*) "nvarmax_zt = ", nvarmax_zt
       call endrun ("stats_init_clubb:  number of zt statistical variables exceeds limit")
    endif

    stats_zt%num_output_fields = ntot
    stats_zt%kk = nnzp

    allocate( stats_zt%z( stats_zt%kk ) )

    allocate( stats_zt%accum_field_values( 1, 1, stats_zt%kk, stats_zt%num_output_fields ) )
    allocate( stats_zt%accum_num_samples( 1, 1, stats_zt%kk, stats_zt%num_output_fields ) )
    allocate( stats_zt%l_in_update( 1, 1, stats_zt%kk, stats_zt%num_output_fields ) )
    call stats_zero( stats_zt%kk, stats_zt%num_output_fields, stats_zt%accum_field_values, &
                     stats_zt%accum_num_samples, stats_zt%l_in_update )

    allocate( stats_zt%file%var( stats_zt%num_output_fields ) )
    allocate( stats_zt%file%z( stats_zt%kk ) )

    !  Allocate scratch space

    allocate( ztscr01(stats_zt%kk) )
    allocate( ztscr02(stats_zt%kk) )
    allocate( ztscr03(stats_zt%kk) )
    allocate( ztscr04(stats_zt%kk) )
    allocate( ztscr05(stats_zt%kk) )
    allocate( ztscr06(stats_zt%kk) )
    allocate( ztscr07(stats_zt%kk) )
    allocate( ztscr08(stats_zt%kk) )
    allocate( ztscr09(stats_zt%kk) )
    allocate( ztscr10(stats_zt%kk) )
    allocate( ztscr11(stats_zt%kk) )
    allocate( ztscr12(stats_zt%kk) )
    allocate( ztscr13(stats_zt%kk) )
    allocate( ztscr14(stats_zt%kk) )
    allocate( ztscr15(stats_zt%kk) )
    allocate( ztscr16(stats_zt%kk) )
    allocate( ztscr17(stats_zt%kk) )
    allocate( ztscr18(stats_zt%kk) )
    allocate( ztscr19(stats_zt%kk) )
    allocate( ztscr20(stats_zt%kk) )
    allocate( ztscr21(stats_zt%kk) )

    ztscr01 = 0.0_core_rknd
    ztscr02 = 0.0_core_rknd
    ztscr03 = 0.0_core_rknd
    ztscr04 = 0.0_core_rknd
    ztscr05 = 0.0_core_rknd
    ztscr06 = 0.0_core_rknd
    ztscr07 = 0.0_core_rknd
    ztscr08 = 0.0_core_rknd
    ztscr09 = 0.0_core_rknd
    ztscr10 = 0.0_core_rknd
    ztscr11 = 0.0_core_rknd
    ztscr12 = 0.0_core_rknd
    ztscr13 = 0.0_core_rknd
    ztscr14 = 0.0_core_rknd
    ztscr15 = 0.0_core_rknd
    ztscr16 = 0.0_core_rknd
    ztscr17 = 0.0_core_rknd
    ztscr18 = 0.0_core_rknd
    ztscr19 = 0.0_core_rknd
    ztscr20 = 0.0_core_rknd
    ztscr21 = 0.0_core_rknd

    !  Default initialization for array indices for zt

    call stats_init_zt( clubb_vars_zt, l_error )

    !  Initialize zm (momentum points)

    i = 1
    do while ( ichar(clubb_vars_zm(i)(1:1)) /= 0  .and. & 
               len_trim(clubb_vars_zm(i)) /= 0    .and. & 
               i <= nvarmax_zm )
       i = i + 1
    end do
    ntot = i - 1
    if ( ntot == nvarmax_zm ) then
       write(fstderr,*) "There are more statistical variables listed in ",  &
                        "clubb_vars_zm than allowed for by nvarmax_zm."
       write(fstderr,*) "Check the number of variables listed for clubb_vars_zm ",  &
                        "in the stats namelist, or change nvarmax_zm."
       write(fstderr,*) "nvarmax_zm = ", nvarmax_zm
       call endrun ("stats_init_clubb:  number of zm statistical variables exceeds limit")
    endif

    stats_zm%num_output_fields = ntot
    stats_zm%kk = nnzp

    allocate( stats_zm%z( stats_zm%kk ) )

    allocate( stats_zm%accum_field_values( 1, 1, stats_zm%kk, stats_zm%num_output_fields ) )
    allocate( stats_zm%accum_num_samples( 1, 1, stats_zm%kk, stats_zm%num_output_fields ) )
    allocate( stats_zm%l_in_update( 1, 1, stats_zm%kk, stats_zm%num_output_fields ) )
    call stats_zero( stats_zm%kk, stats_zm%num_output_fields, stats_zm%accum_field_values, &
                     stats_zm%accum_num_samples, stats_zm%l_in_update )

    allocate( stats_zm%file%var( stats_zm%num_output_fields ) )
    allocate( stats_zm%file%z( stats_zm%kk ) )

    !  Allocate scratch space

    allocate( zmscr01(stats_zm%kk) )
    allocate( zmscr02(stats_zm%kk) )
    allocate( zmscr03(stats_zm%kk) )
    allocate( zmscr04(stats_zm%kk) )
    allocate( zmscr05(stats_zm%kk) )
    allocate( zmscr06(stats_zm%kk) )
    allocate( zmscr07(stats_zm%kk) )
    allocate( zmscr08(stats_zm%kk) )
    allocate( zmscr09(stats_zm%kk) )
    allocate( zmscr10(stats_zm%kk) )
    allocate( zmscr11(stats_zm%kk) )
    allocate( zmscr12(stats_zm%kk) )
    allocate( zmscr13(stats_zm%kk) )
    allocate( zmscr14(stats_zm%kk) )
    allocate( zmscr15(stats_zm%kk) )
    allocate( zmscr16(stats_zm%kk) )
    allocate( zmscr17(stats_zm%kk) )

    zmscr01 = 0.0_core_rknd
    zmscr02 = 0.0_core_rknd
    zmscr03 = 0.0_core_rknd
    zmscr04 = 0.0_core_rknd
    zmscr05 = 0.0_core_rknd
    zmscr06 = 0.0_core_rknd
    zmscr07 = 0.0_core_rknd
    zmscr08 = 0.0_core_rknd
    zmscr09 = 0.0_core_rknd
    zmscr10 = 0.0_core_rknd
    zmscr11 = 0.0_core_rknd
    zmscr12 = 0.0_core_rknd
    zmscr13 = 0.0_core_rknd
    zmscr14 = 0.0_core_rknd
    zmscr15 = 0.0_core_rknd
    zmscr16 = 0.0_core_rknd
    zmscr17 = 0.0_core_rknd

    call stats_init_zm( clubb_vars_zm, l_error )

    !  Initialize rad_zt (radiation points)

    if (l_output_rad_files) then
    
       i = 1
       do while ( ichar(clubb_vars_rad_zt(i)(1:1)) /= 0  .and. & 
                  len_trim(clubb_vars_rad_zt(i))   /= 0  .and. & 
                  i <= nvarmax_rad_zt )
          i = i + 1
       end do
       ntot = i - 1
       if ( ntot == nvarmax_rad_zt ) then
          write(fstderr,*) "There are more statistical variables listed in ",  &
                           "clubb_vars_rad_zt than allowed for by nvarmax_rad_zt."
          write(fstderr,*) "Check the number of variables listed for clubb_vars_rad_zt ",  &
                           "in the stats namelist, or change nvarmax_rad_zt."
          write(fstderr,*) "nvarmax_rad_zt = ", nvarmax_rad_zt
          call endrun ("stats_init_clubb:  number of rad_zt statistical variables exceeds limit")
       endif

      stats_rad_zt%num_output_fields = ntot
      stats_rad_zt%kk = nnrad_zt

      allocate( stats_rad_zt%z( stats_rad_zt%kk ) )

      allocate( stats_rad_zt%accum_field_values( 1, 1, stats_rad_zt%kk, stats_rad_zt%num_output_fields ) )
      allocate( stats_rad_zt%accum_num_samples( 1, 1, stats_rad_zt%kk, stats_rad_zt%num_output_fields ) )
      allocate( stats_rad_zt%l_in_update( 1, 1, stats_rad_zt%kk, stats_rad_zt%num_output_fields ) )

      call stats_zero( stats_rad_zt%kk, stats_rad_zt%num_output_fields, stats_rad_zt%accum_field_values, &
                     stats_rad_zt%accum_num_samples, stats_rad_zt%l_in_update )

      allocate( stats_rad_zt%file%var( stats_rad_zt%num_output_fields ) )
      allocate( stats_rad_zt%file%z( stats_rad_zt%kk ) )

       fname = trim( fname_rad_zt )

       call stats_init_rad_zt( clubb_vars_rad_zt, l_error )

       !  Initialize rad_zm (radiation points)
 
       i = 1
       do while ( ichar(clubb_vars_rad_zm(i)(1:1)) /= 0 .and. & 
                  len_trim(clubb_vars_rad_zm(i))   /= 0 .and. & 
                  i <= nvarmax_rad_zm )
          i = i + 1
       end do
       ntot = i - 1
       if ( ntot == nvarmax_rad_zm ) then
          write(fstderr,*) "There are more statistical variables listed in ",  &
                           "clubb_vars_rad_zm than allowed for by nvarmax_rad_zm."
          write(fstderr,*) "Check the number of variables listed for clubb_vars_rad_zm ",  &
                           "in the stats namelist, or change nvarmax_rad_zm."
          write(fstderr,*) "nvarmax_rad_zm = ", nvarmax_rad_zm
          call endrun ("stats_init_clubb:  number of rad_zm statistical variables exceeds limit")
       endif

       stats_rad_zm%num_output_fields = ntot
       stats_rad_zm%kk = nnrad_zm

       allocate( stats_rad_zm%z( stats_rad_zm%kk ) )

       allocate( stats_rad_zm%accum_field_values( 1, 1, stats_rad_zm%kk, stats_rad_zm%num_output_fields ) )
       allocate( stats_rad_zm%accum_num_samples( 1, 1, stats_rad_zm%kk, stats_rad_zm%num_output_fields ) )
       allocate( stats_rad_zm%l_in_update( 1, 1, stats_rad_zm%kk, stats_rad_zm%num_output_fields ) )

       call stats_zero( stats_rad_zm%kk, stats_rad_zm%num_output_fields, stats_rad_zm%accum_field_values, &
                     stats_rad_zm%accum_num_samples, stats_rad_zm%l_in_update )

       allocate( stats_rad_zm%file%var( stats_rad_zm%num_output_fields ) )
       allocate( stats_rad_zm%file%z( stats_rad_zm%kk ) )
   
       fname = trim( fname_rad_zm )
 
       call stats_init_rad_zm( clubb_vars_rad_zm, l_error )
    end if ! l_output_rad_files


    !  Initialize sfc (surface point)

    i = 1
    do while ( ichar(clubb_vars_sfc(i)(1:1)) /= 0 .and. & 
               len_trim(clubb_vars_sfc(i))   /= 0 .and. & 
               i <= nvarmax_sfc )
       i = i + 1
    end do
    ntot = i - 1
    if ( ntot == nvarmax_sfc ) then
       write(fstderr,*) "There are more statistical variables listed in ",  &
                        "clubb_vars_sfc than allowed for by nvarmax_sfc."
       write(fstderr,*) "Check the number of variables listed for clubb_vars_sfc ",  &
                        "in the stats namelist, or change nvarmax_sfc."
       write(fstderr,*) "nvarmax_sfc = ", nvarmax_sfc
       call endrun ("stats_init_clubb:  number of sfc statistical variables exceeds limit")
    endif

    stats_sfc%num_output_fields = ntot
    stats_sfc%kk = 1

    allocate( stats_sfc%z( stats_sfc%kk ) )

    allocate( stats_sfc%accum_field_values( 1, 1, stats_sfc%kk, stats_sfc%num_output_fields ) )
    allocate( stats_sfc%accum_num_samples( 1, 1, stats_sfc%kk, stats_sfc%num_output_fields ) )
    allocate( stats_sfc%l_in_update( 1, 1, stats_sfc%kk, stats_sfc%num_output_fields ) )

    call stats_zero( stats_sfc%kk, stats_sfc%num_output_fields, stats_sfc%accum_field_values, &
                     stats_sfc%accum_num_samples, stats_sfc%l_in_update )

    allocate( stats_sfc%file%var( stats_sfc%num_output_fields ) )
    allocate( stats_sfc%file%z( stats_sfc%kk ) )

    fname = trim( fname_sfc )

    call stats_init_sfc( clubb_vars_sfc, l_error )

    ! Check for errors

    if ( l_error ) then
       call endrun ('stats_init:  errors found')
    endif

!   Now call add fields
    do i = 1, stats_zt%num_output_fields
    
      temp1 = trim(stats_zt%file%var(i)%name)
      sub   = temp1
      if (len(temp1) .gt. 16) sub = temp1(1:16)
     
       call addfld(trim(sub),(/ 'ilev' /),&
            'A',trim(stats_zt%file%var(i)%units),trim(stats_zt%file%var(i)%description))
    enddo
    
    do i = 1, stats_zm%num_output_fields
    
      temp1 = trim(stats_zm%file%var(i)%name)
      sub   = temp1
      if (len(temp1) .gt. 16) sub = temp1(1:16)
    
      call addfld(trim(sub),(/ 'ilev' /),&
           'A',trim(stats_zm%file%var(i)%units),trim(stats_zm%file%var(i)%description))
    enddo

    if (l_output_rad_files) then     
      do i = 1, stats_rad_zt%num_output_fields
        call addfld(trim(stats_rad_zt%file%var(i)%name),(/ 'foobar' /),&
           'A',trim(stats_rad_zt%file%var(i)%units),trim(stats_rad_zt%file%var(i)%description))
      enddo
    
      do i = 1, stats_rad_zm%num_output_fields
        call addfld(trim(stats_rad_zm%file%var(i)%name),(/ 'foobar' /),&
           'A',trim(stats_rad_zm%file%var(i)%units),trim(stats_rad_zm%file%var(i)%description))
      enddo
    endif 
    
    do i = 1, stats_sfc%num_output_fields
      call addfld(trim(stats_sfc%file%var(i)%name),horiz_only,&
           'A',trim(stats_sfc%file%var(i)%units),trim(stats_sfc%file%var(i)%description))
    enddo

    return


  end subroutine stats_init_clubb 
  
#endif

  ! =============================================================================== !
  !                                                                                 !
  ! =============================================================================== !

  
    !-----------------------------------------------------------------------
  subroutine stats_end_timestep_clubb(lchnk,thecol,out_zt,out_zm,out_radzt,out_radzm,out_sfc)

    !     Description: Called when the stats timestep has ended. This subroutine
    !     is responsible for calling statistics to be written to the output
    !     format.
    !-----------------------------------------------------------------------

#ifdef CLUBB_SGS

    use constants_clubb, only: &
        fstderr ! Constant(s)

    use stats_variables, only: & 
        stats_zt,  & ! Variable(s)
        stats_zm, & 
        stats_rad_zt, &
        stats_rad_zm, &
        stats_sfc, & 
        l_stats_last, & 
        stats_tsamp, & 
        stats_tout, &
        l_output_rad_files

    use error_code, only: &
        clubb_at_least_debug_level ! Procedure(s)

    use cam_history, only: outfld
    
    use ppgrid,      only: pcols, pverp

    use cam_abortutils,  only: endrun

    implicit none


#endif

    integer :: lchnk
    integer :: thecol
    
    real(r8), intent(inout) :: out_zt(:,:,:)     ! (pcols,pverp,zt%nn)
    real(r8), intent(inout) :: out_zm(:,:,:)     ! (pcols,pverp,zt%nn)
    real(r8), intent(inout) :: out_radzt(:,:,:)  ! (pcols,pverp,rad_zt%nn)
    real(r8), intent(inout) :: out_radzm(:,:,:)  ! (pcols,pverp,rad_zm%nn)
    real(r8), intent(inout) :: out_sfc(:,:,:)    ! (pcols,1,sfc%nn)

#ifdef CLUBB_SGS
    ! Local Variables

    integer :: i, k
    logical :: l_error

    !  Check if it is time to write to file

    if ( .not. l_stats_last ) return

    !  Initialize
    l_error = .false.

    !  Look for errors by checking the number of sampling points
    !  for each variable in the zt statistics at each vertical level.
    do i = 1, stats_zt%num_output_fields
      do k = 1, stats_zt%kk

        if ( stats_zt%accum_num_samples(1,1,k,i) /= 0 .and.  &
             stats_zt%accum_num_samples(1,1,k,i) /= floor(stats_tout/stats_tsamp) ) then

          l_error = .true.  ! This will stop the run

          if ( clubb_at_least_debug_level( 1 ) ) then
            write(fstderr,*) 'Possible sampling error for variable ',  &
                             trim(stats_zt%file%var(i)%name), ' in zt ',  &
                             'at k = ', k,  &
                             '; stats_zt%accum_num_samples(',k,',',i,') = ', stats_zt%accum_num_samples(1,1,k,i)
          endif

        endif

      enddo
    enddo

    !  Look for errors by checking the number of sampling points
    !  for each variable in the zm statistics at each vertical level.
    do i = 1, stats_zm%num_output_fields
      do k = 1, stats_zm%kk

        if ( stats_zm%accum_num_samples(1,1,k,i) /= 0 .and.  &
             stats_zm%accum_num_samples(1,1,k,i) /= floor(stats_tout/stats_tsamp) ) then

          l_error = .true.  ! This will stop the run

          if ( clubb_at_least_debug_level( 1 ) ) then
            write(fstderr,*) 'Possible sampling error for variable ',  &
                             trim(stats_zm%file%var(i)%name), ' in zm ',  &
                             'at k = ', k,  &
                             '; stats_zm%accum_num_samples(',k,',',i,') = ', stats_zm%accum_num_samples(1,1,k,i)
          endif

        endif

      enddo
    enddo

    if (l_output_rad_files) then
      !  Look for errors by checking the number of sampling points
      !  for each variable in the rad_zt statistics at each vertical level.
      do i = 1, stats_rad_zt%num_output_fields
        do k = 1, stats_rad_zt%kk

          if ( stats_rad_zt%accum_num_samples(1,1,k,i) /= 0 .and.  &
               stats_rad_zt%accum_num_samples(1,1,k,i) /= floor(stats_tout/stats_tsamp) ) then

            l_error = .true.  ! This will stop the run

            if ( clubb_at_least_debug_level( 1 ) ) then
              write(fstderr,*) 'Possible sampling error for variable ',  &
                               trim(stats_rad_zt%file%var(i)%name), ' in rad_zt ',  &
                               'at k = ', k,  &
                               '; stats_rad_zt%accum_num_samples(',k,',',i,') = ', stats_rad_zt%accum_num_samples(1,1,k,i)
            endif

          endif

        enddo
      enddo
    
      !  Look for errors by checking the number of sampling points
      !  for each variable in the rad_zm statistics at each vertical level.
      do i = 1, stats_rad_zm%num_output_fields
        do k = 1, stats_rad_zm%kk

          if ( stats_rad_zm%accum_num_samples(1,1,k,i) /= 0 .and.  &
               stats_rad_zm%accum_num_samples(1,1,k,i) /= floor(stats_tout/stats_tsamp) ) then

            l_error = .true.  ! This will stop the run

            if ( clubb_at_least_debug_level( 1 ) ) then
              write(fstderr,*) 'Possible sampling error for variable ',  &
                               trim(stats_rad_zm%file%var(i)%name), ' in rad_zm ',  &
                               'at k = ', k,  &
                               '; stats_rad_zm%accum_num_samples(',k,',',i,') = ', stats_rad_zm%accum_num_samples(1,1,k,i)
            endif

          endif

        enddo
      enddo
    end if ! l_output_rad_files 

    !  Look for errors by checking the number of sampling points
    !  for each variable in the sfc statistics at each vertical level.
    do i = 1, stats_sfc%num_output_fields
      do k = 1, stats_sfc%kk

        if ( stats_sfc%accum_num_samples(1,1,k,i) /= 0 .and.  &
             stats_sfc%accum_num_samples(1,1,k,i) /= floor(stats_tout/stats_tsamp) ) then

          l_error = .true.  ! This will stop the run

          if ( clubb_at_least_debug_level( 1 ) ) then
            write(fstderr,*) 'Possible sampling error for variable ',  &
                             trim(stats_sfc%file%var(i)%name), ' in sfc ',  &
                             'at k = ', k,  &
                             '; stats_sfc%accum_num_samples(',k,',',i,') = ', stats_sfc%accum_num_samples(1,1,k,i)
          endif

        endif

      enddo
    enddo

    !  Stop the run if errors are found.
    if ( l_error ) then
       write(fstderr,*) 'Possible statistical sampling error'
       write(fstderr,*) 'For details, set debug_level to a value of at ',  &
                        'least 1 in the appropriate model.in file.'
       call endrun ('stats_end_timestep:  error(s) found')
    endif

    !  Compute averages
    call stats_avg( stats_zt%kk, stats_zt%num_output_fields, stats_zt%accum_field_values, stats_zt%accum_num_samples )
    call stats_avg( stats_zm%kk, stats_zm%num_output_fields, stats_zm%accum_field_values, stats_zm%accum_num_samples )
    if (l_output_rad_files) then
      call stats_avg( stats_rad_zt%kk, stats_rad_zt%num_output_fields, stats_rad_zt%accum_field_values, &
                      stats_rad_zt%accum_num_samples )
      call stats_avg( stats_rad_zm%kk, stats_rad_zm%num_output_fields, stats_rad_zm%accum_field_values, &
                      stats_rad_zm%accum_num_samples )
    end if
    call stats_avg( stats_sfc%kk, stats_sfc%num_output_fields, stats_sfc%accum_field_values, stats_sfc%accum_num_samples )

   !  Here we are not outputting the data, rather reading the stats into 
   !  arrays which are conformable to CAM output.  Also, the data is "flipped"
   !  in the vertical level to be the same as CAM output.    
    do i = 1, stats_zt%num_output_fields
      do k = 1, stats_zt%kk 
         out_zt(thecol,k,i) = stats_zt%accum_field_values(1,1,stats_zt%kk-k+1,i)
         if(out_zt(thecol,k,i) .ne. out_zt(thecol,k,i)) out_zt(thecol,k,i) = 0.0_r8
      enddo   
    enddo
    
    do i = 1, stats_zm%num_output_fields
      do k = 1, stats_zt%kk 
         out_zm(thecol,k,i) = stats_zm%accum_field_values(1,1,stats_zt%kk-k+1,i)
         if(out_zm(thecol,k,i) .ne. out_zm(thecol,k,i)) out_zm(thecol,k,i) = 0.0_r8
      enddo   
    enddo

    if (l_output_rad_files) then 
      do i = 1, stats_rad_zt%num_output_fields
        do k = 1, stats_rad_zt%kk 
          out_radzt(thecol,k,i) = stats_rad_zt%accum_field_values(1,1,stats_zt%kk-k+1,i)
          if(out_radzt(thecol,k,i) .ne. out_radzt(thecol,k,i)) out_radzt(thecol,k,i) = 0.0_r8
        enddo   
      enddo
    
      do i = 1, stats_rad_zm%num_output_fields
        do k = 1, stats_rad_zm%kk 
          out_radzm(thecol,k,i) = stats_rad_zm%accum_field_values(1,1,stats_zt%kk-k+1,i)
          if(out_radzm(thecol,k,i) .ne. out_radzm(thecol,k,i)) out_radzm(thecol,k,i) = 0.0_r8
        enddo   
      enddo
    endif
    
    do i = 1, stats_sfc%num_output_fields
      out_sfc(thecol,1,i) = stats_sfc%accum_field_values(1,1,1,i)   
      if(out_sfc(thecol,1,i) .ne. out_sfc(thecol,1,i)) out_sfc(thecol,1,i) = 0.0_r8
    enddo

    !  Reset sample fields
    call stats_zero( stats_zt%kk, stats_zt%num_output_fields, stats_zt%accum_field_values, &
                     stats_zt%accum_num_samples, stats_zt%l_in_update )
    call stats_zero( stats_zm%kk, stats_zm%num_output_fields, stats_zm%accum_field_values, &
                     stats_zm%accum_num_samples, stats_zm%l_in_update )
    if (l_output_rad_files) then
      call stats_zero( stats_rad_zt%kk, stats_rad_zt%num_output_fields, stats_rad_zt%accum_field_values, &
                       stats_rad_zt%accum_num_samples, stats_rad_zt%l_in_update )
      call stats_zero( stats_rad_zm%kk, stats_rad_zm%num_output_fields, stats_rad_zm%accum_field_values, &
                       stats_rad_zm%accum_num_samples, stats_rad_zm%l_in_update )
    end if
    call stats_zero( stats_sfc%kk, stats_sfc%num_output_fields, stats_sfc%accum_field_values, &
                     stats_sfc%accum_num_samples, stats_sfc%l_in_update )

    return

#endif

  end subroutine stats_end_timestep_clubb
  
  
  ! =============================================================================== !
  !                                                                                 !
  ! =============================================================================== !

#ifdef CLUBB_SGS
  
    !-----------------------------------------------------------------------
  subroutine stats_zero( kk, nn, x, n, l_in_update )

    !     Description:
    !     Initialize stats to zero
    !-----------------------------------------------------------------------

    use clubb_precision, only: & 
        stat_rknd,   & ! Variable(s)
        stat_nknd


    implicit none

    !  Input
    integer, intent(in) :: kk, nn

    !  Output
    real(kind=stat_rknd),    dimension(1,1,kk,nn), intent(out) :: x
    integer(kind=stat_nknd), dimension(1,1,kk,nn), intent(out) :: n
    logical,                 dimension(1,1,kk,nn), intent(out) :: l_in_update

    !  Zero out arrays

    if ( nn > 0 ) then
       x(:,:,:,:) = 0.0_r8
       n(:,:,:,:) = 0
       l_in_update(:,:,:,:) = .false.
    end if

    return

  end subroutine stats_zero
  
#endif

  ! =============================================================================== !
  !                                                                                 !
  ! =============================================================================== !

  
#ifdef CLUBB_SGS
    !-----------------------------------------------------------------------
  subroutine stats_avg( kk, nn, x, n )

    !     Description:
    !     Compute the average of stats fields
    !-----------------------------------------------------------------------
    use clubb_precision, only: & 
        stat_rknd,   & ! Variable(s)
        stat_nknd

    implicit none

    !  Input
    integer, intent(in) :: nn, kk
    integer(kind=stat_nknd), dimension(1,1,kk,nn), intent(in) :: n

    !  Output
    real(kind=stat_rknd), dimension(1,1,kk,nn), intent(inout)  :: x

    !  Internal

    integer k,m

    !  Compute averages

    do m=1,nn
       do k=1,kk

          if ( n(1,1,k,m) > 0 ) then
             x(1,1,k,m) = x(1,1,k,m) / real( n(1,1,k,m) )
          end if

       end do
    end do

    return

  end subroutine stats_avg

#endif
  
end module clubb_intr<|MERGE_RESOLUTION|>--- conflicted
+++ resolved
@@ -1252,11 +1252,8 @@
 
    real(core_rknd) :: dum_core_rknd                    ! dummy variable  [units vary]
    real(core_rknd) :: hdtime_core_rknd                  ! host model time step in core_rknd
-
-
    !===========================================================================================================================
-   ! End of defining the variables for the change of precision in the CLUBB
-   ! calculation
+   ! End of defining the variables for the change of precision in the CLUBB calculation
    !===========================================================================================================================
 
    real(r8) :: apply_const
@@ -1278,15 +1275,12 @@
    real(r8) :: varmu(pcols)
    real(r8) :: zt_out(pcols,pverp)              ! output for the thermo CLUBB grid              [m]
    real(r8) :: zi_out(pcols,pverp)              ! output for momentum CLUBB grid                [m]
-<<<<<<< HEAD
 
    real(r8) :: pdf_zm_w_1_inout(pverp)          ! work array for pdf_params_zm%w_1
    real(r8) :: pdf_zm_w_2_inout(pverp)          ! work array for pdf_params_zm%w_2
    real(r8) :: pdf_zm_varnce_w_1_inout(pverp)   ! work array for pdf_params_zm%varnce_w_1
    real(r8) :: pdf_zm_varnce_w_2_inout(pverp)   ! work array for pdf_params_zm%varnce_w_2
    real(r8) :: pdf_zm_mixt_frac_inout(pverp)    ! work array for pdf_params_zm%mixt_frac
-=======
->>>>>>> 0e6e41eb
 
    ! Variables below are needed to compute energy integrals for conservation
    real(r8) :: ke_a(pcols), ke_b(pcols), te_a(pcols), te_b(pcols)
@@ -2013,6 +2007,16 @@
          rcm_inout(k)        = real(rcm(i,pverp-k+1), kind = core_rknd)
          cloud_frac_inout(k) = real(cloud_frac(i,pverp-k+1), kind = core_rknd)
 
+         ! also flip the arrays for the pdf_params_zm variables to have
+         ! consistent vertical orientation for all variables in restart file
+         ! also need to flip back after calling advance_clubb_core
+
+         pdf_zm_w_1_inout(k) = pdf_zm_w_1(i,pverp-k+1)
+         pdf_zm_w_2_inout(k) = pdf_zm_w_2(i,pverp-k+1)
+         pdf_zm_varnce_w_1_inout(k) = pdf_zm_varnce_w_1(i,pverp-k+1)
+         pdf_zm_varnce_w_2_inout(k) = pdf_zm_varnce_w_2(i,pverp-k+1)
+         pdf_zm_mixt_frac_inout(k) =  pdf_zm_mixt_frac(i,pverp-k+1)
+
          !  Higher order scalar inouts, set to zero
          sclrpthvp_inout(k,:)= 0._core_rknd
          sclrm(k,:)          = 0._core_rknd
@@ -2273,14 +2277,11 @@
           khzt(i,k)         = real(khzt_out(pverp-k+1), kind = r8)
           qclvar(i,k)       = min(1._r8,real(qclvar_out(pverp-k+1), kind = r8))
           sclrpthvp(i,k,:)  = real(sclrpthvp_inout(pverp-k+1,:), kind = r8)
-<<<<<<< HEAD
           pdf_zm_w_1(i,k) = pdf_zm_w_1_inout(pverp-k+1)
           pdf_zm_w_2(i,k) = pdf_zm_w_2_inout(pverp-k+1)
           pdf_zm_varnce_w_1(i,k) = pdf_zm_varnce_w_1_inout(pverp-k+1)
           pdf_zm_varnce_w_2(i,k) = pdf_zm_varnce_w_2_inout(pverp-k+1)
           pdf_zm_mixt_frac(i,k) =  pdf_zm_mixt_frac_inout(pverp-k+1)
-=======
->>>>>>> 0e6e41eb
      
           do ixind=1,edsclr_dim
               edsclr_out(k,ixind) = real(edsclr_in(pverp-k+1,ixind), kind = r8)
