--- conflicted
+++ resolved
@@ -15,11 +15,7 @@
    use ppgrid,           only: pcols, pver, pverp, begchunk, endchunk
    use cam_abortutils,   only: endrun
    use cam_history_support, only: add_hist_coord
-<<<<<<< HEAD
-   use scamMod,          only: scm_crm_mode, single_column, swrad_off, lwrad_off
-=======
    use scamMod,          only: scm_crm_mode, single_column
->>>>>>> 18e32012
    use rad_constituents, only: N_DIAG
    use radconstants,     only: nswbands, nlwbands, &
       get_band_index_sw, get_band_index_lw, test_get_band_index, &
