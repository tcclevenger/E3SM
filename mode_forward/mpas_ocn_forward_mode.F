! Copyright (c) 2013,  Los Alamos National Security, LLC (LANS)
! and the University Corporation for Atmospheric Research (UCAR).
!
! Unless noted otherwise source code is licensed under the BSD license.
! Additional copyright and license information can be found in the LICENSE file
! distributed with this code, or at http://mpas-dev.github.com/license.html
!
!|||||||||||||||||||||||||||||||||||||||||||||||||||||||||||||||||||||||
!
!  ocn_forward_mode
!
!> \brief Main driver for MPAS ocean core
!> \author Doug Jacobsen, Mark Petersen, Todd Ringler
!> \date   September 2011
!> \details
!>  This module contains initialization and timestep drivers for
!>  the MPAS ocean core.
!
!-----------------------------------------------------------------------

module ocn_forward_mode

   use mpas_kind_types
   use mpas_derived_types
   use mpas_pool_routines
   use mpas_stream_manager
   use mpas_timekeeping
   use mpas_dmpar
   use mpas_timer
   use mpas_io_units
   use mpas_decomp

   use ocn_analysis_driver
   use ocn_init_routines

   use ocn_time_integration
   use ocn_time_integration_split
   use ocn_tendency
   use ocn_diagnostics
   use ocn_test

   use ocn_thick_hadv
   use ocn_thick_vadv
   use ocn_thick_ale
   use ocn_thick_surface_flux

   use ocn_vel_pressure_grad
   use ocn_vel_vadv
   use ocn_vel_hmix
   use ocn_vel_forcing
   use ocn_vel_coriolis
   use ocn_vel_forcing_surface_stress
   use ocn_surface_bulk_forcing
   use ocn_surface_land_ice_fluxes
   use ocn_frazil_forcing

   use ocn_tracer_hmix
   use ocn_tracer_surface_flux_to_tend
   use ocn_tracer_short_wave_absorption
   use ocn_tracer_short_wave_absorption_variable
   use ocn_tracer_nonlocalflux
   use ocn_tracer_advection
   use ocn_tracer_ecosys
   use ocn_tracer_DMS
   use ocn_tracer_MacroMolecules
   use ocn_gm

   use ocn_high_freq_thickness_hmix_del2

   use ocn_equation_of_state

   use ocn_vmix

   use ocn_forcing
   use ocn_sea_ice

   use ocn_constants

   implicit none
   private

   public :: ocn_forward_mode_init, ocn_forward_mode_run, ocn_forward_mode_finalize
   public :: ocn_forward_mode_setup_clock

   contains

!***********************************************************************
!
!  function ocn_forward_mode_init
!
!> \brief   Initialize MPAS-Ocean core
!> \author  Doug Jacobsen, Mark Petersen, Todd Ringler
!> \date    September 2011
!> \details
!>  This function calls all initializations required to begin a
!>  simulation with MPAS-Ocean
!
!-----------------------------------------------------------------------

   function ocn_forward_mode_init(domain, startTimeStamp) result(ierr)!{{{

      type (domain_type), intent(inout) :: domain
      character(len=*), intent(out) :: startTimeStamp
      integer :: ierr

      real (kind=RKIND) :: dt
      type (block_type), pointer :: block

      integer :: err_tmp
      integer, pointer :: nVertLevels
      real (kind=RKIND) :: maxDensity, maxDensity_global
      real (kind=RKIND), dimension(:), pointer :: meshDensity
      type (mpas_pool_type), pointer :: meshPool
      type (mpas_pool_type), pointer :: diagnosticsPool

      character (len=StrKIND), pointer :: xtime, simulationStartTime
      real (kind=RKIND), pointer :: daysSinceStartOfSim
      type (MPAS_Time_type) :: xtime_timeType, simulationStartTime_timeType
      type (MPAS_Time_Type) :: startTime
      type (MPAS_TimeInterval_type) :: timeStep

      logical, pointer :: config_do_restart, config_read_nearest_restart, config_filter_btr_mode, config_conduct_tests
      character (len=StrKIND), pointer :: config_vert_coord_movement, config_pressure_gradient_type
      real (kind=RKIND), pointer :: config_maxMeshDensity

      ierr = 0

      !
      ! Set startTimeStamp based on the start time of the simulation clock
      !
      startTime = mpas_get_clock_time(domain % clock, MPAS_START_TIME, err_tmp)
      call mpas_get_time(startTime, dateTimeString=startTimeStamp)
      ierr = ior(ierr, err_tmp)

      ! Setup ocean config pool
      call ocn_constants_init(domain % configs, domain % packages)

      call mpas_pool_get_config(domain % configs, 'config_do_restart', config_do_restart)
      call mpas_pool_get_config(domain % configs, 'config_read_nearest_restart', config_read_nearest_restart)
      call mpas_pool_get_config(domain % configs, 'config_vert_coord_movement', config_vert_coord_movement)
      call mpas_pool_get_config(domain % configs, 'config_pressure_gradient_type', config_pressure_gradient_type)
      call mpas_pool_get_config(domain % configs, 'config_filter_btr_mode', config_filter_btr_mode)
      call mpas_pool_get_config(domain % configs, 'config_maxMeshDensity', config_maxMeshDensity)
      call mpas_pool_get_config(domain % configs, 'config_conduct_tests', config_conduct_tests)

      !
      ! Read input data for model
      !
      call mpas_timer_start('io_read')
      call MPAS_stream_mgr_read(domain % streamManager, streamID='mesh', whence=MPAS_STREAM_NEAREST, ierr=err_tmp)

      if ( config_do_restart ) then
         if ( config_read_nearest_restart ) then
            call MPAS_stream_mgr_read(domain % streamManager, streamID='restart', whence=MPAS_STREAM_NEAREST, ierr=err_tmp)
         else
            call MPAS_stream_mgr_read(domain % streamManager, streamID='restart', ierr=err_tmp)
         end if
      else
         call MPAS_stream_mgr_read(domain % streamManager, streamID='input', ierr=err_tmp)
      end if

      call ocn_analysis_bootstrap(domain, err=err_tmp)

      call mpas_timer_stop('io_read')
      call mpas_timer_start('reset_io_alarms')
      call mpas_stream_mgr_reset_alarms(domain % streamManager, streamID='input', ierr=err_tmp)
      call mpas_stream_mgr_reset_alarms(domain % streamManager, streamID='restart', ierr=err_tmp)
      call mpas_stream_mgr_reset_alarms(domain % streamManager, direction=MPAS_STREAM_OUTPUT, ierr=err_tmp)
      call mpas_timer_stop('reset_io_alarms')

      ! Read the remaining input streams
      call mpas_timer_start('io_read', .false.)
      call mpas_stream_mgr_read(domain % streamManager, ierr=err_tmp)
      ierr = ior(ierr, err_tmp)
      call mpas_timer_stop('io_read')
      call mpas_timer_start('reset_io_alarms', .false.)
      call mpas_stream_mgr_reset_alarms(domain % streamManager, direction=MPAS_STREAM_INPUT, ierr=err_tmp)
      ierr = ior(ierr, err_tmp)
      call mpas_timer_stop('reset_io_alarms')

      ! Initialize submodules before initializing blocks.
      call ocn_timestep_init(ierr)

      call ocn_thick_hadv_init(err_tmp)
      ierr = ior(ierr, err_tmp)
      call ocn_thick_vadv_init(err_tmp)
      ierr = ior(ierr, err_tmp)
      call ocn_thick_surface_flux_init(err_tmp)
      ierr = ior(ierr, err_tmp)
      call ocn_thick_ale_init(err_tmp)
      ierr = ior(ierr,err_tmp)

      call ocn_vel_coriolis_init(err_tmp)
      ierr = ior(ierr, err_tmp)
      call ocn_vel_pressure_grad_init(err_tmp)
      ierr = ior(ierr, err_tmp)
      call ocn_vel_vadv_init(err_tmp)
      ierr = ior(ierr, err_tmp)
      call ocn_vel_hmix_init(err_tmp)
      ierr = ior(ierr, err_tmp)
      call ocn_vel_forcing_init(err_tmp)
      ierr = ior(ierr, err_tmp)
      call ocn_vel_forcing_surface_stress_init(err_tmp)
      ierr = ior(ierr, err_tmp)
      call ocn_surface_bulk_forcing_init(err_tmp)
      ierr = ior(ierr, err_tmp)
      call ocn_surface_land_ice_fluxes_init(err_tmp)
      ierr = ior(ierr, err_tmp)
      call ocn_frazil_forcing_init(err_tmp)
      ierr = ior(ierr, err_tmp)

      call ocn_tracer_hmix_init(err_tmp)
      ierr = ior(ierr, err_tmp)
      call ocn_tracer_surface_flux_init(err_tmp)
      ierr = ior(ierr, err_tmp)
      call ocn_tracer_advection_init(err_tmp)
      ierr = ior(ierr,err_tmp)
      call ocn_tracer_short_wave_absorption_init(domain,err_tmp)
      ierr = ior(ierr,err_tmp)
      call ocn_gm_init(err_tmp)
      ierr = ior(ierr,err_tmp)
      call ocn_tracer_nonlocalflux_init(err_tmp)
      ierr = ior(ierr,err_tmp)
      call ocn_tracer_ecosys_init(domain, err_tmp)
      ierr = ior(ierr,err_tmp)
      call ocn_tracer_DMS_init(domain, err_tmp)
      ierr = ior(ierr,err_tmp)
      call ocn_tracer_MacroMolecules_init(domain, err_tmp)
      ierr = ior(ierr,err_tmp)

      call ocn_vmix_init(domain, err_tmp)
      ierr = ior(ierr, err_tmp)

      call ocn_equation_of_state_init(err_tmp)
      ierr = ior(ierr, err_tmp)

      call ocn_tendency_init(err_tmp)
      ierr = ior(ierr,err_tmp)
      call ocn_diagnostics_init(err_tmp)
      ierr = ior(ierr,err_tmp)

      call ocn_forcing_init(err_tmp)
      ierr = ior(ierr,err_tmp)

      call ocn_high_freq_thickness_hmix_del2_init(err_tmp)
      ierr = ior(ierr,err_tmp)

      call mpas_pool_get_dimension(domain % blocklist % dimensions, 'nVertLevels', nVertLevels)
      call ocn_sea_ice_init(nVertLevels, err_tmp)
      ierr = ior(ierr, err_tmp)

<<<<<<< HEAD
      call mpas_timer_init(domain)
=======
      call ocn_analysis_init(domain, err_tmp)
      ierr = ior(ierr, err_tmp)
>>>>>>> 35897010

      if(ierr.eq.1) then
          call mpas_dmpar_global_abort('ERROR: An error was encountered while initializing the MPAS-Ocean forward mode')
      endif

      call ocn_init_routines_vert_coord(domain)

      call ocn_init_routines_compute_max_level(domain)

      if (.not.config_do_restart) call ocn_time_integration_split_init(domain)

      write (stdoutUnit,'(a,a)') ' Vertical coordinate movement is: ',trim(config_vert_coord_movement)

      if (config_vert_coord_movement.ne.'fixed'.and. &
          config_vert_coord_movement.ne.'uniform_stretching'.and. &
          config_vert_coord_movement.ne.'impermeable_interfaces'.and. &
          config_vert_coord_movement.ne.'user_specified') then
         write (stderrUnit,*) ' Incorrect choice of config_vert_coord_movement.'
         call mpas_dmpar_global_abort('ERROR: Incorrect choice of config_vert_coord_movement.')
      endif

      if(config_vert_coord_movement .ne. 'impermeable_interfaces' .and. config_pressure_gradient_type &
            .eq. 'MontgomeryPotential') then
         write (stderrUnit,*) ' Incorrect combination of config_vert_coord_movement and config_pressure_gradient_type'
         call mpas_dmpar_global_abort('ERROR: Incorrect combination of config_vert_coord_movement and ' &
                                   // 'config_pressure_gradient_type')
      end if

      if (config_filter_btr_mode.and. &
          config_vert_coord_movement.ne.'fixed')then
         write (stderrUnit,*) 'filter_btr_mode has only been tested with'// &
            ' config_vert_coord_movement=fixed.'
         call mpas_dmpar_global_abort('ERROR: filter_btr_mode has only been tested with config_vert_coord_movement=fixed.')
      endif

      ! find the maximum value of the meshDensity
      if (config_maxMeshDensity < 0.0_RKIND) then
        maxDensity=-1
        block => domain % blocklist
        do while (associated(block))
          call mpas_pool_get_subpool(block % structs, 'mesh', meshPool)
          call mpas_pool_get_array(meshPool, 'meshDensity', meshDensity)
          maxDensity = max(maxDensity, maxval(meshDensity))
          block => block % next
        end do
        call mpas_dmpar_max_real(domain % dminfo, maxDensity, maxDensity_global)
        config_maxMeshDensity = maxDensity_global
      endif

      !
      ! Initialize core
      !
      timeStep = mpas_get_clock_timestep(domain % clock, ierr=err_tmp)
      call mpas_get_timeInterval(timeStep, dt=dt)

      block => domain % blocklist
      do while (associated(block))
         call ocn_init_routines_block(block, dt, ierr)

         if(ierr.eq.1) then
             call mpas_dmpar_global_abort('ERROR: An error was encountered in ocn_init_routines_block')
         endif

         call mpas_pool_get_subpool(block % structs, 'diagnostics', diagnosticsPool)
         call mpas_pool_get_array(diagnosticsPool, 'xtime', xtime)
         xtime = startTimeStamp

         ! Set simulationStartTime only if that variable is not read from the restart file.
         call mpas_pool_get_array(diagnosticsPool, 'simulationStartTime', simulationStartTime)
         if (trim(simulationStartTime)=="no_date_available") then
            simulationStartTime = startTimeStamp
         end if

         ! compute time since start of simulation, in days
         call mpas_pool_get_array(diagnosticsPool, 'daysSinceStartOfSim',daysSinceStartOfSim)
         call mpas_set_time(xtime_timeType, dateTimeString=xtime)
         call mpas_set_time(simulationStartTime_timeType, dateTimeString=simulationStartTime)
         call mpas_get_timeInterval(xtime_timeType - simulationStartTime_timeType,dt=daysSinceStartOfSim)
         daysSinceStartOfSim = daysSinceStartOfSim*days_per_second

         block => block % next
      end do

      if (config_conduct_tests) then
         call mpas_timer_start("test suite")
         call ocn_test_suite(domain,ierr)
         call mpas_timer_stop("test suite")
      endif

      call ocn_analysis_init(domain, err_tmp)
      ierr = ior(ierr, err_tmp)

      if(ierr.eq.1) then
          call mpas_dmpar_global_abort('ERROR: An error was encountered while initializing the analysis members in the ' &
                                    // 'MPAS-Ocean forward mode')
      endif

   end function ocn_forward_mode_init!}}}

!***********************************************************************
!
!  function ocn_forward_mode_setup_clock
!
!> \brief   Initialize timer variables
!> \author  Doug Jacobsen, Mark Petersen, Todd Ringler
!> \date    September 2011
!> \details
!>  This routine initializes all timer variables
!
!-----------------------------------------------------------------------

   function ocn_forward_mode_setup_clock(core_clock, configs) result(ierr)!{{{

      implicit none

      type (MPAS_Clock_type), intent(inout) :: core_clock
      type (mpas_pool_type), intent(inout) :: configs
      integer :: ierr

      type (MPAS_Time_Type) :: startTime, stopTime, alarmStartTime
      type (MPAS_TimeInterval_type) :: runDuration, timeStep, alarmTimeStep
      character(len=StrKIND) :: restartTimeStamp
      character(len=StrKIND), pointer :: config_start_time, config_stop_time, config_run_duration
      character(len=StrKIND), pointer :: config_dt, config_restart_timestamp_name
      integer :: err_tmp

      ierr = 0

      call mpas_pool_get_config(configs, 'config_dt', config_dt)
      call mpas_pool_get_config(configs, 'config_start_time', config_start_time)
      call mpas_pool_get_config(configs, 'config_stop_time', config_stop_time)
      call mpas_pool_get_config(configs, 'config_run_duration', config_run_duration)
      call mpas_pool_get_config(configs, 'config_restart_timestamp_name', config_restart_timestamp_name)

      if ( trim(config_start_time) == "file" ) then
         open(22,file=config_restart_timestamp_name,form='formatted',status='old')
         read(22,*) restartTimeStamp
         close(22)
         call mpas_set_time(curr_time=startTime, dateTimeString=restartTimeStamp, ierr=ierr)
      else
         call mpas_set_time(curr_time=startTime, dateTimeString=config_start_time, ierr=err_tmp)
      end if

      call mpas_set_timeInterval(timeStep, timeString=config_dt, ierr=err_tmp)
      if (trim(config_run_duration) /= "none") then
         call mpas_set_timeInterval(runDuration, timeString=config_run_duration, ierr=err_tmp)
         call mpas_create_clock(core_clock, startTime=startTime, timeStep=timeStep, runDuration=runDuration, ierr=err_tmp)

         if (trim(config_stop_time) /= "none") then
            call mpas_set_time(curr_time=stopTime, dateTimeString=config_stop_time, ierr=err_tmp)
            if(startTime + runduration /= stopTime) then
               write(stderrUnit,*) 'Warning: config_run_duration and config_stop_time are inconsitent: using config_run_duration.'
            end if
         end if
      else if (trim(config_stop_time) /= "none") then
         call mpas_set_time(curr_time=stopTime, dateTimeString=config_stop_time, ierr=err_tmp)
         call mpas_create_clock(core_clock, startTime=startTime, timeStep=timeStep, stopTime=stopTime, ierr=err_tmp)
      else
          write(stderrUnit,*) 'Error: Neither config_run_duration nor config_stop_time were specified.'
          ierr = 1
      end if

   end function ocn_forward_mode_setup_clock!}}}

!***********************************************************************
!
!  function ocn_forward_mode_run
!
!> \brief   Main driver for MPAS-Ocean time-stepping
!> \author  Doug Jacobsen, Mark Petersen, Todd Ringler
!> \date    September 2011
!> \details
!>  This function includes the time-stepping loop, and calls
!>  routines to write output and restart files.
!
!-----------------------------------------------------------------------

   function ocn_forward_mode_run(domain) result(ierr)!{{{

      type (domain_type), intent(inout) :: domain

      integer :: itimestep, err
      real (kind=RKIND) :: dt
      type (block_type), pointer :: block_ptr

      type (MPAS_Time_Type) :: currTime
      character(len=StrKIND) :: timeStamp
      integer :: ierr

      type (mpas_pool_type), pointer :: averagePool
      type (mpas_pool_type), pointer :: meshPool
      type (mpas_pool_type), pointer :: statePool
      type (mpas_pool_type), pointer :: forcingPool
      type (mpas_pool_type), pointer :: diagnosticsPool
      type (mpas_pool_type), pointer :: scratchPool


      type (MPAS_timeInterval_type) :: timeStep
      character(len=StrKIND), pointer :: config_restart_timestamp_name, config_sw_absorption_type

      logical, pointer :: config_write_output_on_startup

      ierr = 0

      call mpas_pool_get_config(domain % configs, 'config_write_output_on_startup', config_write_output_on_startup)
      call mpas_pool_get_config(domain % configs, 'config_restart_timestamp_name', config_restart_timestamp_name)
      call mpas_pool_get_config(domain % configs, 'config_sw_absorption_type', config_sw_absorption_type)

      ! Eventually, dt should be domain specific
      timeStep = mpas_get_clock_timestep(domain % clock, ierr=ierr)
      call mpas_get_timeInterval(timeStep, dt=dt)

      currTime = mpas_get_clock_time(domain % clock, MPAS_NOW, ierr)
      call mpas_get_time(curr_time=currTime, dateTimeString=timeStamp, ierr=ierr)
      write(stderrUnit,*) 'Initial time ', trim(timeStamp)

      call ocn_analysis_compute_startup(domain, err)

      if (config_write_output_on_startup) then
          call mpas_timer_start('io_write')
          call mpas_stream_mgr_write(domain % streamManager, 'output', forceWriteNow=.true., ierr=ierr)
          call mpas_timer_stop('io_write')
      endif

      ! read initial data required for variable shortwave
      call mpas_timer_start('io_shortwave',.false.)
      call ocn_get_shortWaveData(domain % streamManager, domain, domain % clock, .true.)
      call mpas_timer_stop('io_shortwave')


      ! During integration, time level 1 stores the model state at the beginning of the
      !   time step, and time level 2 stores the state advanced dt in time by timestep(...)
      itimestep = 0

      do while (.not. mpas_is_clock_stop_time(domain % clock))
         call mpas_timer_start('io_read')
         call mpas_stream_mgr_read(domain % streamManager, ierr=ierr)
         call mpas_timer_stop('io_read')
         call mpas_timer_start('reset_io_alarms')
         call mpas_stream_mgr_reset_alarms(domain % streamManager, direction=MPAS_STREAM_INPUT, ierr=ierr)
         call mpas_timer_stop('reset_io_alarms')

         itimestep = itimestep + 1
         call mpas_advance_clock(domain % clock)

         currTime = mpas_get_clock_time(domain % clock, MPAS_NOW, ierr)
         call mpas_get_time(curr_time=currTime, dateTimeString=timeStamp, ierr=ierr)
         write(stderrUnit,*) 'Doing timestep ', trim(timeStamp)

         block_ptr => domain % blocklist
         do while(associated(block_ptr))
           call mpas_pool_get_subpool(block_ptr % structs, 'mesh', meshPool)
           call mpas_pool_get_subpool(block_ptr % structs, 'state', statePool)
           call mpas_pool_get_subpool(block_ptr % structs, 'forcing', forcingPool)
           call mpas_pool_get_subpool(block_ptr % structs, 'diagnostics', diagnosticsPool)
           call mpas_pool_get_subpool(block_ptr % structs, 'scratch', scratchPool)
           call ocn_forcing_build_fraction_absorbed_array(meshPool, statePool, diagnosticsPool, forcingPool, ierr, 1)
           call mpas_timer_start("land_ice_build_arrays", .false.)
           call ocn_surface_land_ice_fluxes_build_arrays(meshPool, diagnosticsPool, &
                                                         forcingPool, scratchPool, err)
           call mpas_timer_stop("land_ice_build_arrays")

           call ocn_frazil_forcing_build_arrays(domain, meshPool, forcingPool, diagnosticsPool, statePool, err)

           block_ptr => block_ptr % next
         end do

<<<<<<< HEAD
         call mpas_timer_start("time integration", .false., timeIntTimer)

         !$omp parallel default(firstprivate) shared(domain, dt, timeStamp)

         call ocn_timestep(domain, dt, timeStamp)

         !$omp end parallel

         call mpas_timer_stop("time integration", timeIntTimer)
=======
         call mpas_timer_start("time integration")
         call ocn_timestep(domain, dt, timeStamp)
         call mpas_timer_stop("time integration")
>>>>>>> 35897010

         ! Move time level 2 fields back into time level 1 for next time step
         block_ptr => domain % blocklist
         do while(associated(block_ptr))
            call mpas_pool_get_subpool(block_ptr % structs, 'state', statePool)
            call mpas_pool_shift_time_levels(statePool)
            block_ptr => block_ptr % next
         end do

         call ocn_analysis_compute(domain, err)
         call ocn_analysis_restart(domain, err)
         call ocn_analysis_write(domain, err)

         call mpas_timer_start('io_write')
         call mpas_stream_mgr_write(domain % streamManager, streamID='output', ierr=ierr)
         call mpas_timer_stop('io_write')
         call mpas_timer_start('reset_io_alarms')
         call mpas_stream_mgr_reset_alarms(domain % streamManager, streamID='output', ierr=ierr)
         call mpas_timer_stop('reset_io_alarms')

         call mpas_timer_start('io_write')
         call mpas_stream_mgr_write(domain % streamManager, streamID='restart', ierr=ierr)
         call mpas_timer_stop('io_write')

         if ( mpas_stream_mgr_ringing_alarms(domain % streamManager, streamID='restart', direction=MPAS_STREAM_OUTPUT, &
                                             ierr=ierr) ) then
            open(22, file=config_restart_timestamp_name, form='formatted', status='replace')
            write(22, *) trim(timeStamp)
            close(22)

            if(trim(config_sw_absorption_type)=='ohlmann00') call ocn_shortwave_forcing_write_restart(domain)
         end if

         call mpas_timer_start('reset_io_alarms')
         call mpas_stream_mgr_reset_alarms(domain % streamManager, streamID='restart', ierr=ierr)
         call mpas_timer_stop('reset_io_alarms')

         call mpas_timer_start('io_write')
         call mpas_stream_mgr_write(domain % streamManager, ierr=ierr)
         call mpas_timer_stop('io_write')
         call mpas_timer_start('reset_io_alarms')
         call mpas_stream_mgr_reset_alarms(domain % streamManager, direction=MPAS_STREAM_OUTPUT, ierr=ierr)
         call mpas_timer_stop('reset_io_alarms')

         ! read next time level data required for variable shortwave
         call mpas_timer_start('io_shortwave',.false.)
         call ocn_get_shortWaveData(domain % streamManager, domain, domain % clock, .false.)
         call mpas_timer_stop('io_shortwave')

      end do

   end function ocn_forward_mode_run!}}}

!***********************************************************************
!
!  function ocn_forward_mode_finalize
!
!> \brief   Finalize MPAS-Ocean Forward Mode
!> \author  Doug Jacobsen, Mark Petersen, Todd Ringler
!> \date    September 2011
!> \details
!>  This function finalizes the MPAS-Ocean core in forward mode.
!
!-----------------------------------------------------------------------

   function ocn_forward_mode_finalize(domain) result(iErr)!{{{

      type (domain_type), intent(inout) :: domain

      integer :: ierr

      call ocn_analysis_finalize(domain, ierr)

      call mpas_destroy_clock(domain % clock, ierr)

      call mpas_decomp_destroy_decomp_list(domain % decompositions)

   end function ocn_forward_mode_finalize!}}}

end module ocn_forward_mode

! vim: foldmethod=marker<|MERGE_RESOLUTION|>--- conflicted
+++ resolved
@@ -249,12 +249,8 @@
       call ocn_sea_ice_init(nVertLevels, err_tmp)
       ierr = ior(ierr, err_tmp)
 
-<<<<<<< HEAD
-      call mpas_timer_init(domain)
-=======
       call ocn_analysis_init(domain, err_tmp)
       ierr = ior(ierr, err_tmp)
->>>>>>> 35897010
 
       if(ierr.eq.1) then
           call mpas_dmpar_global_abort('ERROR: An error was encountered while initializing the MPAS-Ocean forward mode')
@@ -522,8 +518,7 @@
            block_ptr => block_ptr % next
          end do
 
-<<<<<<< HEAD
-         call mpas_timer_start("time integration", .false., timeIntTimer)
+         call mpas_timer_start("time integration", .false.)
 
          !$omp parallel default(firstprivate) shared(domain, dt, timeStamp)
 
@@ -531,12 +526,7 @@
 
          !$omp end parallel
 
-         call mpas_timer_stop("time integration", timeIntTimer)
-=======
-         call mpas_timer_start("time integration")
-         call ocn_timestep(domain, dt, timeStamp)
          call mpas_timer_stop("time integration")
->>>>>>> 35897010
 
          ! Move time level 2 fields back into time level 1 for next time step
          block_ptr => domain % blocklist
