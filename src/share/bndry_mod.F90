--- conflicted
+++ resolved
@@ -745,14 +745,7 @@
   end subroutine
 
 
-<<<<<<< HEAD
-  subroutine sort_neighbor_buffer_mapping(hybrid,elem,nets,nete)
-=======
-
-
-
   subroutine sort_neighbor_buffer_mapping(par,elem,nets,nete)
->>>>>>> 543f89aa
 !
 !  gather global ID's of all neighbor elements.  Then create sorted (in global ID numbering)
 !  mapping between edge buffer for each neighbor and a local map.  
