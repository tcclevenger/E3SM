#ifdef HAVE_CONFIG_H
#include "config.h"
#endif

module edge_mod

  use kinds, only : int_kind, log_kind, real_kind
  use dimensions_mod, only : max_neigh_edges, nelemd
  use perf_mod, only: t_startf, t_stopf, t_adj_detailf ! _EXTERNAL
  use thread_mod, only: nthreadshoriz, omp_get_num_threads, omp_get_thread_num
  use coordinate_systems_mod, only : cartesian3D_t
  use schedtype_mod, only : cycle_t, schedule_t, schedule
  use parallel_mod, only : abortmp, haltmp, MPIreal_t, iam,parallel_t
  use edgetype_mod, only : edgedescriptor_t, edgebuffer_t, &
         Longedgebuffer_t, Ghostbuffertr_t, Ghostbuffer3d_t
  use element_mod, only : element_t


  implicit none
  private
  save

  ! 8-byte Integer routines 
  public :: initLongEdgeBuffer, FreeLongEdgeBuffer
  public :: LongEdgeVpack, LongEdgeVunpackMIN


  public :: initEdgeBuffer, initEdgeSBuffer, FreeEdgeBuffer

  !--------------------------------------------------------- 
  ! Pack/unpack routines that use the New format Edge buffer
  !--------------------------------------------------------- 
  public :: edgeVpack, edgeVunpack
  public :: edgeVunpackMIN, edgeVunpackMAX
  public :: edgeDGVpack, edgeDGVunpack
  public :: edgeVunpackVert
  
  !----------------------------------------------------------------
  ! Pack/unpack routines that communicate a fixed number values 
  ! per element.  This is used to communicate MIN/MAX values from
  ! neighboring elemeents
  !----------------------------------------------------------------
  public :: edgeSpack
  public :: edgeSunpackMIN, edgeSunpackMAX
  public :: edgerotate

  public :: buffermap

  logical, private :: threadsafe=.true.

  real(kind=real_kind), parameter, public :: edgeDefaultVal = 1.11e+100_real_kind

! NOTE ON ELEMENT ORIENTATION
!
! Element orientation:  index V(i,j)
!
!           (1,np) NWEST      (np,np) NEAST 
!
!           (1,1) SWEST       (np,1) SEAST
!
!
! for the edge neighbors:  
!    we set the "reverse" flag if two elements who share an edge use a 
!    reverse orientation.  The data is reversed during the *pack* stage
! For corner neighbors:  
!    for edge buffers, there is no orientation because two corner neighbors
!    only share a single point.
!    For ghost cell data, there is a again two posible orientations. For
!    this case, we set the "reverse" flag if the corner element is using 
!    the reverse orientation.  In this case, the data is reversed during the
!    *unpack* stage (not sure why)
!
! The edge orientation is set at startup.  The corner orientation is computed
! at run time, via the call to compute_ghost_corner_orientation()
! This routine only works for meshes with at most 1 corner element.  It's
! not called and the corner orientation flag is not set for unstructured meshes


!
!
! Mark Taylor
! pack/unpack full element of data of size (nx,nx)  
! user specifies the size when creating the buffer 
! input/output arrays are cartesian, and will only unpack 1 corner element 
! (even if there are more when running with an unstructured grid) 
! This routine is used mostly for testing and to compute the orientation of
! an elements corner neighbors
!
  public :: initGhostBuffer3D      ! init/free buffers used by pack/unpack full and 3D
  public :: FreeGhostBuffer3D
  public :: ghostVpackfull       
  public :: ghostVunpackfull     
  ! same as above, except orientation of element data is preserved
  ! (so boundary data for two adjacent element may not match up)
  public :: ghostVpack_unoriented   
  public :: ghostVunpack_unoriented     


!
! James Overfelt
! pack/unpack user specifed halo region "nhc".  
! Does not include element edge data (assumes element edge data is C0)
! (appropriate for continuous GLL data where the edge data does not need to be sent)
! support for unstructed meshes via extra output arrays: sw,se,ne,nw
! This routine is currently used by surfaces_mod.F90 to construct the GLL dual grid
!
  public :: ghostVpack3d          ! pack/unpack specifed halo size (up to 1 element)
                                  ! should be identical to ghostVpack2d except for
                                  ! shape of input array
  public :: ghostVunpack3d        ! returns v including populating halo region of v
                                  ! "extra" corner elements are returned in arrays
                                  ! sw,se,ne,nw
! MT TODO: this routine works for unstructed data (where the corner orientation flag is
! not set).  So why dont we remove all the "reverse" checks in unpack?




!
! Christoph Erath
! pack/unpack partial element of data of size (nx,nx) with user specifed halo size nh
! user specifies the sizes when creating the buffer 
! buffer has 1 extra dimension (as compared to subroutines above) for multiple tracers
! input/output arrays are cartesian, and thus assume at most 1 element at each corner
! hence currently only supports cube-sphere grids.
!
! TODO: GhostBufferTR (init and type) should be removed - we only need GhostBuffer3D, 
! if we can fix
! ghostVpack2d below to pass vlyr*ntrac_d instead of two seperate arguments
!
  public :: initGhostBufferTR     ! ghostbufferTR_t
  public :: FreeGhostBufferTR     ! ghostbufferTR_t


! routines which including element edge data  
! (used for FVM arrays where edge data is not shared by neighboring elements)
! these routines pack/unpack element data with user specified halo size
!
! THESE ROUTINES SHOULD BE MERGED 
!
  public :: ghostVpack            ! input/output: 
  public :: ghostVunpack          ! v(1-nhc:npoints+nhc,1-nhc:npoints+nhc,vlyr,ntrac_d,timelevels)
                                  
  public :: ghostVpackR           ! used to pack/unpack SPELT "Rp".  What's this?
  public :: ghostVunpackR         ! v(1-nhc:npoints+nhc,1-nhc:npoints+nhc,vlyr,ntrac_d)


! routines which do NOT include element edge data
! (used for SPELT arrays and GLL point arrays, where edge data is shared and does not need
! to be sent/received.
! these routines pack/unpack element data with user specifed halo size
!
! THESE ROUTINES CAN ALL BE REPLACED BY ghostVpack3D (if we make extra corner data arrays
! an optional argument).  Or at least these should be merged to 1 routine
  public :: ghostVpack2d          ! input/output:  
  public :: ghostVunpack2d        ! v(1-nhc:npoints+nhc,1-nhc:npoints+nhc, vlyr, ntrac_d,timelevels)
                                   
                                  ! used to pack/unpack SPELT%sga.  what's this?
  public :: ghostVpack2d_single   ! input/output
  public :: ghostVunpack2d_single !   v(1-nhc:npoints+nhc,1-nhc:npoints+nhc)
                                  
                                  ! used to pack/unpack FV vertex data (velocity/grid)
  public :: ghostVpack2d_level    ! input/output
  public :: ghostVunpack2d_level  ! v(1-nhc:npoints+nhc,1-nhc:npoints+nhc, vlyr) 



  ! Wrap pointer so we can make an array of them.
  type :: wrap_ptr
     real (kind=real_kind), dimension(:,:), pointer :: ptr => null()
  end type wrap_ptr

  type(wrap_ptr) :: edgebuff_ptrs(0:1)

contains

  subroutine initEdgeSBuffer(par,edge,elem,nlyr,bptr,rptr)
    implicit none 
    type (parallel_t), intent(in) :: par
    type (EdgeBuffer_t), intent(out), target :: edge 
    type (element_t), intent(in) :: elem(:)
    integer, intent(in)          :: nlyr
    real(kind=real_kind), optional, pointer :: bptr(:), rptr(:)
    
    !local 
    logical (kind=log_kind), parameter :: nMethod =.TRUE.

!    call initEdgeBuffer(par,edge,elem,nlyr,NewMethod=nMethod,buf_ptr=bptr,receive_ptr=rptr)
    call initEdgeBuffer(par,edge,elem,nlyr,NewMethod=nMethod)

  end subroutine initEdgeSBuffer
  ! =========================================
  ! initEdgeBuffer:
  !
  ! create an Real based communication buffer
  ! =========================================
!IDEA   subroutine initEdgeBuffer(par,edge,elem,nlyr,buf_ptr, receive_ptr, NewMethod)
  subroutine initEdgeBuffer(par,edge,elem,nlyr, NewMethod)
    use dimensions_mod, only : np, nelemd, max_corner_elem
    use schedtype_mod, only : cycle_t, schedule_t, schedule
    implicit none
    type (parallel_t), intent(in) :: par
    type (EdgeBuffer_t),intent(out), target :: edge
    type (element_t),intent(in)  :: elem(:)
    integer,intent(in)                :: nlyr
!    real (kind=real_kind), optional, pointer :: buf_ptr(:), receive_ptr(:)
    logical (kind=log_kind), intent(in), optional :: NewMethod
    ! integer, intent(in)  :: globalid(:)

    ! Notes about the buf_ptr/receive_ptr options:
    !
    ! You can pass in 1D pointers to this function. If they are not
    ! associated, they will be allocated and used as buffer space. If they
    ! are associated, their targets will be used as buffer space.
    !
    ! The pointers must not be thread-private.
    !
    ! If an EdgeBuffer_t object is initialized from pre-existing storage
    ! (i.e. buf_ptr is provided and not null), it must *not* be freed,
    ! and must not be used if the underlying storage has been deallocated.
    !
    ! All these restrictions also applied to the old newbuf and newreceive
    ! options.

    ! Workaround for NAG bug.
    ! NAG 5.3.1 dies if you use pointer bounds remapping to set
    ! a pointer that is also a component. So remap to temporary,
    ! then use that to set component pointer.

    ! Local variables
    integer :: nbuf,ith
    integer :: nSendCycles, nRecvCycles
    integer :: icycle, ierr
    integer :: iam,ie, i 
    integer :: edgeid,elemid
    integer :: ptr,llen,moveLength, mLen, tlen 
    type (Cycle_t), pointer :: pCycle
    type (Schedule_t), pointer :: pSchedule
    integer :: dest, source, length, tag, iptr
    integer :: nlen, ithr

    ! call t_adj_detailf(+3)
    ! call t_startf('initedgebuffer')

    if(present(NewMethod)) then 
        nbuf=nlyr*4*(1+max_corner_elem)*nelemd
    else 
        nbuf=nlyr*4*(np+max_corner_elem)*nelemd
    endif

    edge%nlyr=nlyr
    edge%nbuf=nbuf
    if (nlyr==0) return  ! tracer code might call initedgebuffer() with zero tracers

#if (defined HORIZ_OPENMP)
    !$OMP MASTER
#endif

    iam = par%rank
    allocate(edge%putmap(max_neigh_edges,nelemd))
    allocate(edge%getmap(max_neigh_edges,nelemd))
    allocate(edge%reverse(max_neigh_edges,nelemd))

#if 0
if(present(NewMethod)) then 
    do ie=1,nelemd
       if(iam==1) then 
          print *,'IAM: ',iam,' ie: ',ie, ' generic ORDERED putmap: ', elem(ie)%desc%putmapS
       endif
    enddo
    do ie=1,nelemd
       if(iam==1) then 
          print *,'IAM: ',iam,' ie: ',ie, ' generic ORDERED getmap: ', elem(ie)%desc%getmapS
       endif
    enddo
endif
#endif
    do ie=1,nelemd
       do i=1,max_neigh_edges
          if(elem(ie)%desc%putmapP(i) == -1) then 
              edge%putmap(i,ie) = -1
          else
              if(present(NewMethod)) then 
                  edge%putmap(i,ie) = nlyr*elem(ie)%desc%putmapS(i)
              else
                  edge%putmap(i,ie) = nlyr*elem(ie)%desc%putmapP(i)
              endif
          endif
          if(elem(ie)%desc%getmapP(i) == -1) then 
              edge%getmap(i,ie) = -1
          else
              if(present(NewMethod)) then 
                  edge%getmap(i,ie) = nlyr*elem(ie)%desc%getmapS(i)
              else
                  edge%getmap(i,ie) = nlyr*elem(ie)%desc%getmapP(i)
              endif
          endif
          edge%reverse(i,ie) = elem(ie)%desc%reverse(i) 
       enddo
    enddo

    ! Determine the most optimal way to move data in the bndry_exchange call 
    pSchedule  => Schedule(1)
    if(present(NewMethod)) then 
        moveLength = nlyr*pSchedule%MoveCycle(1)%lengthS
        ptr       = nlyr*(pSchedule%MoveCycle(1)%ptrS -1) + 1 
    else
        moveLength = nlyr*pSchedule%MoveCycle(1)%lengthP
        ptr       = nlyr*(pSchedule%MoveCycle(1)%ptrP -1) + 1 
    endif

#if 0
if(present(NewMethod)) then 
    do ie=1,nelemd
       if(iam==1) then 
          print *,'IAM: ',iam,' ie: ',ie, ' ORDERED putmap: ', edge%putmap(:,ie)
       endif
    enddo
    do ie=1,nelemd
       if(iam==1) then 
          print *,'IAM: ',iam,' ie: ',ie,' ORDERED getmap: ', edge%getmap(:,ie)
       endif
    enddo
endif
#endif
    if(nthreadshoriz<=0) then 
       nlen=1
    else
       nlen=nthreadshoriz
    endif
print *,'nthreadshoriz: ',nthreadshoriz
     
    allocate(edge%moveLength(nlen))
    allocate(edge%movePtr(nlen))

    if (nthreadshoriz > 1) then 
       ! the master thread performs no data movement because it is busy with the
       ! MPI messaging 
       edge%moveLength(1) = -1
       edge%movePtr(1) = 0
       
       ! Calculate the length of the local copy in bndy_exchange
       llen = ceiling(real(moveLength,kind=real_kind)/real(nthreadshoriz-1,kind=real_kind))
       iptr = ptr
       mLen = 0
       do i=2,nthreadshoriz
         if( (mLen+llen) <= moveLength)  then 
            tlen = llen 
         else
            tlen = moveLength - mLen 
         endif
         edge%moveLength(i) = tlen
         edge%movePtr(i)    = iptr
         iptr = iptr + tlen
         mLen = mLen + tLen 
       enddo
    else
       edge%moveLength(1) = moveLength
       edge%movePtr(1) = ptr
    endif

#if 0
    if (present(buf_ptr)) then
       ! If buffer is passed in but not allocated, allocate it.
       if (.not. associated(buf_ptr)) allocate(buf_ptr(nbuf))
       ! Verify dimensions
       if (size(buf_ptr) < nbuf) then
          print *,'size(buf_ptr),nbuf=',size(buf_ptr),nbuf
          call abortmp('Error: user provided edge buffer is too small')
       end if
#ifdef HAVE_F2003_PTR_BND_REMAP
       tmp_ptr(1:nbuf) => buf_ptr
       edge%buf => tmp_ptr
#else
       ! call F77 routine which will reshape array.
       call remap_1D_ptr_buf(edge,nbuf,buf_ptr)
#endif
    else
       allocate(edge%buf(nbuf))
    end if

    if (present(receive_ptr)) then
       ! If buffer is passed in but not allocated, allocate it.
       if (.not. associated(receive_ptr)) allocate(receive_ptr(nbuf))
       ! Verify dimensions
       if (size(receive_ptr) < nbuf) then
          print *,'size(receive_ptr),nbuf=',size(receive_ptr),nbuf
          call abortmp('Error: user provided edge buffer is too small')
       end if
#ifdef HAVE_F2003_PTR_BND_REMAP
       tmp_ptr(1:nbuf) => receive_ptr
       edge%receive => tmp_ptr
#else
       ! call F77 routine which will reshape array.
       call remap_1D_ptr_receive(edge,nbuf,receive_ptr)
#endif
    else
       allocate(edge%receive(nbuf))
    endif
#endif
    allocate(edge%receive(nbuf))   
    allocate(edge%buf(nbuf))

!    ithr = omp_get_thread_num()+1
!    ! first touch for message buffers
!    iptr   = edge%moveptr(ithr)
!    length = edge%moveLength(ithr)
!    if(length>0) then
!        edge%buf(iptr:iptr+length-1) = 0.0D0
!        edge%receive(iptr:iptr+length-1) = 0.0D0
!    endif

    edge%buf    (:)=0.0D0
    edge%receive(:)=0.0D0

#if (defined HORIZ_OPENMP)
    !$OMP END MASTER
#endif

!JMD DEBUGGING print statements 
!if(present(NewMethod)) then 
!    nSendCycles = pSchedule%nSendCycles
!    nRecvCycles = pSchedule%nRecvCycles
!    do icycle=1,nRecvCycles
!       pCycle => pSchedule%RecvCycle(icycle)
!       length = nlyr * pCycle%lengthS
!       iptr   = nlyr * (pCycle%ptrS - 1) + 1
!       print *,'IAM: ', iam, 'RecvCycle: Pointer: ',iptr,' LENGTH: ',length
!    enddo
!    do icycle=1,nSendCycles
!       pCycle => pSchedule%SendCycle(icycle)
!       length = nlyr * pCycle%lengthS
!!!       iptr   = nlyr * (pCycle%ptrS - 1) + 1
!       print *,'IAM: ', iam, 'SendCycle: Pointer: ',iptr,' LENGTH: ',length
!    enddo
!    iptr   = nlyr*(pSchedule%MoveCycle(1)%ptrS - 1) + 1
!    length = nlyr*pSchedule%MoveCycle(1)%lengthS
!    print *,'IAM: ',iam,'MoveCycle: Pointers: ', iptr,' LENGTH: ',length 
!endif
!    print *,'IAM: ',iam,'MoveCycle: Pointers: ',edge%movePtr  
!    print *,'IAM: ',iam,'MoveCycle: LENGTH: ',edge%moveLength  

!    stop 'initNewEdgeBuffer'
!    allocate(edge%buf(nbuf))
!    allocate(edge%receive(nbuf))
!    edge%buf    (:)=0.0D0
!    edge%receive(:)=0.0D0

#ifdef MPI_PERSISTENT
!JMD
!JMD  This is old 2D message buffer stuff
!JMD
!    pSchedule => Schedule(1)
!    nSendCycles = pSchedule%nSendCycles
!    nRecvCycles = pSchedule%nRecvCycles
!!    print *,'iam: ',iam, ' nSendCycles: ',nSendCycles, ' nRecvCycles: ',
!!    nRecvCycles
!    allocate(edge%Rrequest(nRecvCycles))
!    allocate(edge%Srequest(nSendCycles))
!    do icycle=1,nSendCycles
!       pCycle => pSchedule%SendCycle(icycle)
!       dest   = pCycle%dest -1
!       length = nlyr * pCycle%lengthP
!       tag    = pCycle%tag
!       iptr   = pCycle%ptrP
!!       print *,'IAM: ',iam, ' length: ',length,' dest: ',dest,' tag: ',tag
!       call MPI_Send_init(edge%buf(1,iptr),length,MPIreal_t,dest,tag,par%comm, edge%Srequest(icycle),ierr)
!    enddo
!    do icycle=1,nRecvCycles
!       pCycle => pSchedule%RecvCycle(icycle)
!       source   = pCycle%source -1
!       length = nlyr * pCycle%lengthP
!       tag    = pCycle%tag
!       iptr   = pCycle%ptrP
!!       print *,'IAM: ',iam, 'length: ',length,' dest: ',source,' tag: ',tag
!       call MPI_Recv_init(edge%receive(1,iptr),length,MPIreal_t,source,tag,par%comm, edge%Rrequest(icycle),ierr)
!    enddo
#endif

    !call t_stopf('initedgebuffer')
    !call t_adj_detailf(-3)

  end subroutine initEdgeBuffer
  ! =========================================
  ! initLongEdgeBuffer:
  !
  ! create an Integer based communication buffer
  ! =========================================
  subroutine initLongEdgeBuffer(edge,nlyr)
    use dimensions_mod, only : np, nelemd, max_corner_elem
    implicit none
    integer,intent(in)                :: nlyr
    type (LongEdgeBuffer_t),intent(out) :: edge

    ! Local variables

    integer :: nbuf

    ! sanity check for threading
    if (omp_get_num_threads()>1) then
       call haltmp('ERROR: initLongEdgeBuffer must be called before threaded reagion')
    endif

    nbuf=4*(np+max_corner_elem)*nelemd
    edge%nlyr=nlyr
    edge%nbuf=nbuf
    allocate(edge%buf(nlyr,nbuf))
    edge%buf(:,:)=0

    allocate(edge%receive(nlyr,nbuf))
    edge%receive(:,:)=0

  end subroutine initLongEdgeBuffer
  ! =========================================
  ! edgeDGVpack:
  !
  ! Pack edges of v into buf for DG stencil
  ! =========================================
  subroutine edgeDGVpack(edge,v,vlyr,kptr,ielem)
    use dimensions_mod, only : np
    type (EdgeBuffer_t)                      :: edge
    integer,              intent(in)   :: vlyr
    real (kind=real_kind),intent(in)   :: v(np,np,vlyr)
    integer,              intent(in)   :: kptr
    integer,              intent(in)   :: ielem

    ! =========================================
    ! This code is just a wrapper call the 
    !   normal oldedgeVpack
    ! =========================================
    call edgeVpack(edge,v,vlyr,kptr,ielem)

  end subroutine edgeDGVpack

  ! ===========================================
  !  FreeEdgeBuffer:
  !
  !  Freed an edge communication buffer
  ! =========================================
  subroutine FreeEdgeBuffer(edge)
    implicit none
    type (EdgeBuffer_t),intent(inout) :: edge

#if (defined HORIZ_OPENMP)
!$OMP BARRIER
!$OMP MASTER
#endif
    deallocate(edge%buf)
    deallocate(edge%receive)
    deallocate(edge%putmap)
    deallocate(edge%getmap)
    deallocate(edge%reverse)
#if (defined HORIZ_OPENMP)
!$OMP END MASTER
#endif

  end subroutine FreeEdgeBuffer

  subroutine FreeGhostBuffer3D(buffer) 
    use edgetype_mod, only : ghostbuffer3d_t 
    implicit none
    type (Ghostbuffer3d_t),intent(inout) :: buffer

#if (defined HORIZ_OPENMP)
!$OMP BARRIER
!$OMP MASTER
#endif
    buffer%nbuf=0
    buffer%nlyr=0
    deallocate(buffer%buf)
    deallocate(buffer%receive)
#if (defined HORIZ_OPENMP)
!$OMP END MASTER
#endif

  end subroutine FreeGhostBuffer3D
  ! ===========================================
  !  FreeLongEdgeBuffer:
  !
  !  Freed an edge communication buffer
  ! =========================================
  subroutine FreeLongEdgeBuffer(edge) 
    implicit none
    type (LongEdgeBuffer_t),intent(inout) :: edge

    edge%nbuf=0
    edge%nlyr=0
    deallocate(edge%buf)
    deallocate(edge%receive)

  end subroutine FreeLongEdgeBuffer

  ! =========================================
  !
  !> @brief Pack edges of v into an edge buffer for boundary exchange.
  !
  !> This subroutine packs for one or more vertical layers into an edge 
  !! buffer. If the buffer associated with edge is not large enough to 
  !! hold all vertical layers you intent to pack, the method will 
  !! halt the program with a call to parallel_mod::haltmp().
  !! @param[in] edge Edge Buffer into which the data will be packed.
  !! This buffer must be previously allocated with initEdgeBuffer().
  !! @param[in] v The data to be packed.
  !! @param[in] vlyr Number of vertical level coming into the subroutine
  !! for packing for input v.
  !! @param[in] kptr Vertical pointer to the place in the edge buffer where 
  !! data will be located.
  ! =========================================
  subroutine edgeVpack(edge,v,vlyr,kptr,ielem)
    use dimensions_mod, only : np, max_corner_elem
    use control_mod, only : north, south, east, west, neast, nwest, seast, swest

    type (EdgeBuffer_t)                :: edge
    integer,              intent(in)   :: vlyr
    real (kind=real_kind),intent(in)   :: v(np,np,vlyr)
    integer,              intent(in)   :: kptr
    integer,              intent(in)   :: ielem
!    type (EdgeDescriptor_t),intent(in) :: desc

    ! Local variables
    integer :: i,k,ir,ll,iptr

    integer :: is,ie,in,iw
    integer :: nce

    call t_adj_detailf(+2)
    call t_startf('edge_pack')

    is = edge%putmap(south,ielem)
    ie = edge%putmap(east,ielem)
    in = edge%putmap(north,ielem)
    iw = edge%putmap(west,ielem)
    if (edge%nlyr < (kptr+vlyr) ) then
       call haltmp('edgeVpack: Buffer overflow: size of the vertical dimension must be increased!')
    endif
#if (defined COLUMN_OPENMP)
!$omp parallel do private(k,i,iptr)
#endif
    do k=1,vlyr
       iptr = np*(kptr+k-1)
!dir$ ivdep
       do i=1,np
          edge%buf(iptr+ie+i)   = v(np ,i ,k) ! East
          edge%buf(iptr+is+i)   = v(i  ,1 ,k) ! South
          edge%buf(iptr+in+i)   = v(i  ,np,k) ! North
          edge%buf(iptr+iw+i)   = v(1  ,i ,k) ! West
       enddo
    enddo

    !  This is really kludgy way to setup the index reversals
    !  But since it is so a rare event not real need to spend time optimizing

    if(edge%reverse(south,ielem)) then
#if (defined COLUMN_OPENMP)
!$omp parallel do private(k,i,ir,iptr)
#endif
       do k=1,vlyr
          iptr = np*(kptr+k-1)+is
          do i=1,np
             ir = np-i+1
             edge%buf(iptr+ir)=v(i,1,k)
          enddo
       enddo
    endif

    if(edge%reverse(east,ielem)) then
#if (defined COLUMN_OPENMP)
!$omp parallel do private(k,i,ir,iptr)
#endif
       do k=1,vlyr
          iptr=np*(kptr+k-1)+ie
          do i=1,np
             ir = np-i+1
             edge%buf(iptr+ir)=v(np,i,k)
          enddo
       enddo
    endif

    if(edge%reverse(north,ielem)) then
#if (defined COLUMN_OPENMP)
!$omp parallel do private(k,i,ir,iptr)
#endif
       do k=1,vlyr
          iptr=np*(kptr+k-1)+in
          do i=1,np
             ir = np-i+1
             edge%buf(iptr+ir)=v(i,np,k)
          enddo
       enddo
    endif

    if(edge%reverse(west,ielem)) then
#if (defined COLUMN_OPENMP)
!$omp parallel do private(k,i,ir,iptr)
#endif
       do k=1,vlyr
          iptr=np*(kptr+k-1)+iw
          do i=1,np
             ir = np-i+1
             edge%buf(iptr+ir)=v(1,i,k)
          enddo
       enddo
    endif

    !set the max_corner_elem
    nce = max_corner_elem
! SWEST
    do ll=swest,swest+max_corner_elem-1
        if (edge%putmap(ll,ielem) /= -1) then
            do k=1,vlyr
                edge%buf(nce*(kptr+k-1)+edge%putmap(ll,ielem)+1)=v(1  ,1 ,k)
            end do
        end if
    end do

! SEAST
    do ll=swest+max_corner_elem,swest+2*max_corner_elem-1
        if (edge%putmap(ll,ielem) /= -1) then
            do k=1,vlyr
                edge%buf(nce*(kptr+k-1)+edge%putmap(ll,ielem)+1)=v(np ,1 ,k)
!                edge%buf(kptr+k,edge%putmap(ll,ielem)+1)=v(np ,1 ,k)
            end do
        end if
    end do

! NEAST
    do ll=swest+3*max_corner_elem,swest+4*max_corner_elem-1
        if (edge%putmap(ll,ielem) /= -1) then
            do k=1,vlyr
                edge%buf(nce*(kptr+k-1)+edge%putmap(ll,ielem)+1)=v(np ,np,k)
!                edge%buf(kptr+k,edge%putmap(ll,ielem)+1)=v(np ,np,k)
            end do
        end if
    end do

! NWEST
    do ll=swest+2*max_corner_elem,swest+3*max_corner_elem-1
        if (edge%putmap(ll,ielem) /= -1) then
            do k=1,vlyr
                edge%buf(nce*(kptr+k-1)+edge%putmap(ll,ielem)+1)=v(1  ,np,k)
!                edge%buf(kptr+k,edge%putmap(ll,ielem)+1)=v(1  ,np,k)
            end do
        end if
    end do

    call t_stopf('edge_pack')
    call t_adj_detailf(-2)

  end subroutine edgeVpack

  subroutine edgeSpack(edge,v,vlyr,kptr,ielem)
    use dimensions_mod, only : np, max_corner_elem
    use control_mod, only : north, south, east, west, neast, nwest, seast, swest

    type (EdgeBuffer_t)                :: edge
    integer,              intent(in)   :: vlyr
    real (kind=real_kind),intent(in)   :: v(vlyr)
    integer,              intent(in)   :: kptr
    integer,              intent(in)   :: ielem
!    type (EdgeDescriptor_t),intent(in) :: desc

    ! Local variables
    integer :: i,k,ir,ll,iptr

    integer :: is,ie,in,iw
    integer :: nce
    real (kind=real_kind) :: tmp

    call t_adj_detailf(+2)
    call t_startf('edgeSpack')

    is = edge%putmap(south,ielem)
    ie = edge%putmap(east,ielem)
    in = edge%putmap(north,ielem)
    iw = edge%putmap(west,ielem)
    if (edge%nlyr < (kptr+vlyr) ) then
       call haltmp('edgeSpack: Buffer overflow: size of the vertical dimension must be increased!')
    endif

    do k=1,vlyr
       iptr = kptr+k-1
       edge%buf(iptr+ie+1)   = v(k) ! East
       edge%buf(iptr+is+1)   = v(k) ! South
       edge%buf(iptr+in+1)   = v(k) ! North
       edge%buf(iptr+iw+1)   = v(k) ! West
    enddo
    !set the max_corner_elem
    nce = max_corner_elem
! SWEST
    do ll=swest,swest+max_corner_elem-1
        if (edge%putmap(ll,ielem) /= -1) then
            do k=1,vlyr
                iptr = nce*(kptr+k-1)
                edge%buf(iptr+edge%putmap(ll,ielem)+1)=v(k)
            end do
        end if
    end do

! SEAST
    do ll=swest+max_corner_elem,swest+2*max_corner_elem-1
        if (edge%putmap(ll,ielem) /= -1) then
            do k=1,vlyr
                iptr = nce*(kptr+k-1)
                edge%buf(iptr+edge%putmap(ll,ielem)+1)=v(k)
            end do
        end if
    end do

! NEAST
    do ll=swest+3*max_corner_elem,swest+4*max_corner_elem-1
        if (edge%putmap(ll,ielem) /= -1) then
            do k=1,vlyr
                iptr = nce*(kptr+k-1)
                edge%buf(iptr+edge%putmap(ll,ielem)+1)=v(k)
            end do
        end if
    end do

! NWEST
    do ll=swest+2*max_corner_elem,swest+3*max_corner_elem-1
        if (edge%putmap(ll,ielem) /= -1) then
            do k=1,vlyr
                iptr = nce*(kptr+k-1)
                edge%buf(iptr+edge%putmap(ll,ielem)+1)=v(k)
            end do
        end if
    end do

    call t_stopf('edgeSpack')
    call t_adj_detailf(-2)

  end subroutine edgeSpack

  ! =========================================
  ! LongEdgeVpack:
  !
  ! Pack edges of v into buf...
  ! =========================================
  subroutine LongEdgeVpack(edge,v,vlyr,kptr,desc)
    use control_mod, only : north, south, east, west, neast, nwest, seast, swest
    use dimensions_mod, only : np, max_corner_elem

    type (LongEdgeBuffer_t)            :: edge
    integer,              intent(in)   :: vlyr
    integer (kind=int_kind),intent(in)   :: v(np,np,vlyr)
    integer,              intent(in)   :: kptr
    type (EdgeDescriptor_t),intent(in) :: desc

    ! Local variables
    logical, parameter :: UseUnroll = .TRUE.

    integer :: i,k,ir,l

    integer :: is,ie,in,iw

    if(.not. threadsafe) then
#if (defined HORIZ_OPENMP)
!$OMP BARRIER
#endif
       threadsafe=.true.
    end if

    is = desc%putmapP(south)
    ie = desc%putmapP(east)
    in = desc%putmapP(north)
    iw = desc%putmapP(west)

    if(MODULO(np,2) == 0 .and. UseUnroll) then 
       do k=1,vlyr
          do i=1,np,2
             edge%buf(kptr+k,is+i)   = v(i  ,1 ,k)
             edge%buf(kptr+k,is+i+1) = v(i+1,1 ,k)
             edge%buf(kptr+k,ie+i)   = v(np ,i ,k)
             edge%buf(kptr+k,ie+i+1) = v(np ,i+1 ,k)
             edge%buf(kptr+k,in+i)   = v(i  ,np,k)
             edge%buf(kptr+k,in+i+1) = v(i+1  ,np,k)
             edge%buf(kptr+k,iw+i)   = v(1  ,i ,k)
             edge%buf(kptr+k,iw+i+1) = v(1  ,i+1 ,k)

          enddo
       end do
    else
       do k=1,vlyr
          do i=1,np
             edge%buf(kptr+k,is+i)   = v(i  ,1 ,k)
             edge%buf(kptr+k,ie+i)   = v(np ,i ,k)
             edge%buf(kptr+k,in+i)   = v(i  ,np,k)
             edge%buf(kptr+k,iw+i)   = v(1  ,i ,k)
          enddo
       end do

    endif


    !  This is really kludgy way to setup the index reversals
    !  But since it is so a rare event not real need to spend time optimizing

    if(desc%reverse(south)) then
       is = desc%putmapP(south)
       do k=1,vlyr
          do i=1,np
             ir = np-i+1
             edge%buf(kptr+k,is+ir)=v(i,1,k)
          enddo
       enddo
    endif

    if(desc%reverse(east)) then
       ie = desc%putmapP(east)
       do k=1,vlyr
          do i=1,np
             ir = np-i+1
             edge%buf(kptr+k,ie+ir)=v(np,i,k)
          enddo
       enddo
    endif

    if(desc%reverse(north)) then
       in = desc%putmapP(north)
       do k=1,vlyr
          do i=1,np
             ir = np-i+1
             edge%buf(kptr+k,in+ir)=v(i,np,k)
          enddo
       enddo
    endif

    if(desc%reverse(west)) then
       iw = desc%putmapP(west)
       do k=1,vlyr
          do i=1,np
             ir = np-i+1
             edge%buf(kptr+k,iw+ir)=v(1,i,k)
          enddo
       enddo
    endif

! SWEST
    do l=swest,swest+max_corner_elem-1
        if (desc%putmapP(l) /= -1) then
            do k=1,vlyr
                edge%buf(kptr+k,desc%putmapP(l)+1)=v(1  ,1 ,k)
            end do
        end if
    end do

! SEAST
    do l=swest+max_corner_elem,swest+2*max_corner_elem-1
        if (desc%putmapP(l) /= -1) then
            do k=1,vlyr
                edge%buf(kptr+k,desc%putmapP(l)+1)=v(np ,1 ,k)
            end do
        end if
    end do

! NEAST
    do l=swest+3*max_corner_elem,swest+4*max_corner_elem-1
        if (desc%putmapP(l) /= -1) then
            do k=1,vlyr
                edge%buf(kptr+k,desc%putmapP(l)+1)=v(np ,np,k)
            end do
        end if
    end do

! NWEST
    do l=swest+2*max_corner_elem,swest+3*max_corner_elem-1
        if (desc%putmapP(l) /= -1) then
            do k=1,vlyr
                edge%buf(kptr+k,desc%putmapP(l)+1)=v(1  ,np,k)
            end do
        end if
    end do


  end subroutine LongEdgeVpack

  subroutine edgeVunpack(edge,v,vlyr,kptr,ielem)
    use dimensions_mod, only : np, max_corner_elem
    use control_mod, only : north, south, east, west, neast, nwest, seast, swest
    type (EdgeBuffer_t),         intent(in)  :: edge

    integer,               intent(in)  :: vlyr
    real (kind=real_kind), intent(inout) :: v(np,np,vlyr)
!$dir assume_aligned v:64
    integer,               intent(in)  :: kptr
    integer,               intent(in)  :: ielem
    !type (EdgeDescriptor_t)            :: desc

    real(kind=real_kind) :: temp(np)
    real(kind=real_kind) :: temp1,temp2,temp3,temp4

    ! Local
    integer :: i,k,ll,iptr,nce
    integer :: is,ie,in,iw
    integer :: ks,ke,kblock
    logical :: done

    call t_adj_detailf(+2)
    call t_startf('edge_unpack')

    is=edge%getmap(south,ielem)
    ie=edge%getmap(east,ielem)
    in=edge%getmap(north,ielem)
    iw=edge%getmap(west,ielem)

 ! ks = 1
 ! kblock = 52
 ! ke = min(vlyr,kblock)
 ! do while ((ke<=vlyr) .and. (.not. ks>vlyr)) 
!    if((ielem==1) .and. (iam ==1)) then 
!       print *,'edgeVunpack: ks,ke ',ks,ke
!    endif

!    nb=ceiling(real(vlyr,kind=real_kind)/real(kblock,kind=real_kind))

    
!    if((ielem==1) .and. (iam == 1)) then 
!       print *,'edgeVunpack: vlyr:= ',vlyr 
!    endif

#if (defined COLUMN_OPENMP)
!$omp parallel do private(k,i)
#endif
    do k=1,vlyr
       iptr=np*(kptr+k-1)+ie
       do i=1,np
          v(np ,i  ,k) = v(np ,i  ,k)+edge%receive(iptr+i) ! East
       enddo
    enddo

    do k=1,vlyr
       iptr=np*(kptr+k-1)+is
       do i=1,np
          v(i  ,1  ,k) = v(i  ,1  ,k)+edge%receive(iptr+i) ! South
       enddo
    enddo

    do k=1,vlyr
       iptr=np*(kptr+k-1)+in
       do i=1,np
          v(i  ,np ,k) = v(i  ,np ,k)+edge%receive(iptr+i) ! North
       enddo
    enddo

    do k=1,vlyr
       iptr=np*(kptr+k-1)+iw
       do i=1,np
          v(1  ,i  ,k) = v(1  ,i  ,k)+edge%receive(iptr+i) ! West
       enddo
    end do

! SWEST
    nce = max_corner_elem
    do ll=swest,swest+max_corner_elem-1
        if(edge%getmap(ll,ielem) /= -1) then 
            do k=1,vlyr
                v(1  ,1 ,k)=v(1 ,1 ,k)+edge%receive(nce*(kptr+k-1)+edge%getmap(ll,ielem)+1)
            enddo
        endif
    end do

! SEAST
    do ll=swest+max_corner_elem,swest+2*max_corner_elem-1
        if(edge%getmap(ll,ielem) /= -1) then 
            do k=1,vlyr
                v(np ,1 ,k)=v(np,1 ,k)+edge%receive(nce*(kptr+k-1)+edge%getmap(ll,ielem)+1)
            enddo
        endif
    end do

! NEAST
    do ll=swest+3*max_corner_elem,swest+4*max_corner_elem-1
        if(edge%getmap(ll,ielem) /= -1) then 
            do k=1,vlyr
                v(np ,np,k)=v(np,np,k)+edge%receive(nce*(kptr+k-1)+edge%getmap(ll,ielem)+1)
            enddo
        endif
    end do

! NWEST
    do ll=swest+2*max_corner_elem,swest+3*max_corner_elem-1
        if(edge%getmap(ll,ielem) /= -1) then 
            do k=1,vlyr
                v(1  ,np,k)=v(1 ,np,k)+edge%receive(nce*(kptr+k-1)+edge%getmap(ll,ielem)+1)
            enddo
        endif
    end do
!    ks = ke+1
!    ke = ke+kblock
!    if(ke>vlyr) then
!       ke=vlyr
!    endif
! enddo

    call t_stopf('edge_unpack')
    call t_adj_detailf(-2)

  end subroutine edgeVunpack

<<<<<<< HEAD
  subroutine edgeVunpackVert(edge,v,ielem)
=======


  subroutine edgeVunpackVert(edge,v,desc)
>>>>>>> 9694bae0
    use control_mod, only : north, south, east, west, neast, nwest, seast, swest
    use dimensions_mod, only : np, max_corner_elem, ne
    use coordinate_systems_mod, only: cartesian3D_t

    type (EdgeBuffer_t),   intent(inout)  :: edge
    type (cartesian3D_t), intent(out) :: v(:,:,:)
    integer, intent(in) :: ielem

    ! Local
    logical, parameter :: UseUnroll = .TRUE.
    integer :: i,k,l
    integer :: is,ie,in,iw,ine,inw,isw,ise

    threadsafe=.false.

    if (max_corner_elem.ne.1 .and. ne==0) then
        ! MNL: this is used to construct the dual grid on the cube,
        !      currently only supported for the uniform grid. If
        !      this is desired on a refined grid, a little bit of
        !      work will be required.
        call haltmp("edgeVunpackVert should not be called with unstructured meshes")
    end if

    is=edge%getmap(south,ielem)
    ie=edge%getmap(east,ielem)
    in=edge%getmap(north,ielem)
    iw=edge%getmap(west,ielem)


    ! N+S
    do i=1,np/2
       ! North
       !kptr = 0
       !iptr=np*(kptr+k-1)+in
       ! iptr = np*(k-1)+in
  
!       v(3,i ,np)%x = edge%buf(1,in+i) 
       ! iptr = np*(1-1)+in 
       v(3,i ,np)%x = edge%buf(in+i) 

!       v(3,i ,np)%y = edge%buf(2,in+i) 
       ! iptr = np*(2-1)+in 
!       iptr = np+in
       v(3,i ,np)%y = edge%buf(np+in+i) 

!       v(3,i ,np)%z = edge%buf(3,in+i) 
!       iptr = np*(3-1)+in 
!       iptr = 2*np+in
       v(3,i ,np)%z = edge%buf(2*np+in+i) 

       ! South
       ! v(2,i ,1)%x  = edge%buf(1,is+i) 
       v(2,i ,1)%x  = edge%buf(is+i) 
       ! v(2,i ,1)%y  = edge%buf(2,is+i) 
       v(2,i ,1)%y  = edge%buf(np+is+i) 
       ! v(2,i ,1)%y  = edge%buf(3,is+i) 
       v(2,i ,1)%z  = edge%buf(2*np+is+i) 
    enddo

    do i=np/2+1,np
       ! North
       ! v(4,i ,np)%x = edge%buf(1,in+i) 
       v(4,i ,np)%x = edge%buf(in+i) 

       ! v(4,i ,np)%y = edge%buf(2,in+i) 
       v(4,i ,np)%y = edge%buf(np+in+i) 

       ! v(4,i ,np)%z = edge%buf(3,in+i) 
       v(4,i ,np)%z = edge%buf(2*np+in+i) 
       ! South
       ! v(1,i ,1)%x  = edge%buf(1,is+i) 
       v(1,i ,1)%x  = edge%buf(is+i) 
       ! v(1,i ,1)%y  = edge%buf(2,is+i) 
       v(1,i ,1)%y  = edge%buf(np+is+i) 
       ! v(1,i ,1)%z  = edge%buf(3,is+i)        
       v(1,i ,1)%z  = edge%buf(2*np+is+i)        
    enddo

    do i=1,np/2
       ! East
       ! v(3,np,i)%x = edge%buf(1,ie+i)
       v(3,np,i)%x = edge%buf(ie+i)
       ! v(3,np,i)%y = edge%buf(2,ie+i)
       v(3,np,i)%y = edge%buf(np+ie+i)
       ! v(3,np,i)%z = edge%buf(3,ie+i)       
       v(3,np,i)%z = edge%buf(2*np+ie+i)       
       ! West
       ! v(4,1,i)%x  = edge%buf(1,iw+i)
       v(4,1,i)%x  = edge%buf(iw+i)
       ! v(4,1,i)%y  = edge%buf(2,iw+i)
       v(4,1,i)%y  = edge%buf(np+iw+i)
       ! v(4,1,i)%z  = edge%buf(3,iw+i)
       v(4,1,i)%z  = edge%buf(2*np+iw+i)
    end do

    do i=np/2+1,np
       ! East
       ! v(2,np,i)%x = edge%buf(1,ie+i)
       v(2,np,i)%x = edge%buf(ie+i)

       ! v(2,np,i)%y = edge%buf(2,ie+i)
       v(2,np,i)%y = edge%buf(np+ie+i)

       ! v(2,np,i)%z = edge%buf(3,ie+i)       
       v(2,np,i)%z = edge%buf(2*np+ie+i)       
       ! West

       ! v(1,1,i)%x  = edge%buf(1,iw+i)
       v(1,1,i)%x  = edge%buf(iw+i)

       ! v(1,1,i)%y  = edge%buf(2,iw+i)
       v(1,1,i)%y  = edge%buf(np+iw+i)

       ! v(1,1,i)%z  = edge%buf(3,iw+i)
       v(1,1,i)%z  = edge%buf(2*np+iw+i)
    end do

! SWEST
    do l=swest,swest+max_corner_elem-1
       ! find the one active corner, then exist
        isw=edge%getmap(l,ielem)
        if(isw /= -1) then 
            ! v(1,1,1)%x=edge%buf(1,desc%getmapP(l)+1)
            v(1,1,1)%x=edge%buf(isw+1)
            ! v(1,1,1)%y=edge%buf(2,desc%getmapP(l)+1)
            v(1,1,1)%y=edge%buf(np+isw+1)
            ! v(1,1,1)%z=edge%buf(3,desc%getmapP(l)+1)
            v(1,1,1)%z=edge%buf(2*np+isw+1)
            exit 
        else
            v(1,1,1)%x=0_real_kind
            v(1,1,1)%y=0_real_kind
            v(1,1,1)%z=0_real_kind
        endif
    end do

! SEAST
    do l=swest+max_corner_elem,swest+2*max_corner_elem-1
       ! find the one active corner, then exist
        ise=edge%getmap(l,ielem)
        if(ise /= -1) then 
            ! v(2,np,1)%x=edge%buf(1,desc%getmapP(l)+1)
            v(2,np,1)%x=edge%buf(ise+1)
            ! v(2,np,1)%y=edge%buf(2,desc%getmapP(l)+1)
            v(2,np,1)%y=edge%buf(np+ise+1)
            ! v(2,np,1)%z=edge%buf(3,desc%getmapP(l)+1)
            v(2,np,1)%z=edge%buf(2*np+ise+1)
            exit
        else
            v(2,np,1)%x=0_real_kind
            v(2,np,1)%y=0_real_kind
            v(2,np,1)%z=0_real_kind
        endif
    end do

! NEAST
    do l=swest+3*max_corner_elem,swest+4*max_corner_elem-1
       ! find the one active corner, then exist
        ine=edge%getmap(l,ielem)
        if(ine /= -1) then 
            v(3,np,np)%x=edge%buf(ine+1)
            v(3,np,np)%y=edge%buf(np+ine+1)
            v(3,np,np)%z=edge%buf(2*np+ine+1)
            exit
        else
            v(3,np,np)%x=0_real_kind
            v(3,np,np)%y=0_real_kind
            v(3,np,np)%z=0_real_kind
        endif
    end do

! NWEST
    do l=swest+2*max_corner_elem,swest+3*max_corner_elem-1
       ! find the one active corner, then exist
        inw = edge%getmap(l,ielem)
        if(inw/= -1) then 
            v(4,1,np)%x=edge%buf(inw+1)
            v(4,1,np)%y=edge%buf(np+inw+1)
            v(4,1,np)%z=edge%buf(2*np+inw+1)
            exit
        else
            v(4,1,np)%x=0_real_kind
            v(4,1,np)%y=0_real_kind
            v(4,1,np)%z=0_real_kind
        endif
    end do

    ! Fill the missing vertex info

    do i=2,np/2
       ! North
       v(4,i ,np)%x = v(3,i-1 ,np)%x 
       v(4,i ,np)%y = v(3,i-1 ,np)%y
       v(4,i ,np)%z = v(3,i-1 ,np)%z
       ! South
       v(1,i ,1)%x  = v(2,i-1 ,1)%x 
       v(1,i ,1)%y  = v(2,i-1 ,1)%y 
       v(1,i ,1)%z  = v(2,i-1 ,1)%z 
    enddo

    do i=np/2+1,np-1
       ! North
       v(3,i ,np)%x = v(4,i+1 ,np)%x 
       v(3,i ,np)%y = v(4,i+1 ,np)%y
       v(3,i ,np)%z = v(4,i+1 ,np)%z
       ! South
       v(2,i ,1)%x  = v(1,i+1 ,1)%x 
       v(2,i ,1)%y  = v(1,i+1 ,1)%y
       v(2,i ,1)%z  = v(1,i+1 ,1)%z
    enddo

    do i=2,np/2
       ! East
       v(2,np,i)%x = v(3,np,i-1)%x
       v(2,np,i)%y = v(3,np,i-1)%y
       v(2,np,i)%z = v(3,np,i-1)%z
       ! West
       v(1,1,i)%x  = v(4,1,i-1)%x
       v(1,1,i)%y  = v(4,1,i-1)%y
       v(1,1,i)%z  = v(4,1,i-1)%z
    end do

    do i=np/2+1,np-1
       ! East
       v(3,np,i)%x = v(2,np,i+1)%x 
       v(3,np,i)%y = v(2,np,i+1)%y
       v(3,np,i)%z = v(2,np,i+1)%z
       ! West
       v(4,1,i)%x  = v(1,1,i+1)%x 
       v(4,1,i)%y  = v(1,1,i+1)%y
       v(4,1,i)%z  = v(1,1,i+1)%z
    end do

  end subroutine edgeVunpackVert
  ! ========================================
  ! edgeDGVunpack:
  !
  ! Unpack edges from edge buffer into v...
  ! ========================================

<<<<<<< HEAD
  subroutine edgeDGVunpack(edge,v,vlyr,kptr,ielem)
    use dimensions_mod, only : np
    use control_mod, only : north, south, east, west
=======
  subroutine edgeDGVunpack(edge,v,vlyr,kptr,desc)
    use dimensions_mod, only : np, max_corner_elem
    use control_mod, only : north, south, east, west, neast, nwest, seast, swest
>>>>>>> 9694bae0

    type (EdgeBuffer_t),         intent(in)  :: edge
    integer,               intent(in)  :: vlyr
    real (kind=real_kind), intent(out) :: v(0:np+1,0:np+1,vlyr)
    integer,               intent(in)  :: kptr
    integer,               intent(in)  :: ielem

    ! Local

    integer :: i,k,iptr,nce
    integer :: is,ie,in,iw

    threadsafe=.false.

    is=edge%getmap(south,ielem)
    ie=edge%getmap(east,ielem)
    in=edge%getmap(north,ielem)
    iw=edge%getmap(west,ielem)
    do k=1,vlyr
       iptr=np*(kptr+k-1)
       do i=1,np
          v(i   ,0   ,k)=edge%receive(iptr+is+i)
          v(np+1,i   ,k)=edge%receive(iptr+ie+i)
          v(i   ,np+1,k)=edge%receive(iptr+in+i)
          v(0   ,i   ,k)=edge%receive(iptr+iw+i)
       end do
    end do

    i = swest
    if(desc%getmapP(i) /= -1) then
      do k=1,vlyr
        v(0,0,k) = edge%buf(kptr+k,desc%getmapP(i)+1)
      end do
    end if
    i = swest+max_corner_elem
    if(desc%getmapP(i) /= -1) then
      do k=1,vlyr
        v(np+1,0,k) = edge%buf(kptr+k,desc%getmapP(i)+1)
      end do
    end if
    i = swest+3*max_corner_elem
    if(desc%getmapP(i) /= -1) then
      do k=1,vlyr
        v(np+1,np+1,k) = edge%buf(kptr+k,desc%getmapP(i)+1)
      end do
    end if
    i = swest+2*max_corner_elem
    if(desc%getmapP(i) /= -1) then
      do k=1,vlyr
        v(0,np+1,k) = edge%buf(kptr+k,desc%getmapP(i)+1)
      end do
    end if

  end subroutine edgeDGVunpack

<<<<<<< HEAD
  subroutine edgeVunpackMAX(edge,v,vlyr,kptr,ielem)
=======


  ! ========================================
  ! edgeVunpackMIN/MAX:
  !
  ! Finds the Min/Max edges from edge buffer into v...
  ! ========================================

  subroutine edgeVunpackMAX(edge,v,vlyr,kptr,desc)
>>>>>>> 9694bae0
    use dimensions_mod, only : np, max_corner_elem
    use control_mod, only : north, south, east, west, neast, nwest, seast, swest

    type (EdgeBuffer_t),         intent(in)  :: edge
    integer,               intent(in)  :: vlyr
    real (kind=real_kind), intent(inout) :: v(np,np,vlyr)
    integer,               intent(in)  :: kptr
    integer,               intent(in)  :: ielem


    ! Local

    integer :: i,k,l,iptr,nce
    integer :: is,ie,in,iw

    threadsafe=.false.

    is=edge%getmap(south,ielem)
    ie=edge%getmap(east,ielem)
    in=edge%getmap(north,ielem)
    iw=edge%getmap(west,ielem)
    do k=1,vlyr
       iptr=np*(kptr+k-1)
       do i=1,np
          v(np ,i  ,k) = MAX(v(np ,i  ,k),edge%receive(iptr+ie+i  ))
          v(i  ,1  ,k) = MAX(v(i  ,1  ,k),edge%receive(iptr+is+i  ))
          v(i  ,np ,k) = MAX(v(i  ,np ,k),edge%receive(iptr+in+i  ))
          v(1  ,i  ,k) = MAX(v(1  ,i  ,k),edge%receive(iptr+iw+i  ))
       end do
    end do

    nce = max_corner_elem
! SWEST
    do l=swest,swest+max_corner_elem-1
        if(edge%getmap(l,ielem) /= -1) then 
            do k=1,vlyr
                v(1  ,1 ,k)=MAX(v(1 ,1 ,k),edge%receive(nce*(kptr+k-1)+edge%getmap(l,ielem)+1))
            enddo
        endif
    end do

! SEAST
    do l=swest+max_corner_elem,swest+2*max_corner_elem-1
        if(edge%getmap(l,ielem) /= -1) then 
            do k=1,vlyr
                v(np ,1 ,k)=MAX(v(np,1 ,k),edge%receive(nce*(kptr+k-1)+edge%getmap(l,ielem)+1))
            enddo
        endif
    end do

! NEAST
    do l=swest+3*max_corner_elem,swest+4*max_corner_elem-1
        if(edge%getmap(l,ielem) /= -1) then
            do k=1,vlyr
                v(np ,np,k)=MAX(v(np,np,k),edge%receive(nce*(kptr+k-1)+edge%getmap(l,ielem)+1))
            enddo
        endif
    end do

! NWEST
    do l=swest+2*max_corner_elem,swest+3*max_corner_elem-1
        if(edge%getmap(l,ielem) /= -1) then 
            do k=1,vlyr
                v(1  ,np,k)=MAX(v(1 ,np,k),edge%receive(nce*(kptr+k-1)+edge%getmap(l,ielem)+1))
            enddo
        endif
    end do
    
  end subroutine edgeVunpackMAX

  subroutine edgeSunpackMAX(edge,v,vlyr,kptr,ielem)
    use dimensions_mod, only : np, max_corner_elem
    use control_mod, only : north, south, east, west, neast, nwest, seast, swest

    type (EdgeBuffer_t),         intent(in)  :: edge
    integer,               intent(in)  :: vlyr
    real (kind=real_kind), intent(inout) :: v(vlyr)
    integer,               intent(in)  :: kptr
    integer,               intent(in)  :: ielem


    ! Local

    integer :: i,k,l,iptr,nce
    integer :: is,ie,in,iw

    threadsafe=.false.

    is=edge%getmap(south,ielem)
    ie=edge%getmap(east,ielem)
    in=edge%getmap(north,ielem)
    iw=edge%getmap(west,ielem)
    do k=1,vlyr
       iptr=(kptr+k-1)
       v(k) = MAX(v(k),edge%receive(iptr+is+1),edge%receive(iptr+ie+1),edge%receive(iptr+in+1),edge%receive(iptr+iw+1))
    end do

    nce = max_corner_elem
! SWEST
    do l=swest,swest+max_corner_elem-1
        if(edge%getmap(l,ielem) /= -1) then 
            do k=1,vlyr
                iptr = nce*(kptr+k-1)
                v(k)=MAX(v(k),edge%receive(iptr+edge%getmap(l,ielem)+1))
            enddo
        endif
    end do

! SEAST
    do l=swest+max_corner_elem,swest+2*max_corner_elem-1
        if(edge%getmap(l,ielem) /= -1) then 
            do k=1,vlyr
                iptr = nce*(kptr+k-1)
                v(k)=MAX(v(k),edge%receive(iptr+edge%getmap(l,ielem)+1))
            enddo
        endif
    end do

! NEAST
    do l=swest+3*max_corner_elem,swest+4*max_corner_elem-1
        if(edge%getmap(l,ielem) /= -1) then
            do k=1,vlyr
                iptr = nce*(kptr+k-1)
                v(k)=MAX(v(k),edge%receive(iptr+edge%getmap(l,ielem)+1))
            enddo
        endif
    end do

! NWEST
    do l=swest+2*max_corner_elem,swest+3*max_corner_elem-1
        if(edge%getmap(l,ielem) /= -1) then 
            do k=1,vlyr
                iptr = nce*(kptr+k-1)
                v(k)=MAX(v(k),edge%receive(iptr+edge%getmap(l,ielem)+1))
            enddo
        endif
    end do
    
  end subroutine edgeSunpackMAX

  subroutine edgeSunpackMIN(edge,v,vlyr,kptr,ielem)
    use dimensions_mod, only : np, max_corner_elem
    use control_mod, only : north, south, east, west, neast, nwest, seast, swest

    type (EdgeBuffer_t),         intent(in)  :: edge
    integer,               intent(in)  :: vlyr
    real (kind=real_kind), intent(inout) :: v(vlyr)
    integer,               intent(in)  :: kptr
    integer,               intent(in)  :: ielem


    ! Local

    integer :: i,k,l,iptr,nce
    integer :: is,ie,in,iw

    threadsafe=.false.

    is=edge%getmap(south,ielem)
    ie=edge%getmap(east,ielem)
    in=edge%getmap(north,ielem)
    iw=edge%getmap(west,ielem)
    do k=1,vlyr
       iptr=(kptr+k-1)
       v(k) = MIN(v(k),edge%receive(iptr+is+1),edge%receive(iptr+ie+1),edge%receive(iptr+in+1),edge%receive(iptr+iw+1))
    end do

    nce = max_corner_elem
! SWEST
    do l=swest,swest+max_corner_elem-1
        if(edge%getmap(l,ielem) /= -1) then 
            do k=1,vlyr
                iptr = nce*(kptr+k-1)
                v(k)=MiN(v(k),edge%receive(iptr+edge%getmap(l,ielem)+1))
            enddo
        endif
    end do

! SEAST
    do l=swest+max_corner_elem,swest+2*max_corner_elem-1
        if(edge%getmap(l,ielem) /= -1) then 
            do k=1,vlyr
                iptr = nce*(kptr+k-1)
                v(k)=MIN(v(k),edge%receive(iptr+edge%getmap(l,ielem)+1))
            enddo
        endif
    end do

! NEAST
    do l=swest+3*max_corner_elem,swest+4*max_corner_elem-1
        if(edge%getmap(l,ielem) /= -1) then
            do k=1,vlyr
                iptr = nce*(kptr+k-1)
                v(k)=MIN(v(k),edge%receive(iptr+edge%getmap(l,ielem)+1))
            enddo
        endif
    end do

! NWEST
    do l=swest+2*max_corner_elem,swest+3*max_corner_elem-1
        if(edge%getmap(l,ielem) /= -1) then 
            do k=1,vlyr
                iptr = nce*(kptr+k-1)
                v(k)=MIN(v(k),edge%receive(iptr+edge%getmap(l,ielem)+1))
            enddo
        endif
    end do
    
  end subroutine edgeSunpackMIN

  subroutine edgeVunpackMIN(edge,v,vlyr,kptr,ielem)
    use dimensions_mod, only : np, max_corner_elem
    use control_mod, only : north, south, east, west, neast, nwest, seast, swest

    type (EdgeBuffer_t),         intent(in)  :: edge
    integer,               intent(in)  :: vlyr
    real (kind=real_kind), intent(inout) :: v(np,np,vlyr)
    integer,               intent(in)  :: kptr
    integer,               intent(in)  :: ielem


    ! Local

    integer :: i,k,l,iptr,nce
    integer :: is,ie,in,iw

    threadsafe=.false.

    is=edge%getmap(south,ielem)
    ie=edge%getmap(east,ielem)
    in=edge%getmap(north,ielem)
    iw=edge%getmap(west,ielem)
    do k=1,vlyr
       iptr = np*(kptr+k-1)
       do i=1,np
          v(np ,i  ,k) = MIN(v(np ,i  ,k),edge%receive(iptr+ie+i  ))
          v(i  ,1  ,k) = MIN(v(i  ,1  ,k),edge%receive(iptr+is+i  ))
          v(i  ,np ,k) = MIN(v(i  ,np ,k),edge%receive(iptr+in+i  ))
          v(1  ,i  ,k) = MIN(v(1  ,i  ,k),edge%receive(iptr+iw+i  ))
       end do
    end do

! SWEST
    nce = max_corner_elem
    do l=swest,swest+max_corner_elem-1
        if(edge%getmap(l,ielem) /= -1) then 
            do k=1,vlyr
                v(1  ,1 ,k)=MIN(v(1 ,1 ,k),edge%receive(nce*(kptr+k-1)+edge%getmap(l,ielem)+1))
            enddo
        endif
    end do

! SEAST
    do l=swest+max_corner_elem,swest+2*max_corner_elem-1
        if(edge%getmap(l,ielem) /= -1) then 
            do k=1,vlyr
                v(np ,1 ,k)=MIN(v(np,1 ,k),edge%receive(nce*(kptr+k-1)+edge%getmap(l,ielem)+1))
            enddo
        endif
    end do

! NEAST
    do l=swest+3*max_corner_elem,swest+4*max_corner_elem-1
        if(edge%getmap(l,ielem) /= -1) then 
            do k=1,vlyr
                v(np ,np,k)=MIN(v(np,np,k),edge%receive(nce*(kptr+k-1)+edge%getmap(l,ielem)+1))
            enddo
        endif
    end do

! NWEST
    do l=swest+2*max_corner_elem,swest+3*max_corner_elem-1
        if(edge%getmap(l,ielem) /= -1) then 
            do k=1,vlyr
                v(1  ,np,k)=MIN(v(1 ,np,k),edge%receive(nce*(kptr+k-1)+edge%getmap(l,ielem)+1))
            enddo
        endif
    end do
    
  end subroutine edgeVunpackMIN
  ! ========================================
  ! LongEdgeVunpackMIN:
  !
  ! Finds the Min edges from edge buffer into v...
  ! ========================================

  subroutine LongEdgeVunpackMIN(edge,v,vlyr,kptr,desc)
    use control_mod, only : north, south, east, west, neast, nwest, seast, swest
    use dimensions_mod, only : np, max_corner_elem

    type (LongEdgeBuffer_t),         intent(in)  :: edge
    integer,               intent(in)  :: vlyr
    integer (kind=int_kind), intent(inout) :: v(np,np,vlyr)
    integer,               intent(in)  :: kptr
    type (EdgeDescriptor_t),intent(in) :: desc


    ! Local

    integer :: i,k,l
    integer :: is,ie,in,iw

    threadsafe=.false.

    is=desc%getmapP(south)
    ie=desc%getmapP(east)
    in=desc%getmapP(north)
    iw=desc%getmapP(west)
    do k=1,vlyr
       do i=1,np
          v(i  ,1  ,k) = MIN(v(i  ,1  ,k),edge%buf(kptr+k,is+i  ))
          v(np ,i  ,k) = MIN(v(np ,i  ,k),edge%buf(kptr+k,ie+i  ))
          v(i  ,np ,k) = MIN(v(i  ,np ,k),edge%buf(kptr+k,in+i  ))
          v(1  ,i  ,k) = MIN(v(1  ,i  ,k),edge%buf(kptr+k,iw+i  ))
       end do
    end do

! SWEST
    do l=swest,swest+max_corner_elem-1
        if(desc%getmapP(l) /= -1) then 
            do k=1,vlyr
                v(1  ,1 ,k)=MIN(v(1 ,1 ,k),edge%buf(kptr+k,desc%getmapP(l)+1))
            enddo
        endif
    end do

! SEAST
    do l=swest+max_corner_elem,swest+2*max_corner_elem-1
        if(desc%getmapP(l) /= -1) then 
            do k=1,vlyr
                v(np ,1 ,k)=MIN(v(np,1 ,k),edge%buf(kptr+k,desc%getmapP(l)+1))
            enddo
        endif
    end do

! NEAST
    do l=swest+3*max_corner_elem,swest+4*max_corner_elem-1
        if(desc%getmapP(l) /= -1) then 
            do k=1,vlyr
                v(np ,np,k)=MIN(v(np,np,k),edge%buf(kptr+k,desc%getmapP(l)+1))
            enddo
        endif
    end do

! NWEST
    do l=swest+2*max_corner_elem,swest+3*max_corner_elem-1
        if(desc%getmapP(l) /= -1) then 
            do k=1,vlyr
                v(1  ,np,k)=MIN(v(1 ,np,k),edge%buf(kptr+k,desc%getmapP(l)+1))
            enddo
        endif
    end do

  end subroutine LongEdgeVunpackMIN

  ! =============================
  ! edgerotate:
  !
  ! Rotate edges in buffer...
  ! =============================
  subroutine edgerotate(edge,vlyr,kptr,desc)
    use dimensions_mod, only : np
    type (EdgeBuffer_t)           :: edge         ! edge struct
    integer, intent(in)           :: vlyr         ! number of 2d vector fields to rotate
    integer, intent(in)           :: kptr         ! layer pointer into edge buffer
    type (EdgeDescriptor_t), intent(in) :: desc

    ! Local variables

    integer :: i,k,k1,k2
    integer :: irot,ia,nbr

    real(kind=real_kind), dimension(:,:,:), pointer :: R
    real(kind=real_kind)  :: tmp1,tmp2

    print *,'entered into edgerotate... Note that this code is currently not functional' 
    stop 'ERROR: edgerotate'
#ifdef _USEASSOCIATED
    if (associated(rot)) then
#else
       if (desc%use_rotation == 1) then
#endif

          do irot=1,SIZE(desc%rot)

             nbr  =  desc%rot(irot)%nbr
             R    => desc%rot(irot)%R

             ia=desc%putmapP(nbr)

             ! ========================================
             ! If nbr direction is (1-4) => is an edge
             ! ========================================

             if (nbr <= 4) then

                ! ========================================================
                !  Is an edge. Rotate it in place
                ! ========================================================

!                do i=1,np
!                   do k=1,vlyr,2
!                      k1 = kptr + k
!                      k2 = k1 + 1
!                      tmp1=R(1,1,i)*edge%buf(k1,ia+i) + R(1,2,i)*edge%buf(k2,ia+i)
!                      tmp2=R(2,1,i)*edge%buf(k1,ia+i) + R(2,2,i)*edge%buf(k2,ia+i)
!                      edge%buf(k1,ia+i)=tmp1
!                      edge%buf(k2,ia+i)=tmp2
!                   end do
!                end do

             else

                ! ===================================================
                ! Is an element corner point, but not a cube corner
                ! point, just rotate it in place.
                ! ===================================================

!                if (ia /= -1) then
!                   do k=1,vlyr,2
!                      k1 = kptr + k
!                      k2 = k1+1
!                      tmp1=R(1,1,1)*edge%buf(k1,ia+1) + R(1,2,1)*edge%buf(k2,ia+1)
!                      tmp2=R(2,1,1)*edge%buf(k1,ia+1) + R(2,2,1)*edge%buf(k2,ia+1)
!                      edge%buf(k1,ia+1)=tmp1
!                      edge%buf(k2,ia+1)=tmp2
!                   end do
!                end if

             end if

          end do

       endif

     end subroutine edgerotate

     ! =============================================
     ! buffermap:
     !
     ! buffermap translates element number, inum and
     ! element edge/corner, facet, into an edge buffer 
     ! memory location, loc.
     ! =============================================

     function buffermap(inum,facet) result(loc)
       use dimensions_mod, only : np
       integer, intent(in) :: inum   
       integer, intent(in) :: facet
       integer :: loc

       if (facet>4) then
          if (inum == -1) then
             loc = inum
          else
             loc=(inum-1)*(4*np+4)+4*np+(facet-5)
          end if
       else
          loc=(inum-1)*(4*np+4)+np*(facet-1)
       end if

     end function buffermap

  ! ===========================================
  !  FreeGhostBuffer:
  !  Author: Christoph Erath, Mark Taylor
  !  Freed an ghostpoints communication buffer
  ! =========================================
  subroutine FreeGhostBufferTR(ghost) 
    use edgetype_mod, only : GhostBuffertr_t 
    implicit none
    type (GhostBuffertr_t),intent(inout) :: ghost

#if (defined HORIZ_OPENMP)
!$OMP BARRIER
!$OMP MASTER
#endif
    ghost%nbuf=0
    ghost%nlyr=0
    deallocate(ghost%buf)
    deallocate(ghost%receive)
#if (defined HORIZ_OPENMP)
!$OMP END MASTER
#endif

  end subroutine FreeGhostBufferTR 
  ! =========================================

  ! =========================================
  !
  !> @brief Pack edges of v into an edge buffer for boundary exchange.
  !
  !> This subroutine packs for one or more vertical layers into an edge 
  !! buffer. If the buffer associated with edge is not large enough to 
  !! hold all vertical layers you intent to pack, the method will 
  !! halt the program with a call to parallel_mod::haltmp().
  !! @param[in] edge Ghost Buffer into which the data will be packed.
  !! This buffer must be previously allocated with initghostbufferfull().
  !! @param[in] v The data to be packed.
  !! @param[in] vlyr Number of vertical level coming into the subroutine
  !! for packing for input v.
  !! @param[in] kptr Vertical pointer to the place in the edge buffer where 
  !! data will be located.
  ! =========================================
  subroutine GhostVpackfull(edge,v,nc1,nc2,nc,vlyr,kptr,desc)

    use dimensions_mod, only : max_corner_elem
    use control_mod, only : north, south, east, west, neast, nwest, seast, swest
    use edgetype_mod, only : ghostbuffer3d_t

    implicit none 
    type (Ghostbuffer3D_t)                      :: edge
    integer,              intent(in)   :: vlyr
    integer,              intent(in)   :: nc1,nc2,nc,kptr
    real (kind=real_kind),intent(in)   :: v(nc1:nc2,nc1:nc2,vlyr)
    type (EdgeDescriptor_t),intent(in) :: desc

    ! Local variables
    integer :: i,k,ir,l,e

    integer :: is,ie,in,iw

    if(.not. threadsafe) then
#if (defined HORIZ_OPENMP)
!$OMP BARRIER
#endif
       threadsafe=.true.
    end if
    ! Example convenction for buffer to the north:
    !  buf(:,,:,i,e) 
    !   each "edge" is a row of data (i=1,np) in the element 
    !     north most row of data goes into e=1
    !     next row of data goes into e=2
    !     .... 
    !     south most row of data goes into e=np
    !   We need to pack this way to preserve the orientation
    !   so the data can be unpacked correctly

    ! note: we think of buf as dimensioned buf(k,is,i,e)
    ! but this array is flatted to:   buf(k,is+(i-1)+(e-1)*np)
    !
    is = desc%putmapP_ghost(south) 
    ie = desc%putmapP_ghost(east)  
    in = desc%putmapP_ghost(north) 
    iw = desc%putmapP_ghost(west)  
#if 1
    if (is>edge%nbuf) call abortmp('error is=')
    if (ie>edge%nbuf) call abortmp('error ie=')
    if (in>edge%nbuf) call abortmp('error in=')
    if (iw>edge%nbuf) call abortmp('error iw=')
    if (is<1) call abortmp('error is=0')
    if (ie<1) call abortmp('error ie=0')
    if (in<1) call abortmp('error in=0')
    if (iw<1) call abortmp('error iw=0')
#endif

!    print *,nc,is,ie,in,iw
    do k=1,vlyr
       do e=1,nc
       do i=1,nc
          edge%buf(i,e,kptr+k,is)   = v(i  ,e ,k)
          edge%buf(i,e,kptr+k,ie)   = v(nc-e+1 ,i ,k)
          edge%buf(i,e,kptr+k,in)   = v(i  ,nc-e+1,k)
          edge%buf(i,e,kptr+k,iw)   = v(e  ,i ,k)
       enddo
       end do
    end do

    !  This is really kludgy way to setup the index reversals
    !  But since it is so a rare event not real need to spend time optimizing
    !  Check if the edge orientation of the recieving element is different
    !  if it is, swap the order of data in the edge
    if(desc%reverse(south)) then
       is = desc%putmapP_ghost(south)
       do e=1,nc
       do k=1,vlyr
          do i=1,nc
             ir = nc-i+1
             edge%buf(ir,e,kptr+k,is)=v(i,e,k)
          enddo
       enddo
       enddo
    endif

    if(desc%reverse(east)) then
       ie = desc%putmapP_ghost(east)
       do e=1,nc
       do k=1,vlyr
          do i=1,nc
             ir = nc-i+1
             edge%buf(ir,e,kptr+k,ie)=v(nc-e+1,i,k)
          enddo
       enddo
       enddo
    endif

    if(desc%reverse(north)) then
       in = desc%putmapP_ghost(north)
       do e=1,nc
       do k=1,vlyr
          do i=1,nc
             ir = nc-i+1
             edge%buf(ir,e,kptr+k,in)=v(i,nc-e+1,k)
          enddo
       enddo
       enddo
    endif

    if(desc%reverse(west)) then
       iw = desc%putmapP_ghost(west)
       do e=1,nc
       do k=1,vlyr
          do i=1,nc
             ir = nc-i+1
             edge%buf(ir,e,kptr+k,iw)=v(e,i,k)
          enddo
       enddo
       enddo
    endif



    ! corners.  this is difficult because we dont know the orientaton
    ! of the corners, and this which (i,j) dimension maps to which dimension
! SWEST
    do l=swest, swest+max_corner_elem-1
       if (desc%putmapP_ghost(l) /= -1) then
          do k=1,vlyr
             do e=1,nc
                edge%buf(:,e,kptr+k,desc%putmapP_ghost(l))=v(1:nc  ,e ,k)
             enddo
          end do
       end if
    end do
    
! SEAST
    do l=swest+max_corner_elem, swest+2*max_corner_elem-1
       if (desc%putmapP_ghost(l) /= -1) then
          do k=1,vlyr
             do e=1,nc
                edge%buf(e,:,kptr+k,desc%putmapP_ghost(l))=v(nc-e+1 ,1:nc ,k)
             enddo
          end do
       end if
    end do
    
! NEAST
    do l=swest+3*max_corner_elem,swest+4*max_corner_elem-1
       if (desc%putmapP_ghost(l) /= -1) then
          do k=1,vlyr
             do e=1,nc
                do i=1,nc
                   edge%buf(i,e,kptr+k,desc%putmapP_ghost(l))=v(nc-i+1,nc-e+1,k)
                enddo
             enddo
             end do
          end if
    end do
    
! NWEST
    do l=swest+2*max_corner_elem,swest+3*max_corner_elem-1
       if (desc%putmapP_ghost(l) /= -1) then
          do k=1,vlyr
             do e=1,nc
                edge%buf(:,e,kptr+k,desc%putmapP_ghost(l))=v(1:nc  ,nc-e+1,k)
             enddo
          end do
       end if
    end do
  end subroutine GhostVpackfull

  ! ========================================
  ! edgeVunpack:
  !
  ! Unpack edges from edge buffer into v...
  ! ========================================

  subroutine GhostVunpackfull(edge,v,nc1,nc2,nc,vlyr,kptr,desc)
    use dimensions_mod, only : max_corner_elem
    use control_mod, only : north, south, east, west, neast, nwest, seast, swest
    use edgetype_mod, only : Ghostbuffer3d_t
    implicit none 
    type (Ghostbuffer3D_t),         intent(in)  :: edge

    integer,               intent(in)  :: vlyr
    integer,               intent(in)  :: kptr,nc1,nc2,nc
    real (kind=real_kind), intent(inout) :: v(nc1:nc2,nc1:nc2,vlyr)
    type (EdgeDescriptor_t)            :: desc

    ! Local
    logical, parameter :: UseUnroll = .TRUE.
    integer :: i,k,l,e
    integer :: is,ie,in,iw,ic
    logical :: reverse

    ! make sure buffer is big enough:
    if ( (nc2-nc1+1) <  3*nc ) then
       call haltmp("GhostVunpack:  insufficient ghost cell region")
    endif


    threadsafe=.false.

    is=desc%getmapP_ghost(south) 
    ie=desc%getmapP_ghost(east)  
    in=desc%getmapP_ghost(north) 
    iw=desc%getmapP_ghost(west)  

    ! example for north buffer
    ! first row ('edge') goes in v(:,np+1,k)
    ! 2nd   row ('edge') goes in v(:,np+2,k)
    ! etc...
    do e=1,nc
    do k=1,vlyr
       do i=1,nc
          v(i  ,1-e  ,k) = edge%buf(i,e,kptr+k,is  )
          v(nc+e ,i  ,k) = edge%buf(i,e,kptr+k,ie  )
          v(i  ,nc+e ,k) = edge%buf(i,e,kptr+k,in  )
          v(1-e  ,i  ,k) = edge%buf(i,e,kptr+k,iw  )
       end do
    end do
    end do

! SWEST
    do l=swest,swest+max_corner_elem-1
       ic = desc%getmapP_ghost(l)
       if (ic /= -1 .and. l.eq.swest) then   ! unpack swest corner, IGNORE all other corners
       !if(ic /= -1) then 
          reverse=desc%reverse(l)
          if (reverse) then
             do k=1,vlyr
                !v(0  ,0 ,k)=edge%buf(1,1,kptr+k,desc%getmapP_ghost(l))
                do e=1,nc
                   do i=1,nc
                      v(1-e,1-i,k)=edge%buf(i,e,kptr+k,ic)
                   enddo
                enddo
             enddo
          else
             do k=1,vlyr
                !v(0  ,0 ,k)=edge%buf(1,1,kptr+k,desc%getmapP_ghost(l))
                do e=1,nc
                   do i=1,nc
                      v(1-e,1-i,k)=edge%buf(e,i,kptr+k,ic)
                   enddo
                enddo
             enddo
          endif
       endif
    end do
    
! SEAST
    do l=swest+max_corner_elem,swest+2*max_corner_elem-1
       ic = desc%getmapP_ghost(l)
       if (ic /= -1 .and. l.eq.seast) then   ! unpack seast corner, IGNORE all other corners
       !if(ic /= -1) then 
          reverse=desc%reverse(l)
          if (reverse) then
             do k=1,vlyr
                !v(nc+1 ,0 ,k)=edge%buf(1,1,kptr+k,desc%getmapP_ghost(l))
                do e=1,nc
                   do i=1,nc
                      v(nc+i,1-e,k)=edge%buf(e,i,kptr+k,ic)
                   enddo
                enddo
             enddo
          else
             do k=1,vlyr
                !v(nc+1 ,0 ,k)=edge%buf(1,1,kptr+k,desc%getmapP_ghost(l))
                do e=1,nc
                   do i=1,nc
                      v(nc+i ,1-e ,k)=edge%buf(i,e,kptr+k,ic)
                   enddo
                enddo
             enddo
          endif
       endif
    end do

! NEAST
    do l=swest+3*max_corner_elem,swest+4*max_corner_elem-1
       ic = desc%getmapP_ghost(l)
       if (ic /= -1 .and. l.eq.neast) then   ! unpack neast corner, IGNORE all other corners
       !if(ic /= -1) then 
          reverse=desc%reverse(l)
          if (reverse) then
             do k=1,vlyr
                !v(nc+1 ,nc+1,k)=edge%buf(1,1,kptr+k,desc%getmapP_ghost(l))
                do e=1,nc
                   do i=1,nc
                      v(nc+i ,nc+e,k)=edge%buf(e,i,kptr+k,ic)
                   enddo
                enddo
             enddo
          else
             do k=1,vlyr
                !v(nc+1 ,nc+1,k)=edge%buf(1,1,kptr+k,desc%getmapP_ghost(l))
                do e=1,nc
                   do i=1,nc
                      v(nc+i ,nc+e,k)=edge%buf(i,e,kptr+k,ic)
                   enddo
                enddo
             enddo
          endif
       endif
    end do

! NWEST
    do l=swest+2*max_corner_elem,swest+3*max_corner_elem-1
       ic = desc%getmapP_ghost(l)
       if (ic /= -1 .and. l.eq.nwest) then
          ! unpack nwest corner, IGNORE all other corners
          reverse=desc%reverse(l)
          if (reverse) then
             do k=1,vlyr
                !v(0  ,nc+1,k)=edge%buf(1,1,kptr+k,desc%getmapP_ghost(l))
                do e=1,nc
                   do i=1,nc
                      v(1-i ,nc+e,k)=edge%buf(e,i,kptr+k,ic)
                   enddo
                enddo
             enddo
          else
             do k=1,vlyr
                !v(0  ,nc+1,k)=edge%buf(1,1,kptr+k,desc%getmapP_ghost(l))
                do e=1,nc
                   do i=1,nc
                      v(1-i ,nc+e,k)=edge%buf(i,e,kptr+k,ic)
                   enddo
                enddo
             enddo
          endif
       endif
    end do

  end subroutine GhostVunpackfull






  ! =========================================
  !
  !> @brief Pack edges of v into an edge buffer for boundary exchange.
  !
  !> This subroutine packs for one or more vertical layers into an edge 
  !! buffer. If the buffer associated with edge is not large enough to 
  !! hold all vertical layers you intent to pack, the method will 
  !! halt the program with a call to parallel_mod::haltmp().
  !! @param[in] edge Ghost Buffer into which the data will be packed.
  !! This buffer must be previously allocated with initghostbuffer().
  !! @param[in] v The data to be packed.
  !! @param[in] vlyr Number of vertical level coming into the subroutine
  !! for packing for input v.
  !! @param[in] kptr Vertical pointer to the place in the edge buffer where 
  !! data will be located.
  ! =========================================
  subroutine GhostVpack_unoriented(edge,v,nc,vlyr,kptr,desc)
    use edgetype_mod, only : edgedescriptor_t, ghostbuffer3d_t 
    implicit none
    type (Ghostbuffer3D_t),intent(inout) :: edge
    integer,              intent(in)   :: vlyr
    integer,              intent(in)   :: nc
    real (kind=real_kind),intent(in)   :: v(nc,nc,vlyr)
    integer,              intent(in)   :: kptr
    type (EdgeDescriptor_t),intent(in) :: desc

    integer :: k,l,l_local,is

    if(.not. threadsafe) then
#if ( defined HORIZ_OPENMP)
!$OMP BARRIER
#endif
       threadsafe=.true.
    end if

    do l_local=1,desc%actual_neigh_edges
       l=desc%loc2buf(l_local)
       is = desc%putmapP_ghost(l)
       do k=1,vlyr
          edge%buf(:,:,kptr+k,is) = v(:,:,k)  
       enddo
    end do

  end subroutine GhostVpack_unoriented


  ! ========================================
  ! edgeVunpack:
  !
  ! Unpack edges from edge buffer into v...
  ! ========================================
  subroutine GhostVunpack_unoriented(edge,v,nc,vlyr,kptr,desc,GlobalId,u)

    use edgetype_mod, only : Ghostbuffer3d_t, EdgeDescriptor_t
    implicit none

    type (Ghostbuffer3D_t),intent(inout)  :: edge
    integer,               intent(in)     :: vlyr
    integer,               intent(in)     :: nc
    real (kind=real_kind), intent(out)    :: v(nc,nc,vlyr,*)
    integer,               intent(in)     :: kptr
    type (EdgeDescriptor_t),intent(in)    :: desc
    integer(kind=int_kind),intent(in)     :: GlobalId
    real (kind=real_kind), intent(in)     :: u(nc,nc,vlyr)

    integer :: k,l,n,is,m,pid,gid

    threadsafe=.false.

    m=0
    gid = GlobalID
    do n=1,desc%actual_neigh_edges+1
       pid = desc%globalID(desc%loc2buf((m+1)))
       if (m==desc%actual_neigh_edges .OR. pid < gid) then
          gid = -1
          v(:,:,:,n) = u(:,:,:)
       else
          m = m+1
          l = desc%loc2buf(m)
          is = desc%getmapP_ghost(l)
          do k=1,vlyr
             v(:,:,k,n) = edge%buf(:,:,kptr+k,is) 
          enddo
       end if
    end do


  end subroutine GhostVunpack_unoriented











  ! =========================================
  ! initGhostBuffer:
  ! Author: Christoph Erath
  ! create an Real based communication buffer
  ! npoints is the number of points on one side
  ! nhc is the deep of the ghost/halo zone
  ! =========================================
  subroutine initGhostBufferTR(ghost,nlyr,ntrac,nhc, npoints)

    implicit none
    integer,intent(in)                :: nlyr,ntrac,nhc, npoints
    type (Ghostbuffertr_t),intent(out)  :: ghost

    ! Local variables

    integer :: nbuf

    ! make sure buffer is big enough:
    if (nhc>npoints ) then
       call haltmp("intGhostBuffer:  halo region can not be larger then element size")
    endif
    if (ntrac<1 ) then
       call haltmp("intGhostBuffer:  you have to consider at least one tracer")
    endif

    ! sanity check for threading
    if (omp_get_num_threads()>1) then
       call haltmp('ERROR: initGhostBuffer must be called before threaded region')
    endif

    nbuf=max_neigh_edges*nelemd
#if (defined HORIZ_OPENMP)
!$OMP MASTER
#endif
    ghost%nlyr=nlyr
    ghost%nbuf=nbuf
    allocate(ghost%buf(npoints,nhc,nlyr,ntrac,nbuf))
    ghost%buf=0

    allocate(ghost%receive(npoints,nhc,nlyr,ntrac,nbuf))
    ghost%receive=0
#if (defined HORIZ_OPENMP)
!$OMP END MASTER
!$OMP BARRIER
#endif

  end subroutine initGhostBufferTR



! =========================================
! Christoph Erath
!> Packs the halo zone from v
! =========================================

subroutine ghostVpack(edge,v,nhc,npoints,vlyr,ntrac,kptr,desc)
  
  use dimensions_mod, only : max_corner_elem
  use control_mod, only : north, south, east, west, neast, nwest, seast, swest
  use edgetype_mod, only : EdgeDescriptor_t, Ghostbuffertr_t

  implicit none

  type (Ghostbuffertr_t)                      :: edge
  integer,              intent(in)   :: vlyr
  integer,              intent(in)   :: ntrac
  integer,              intent(in)   :: npoints,nhc, kptr
  
  real (kind=real_kind),intent(in)   :: v(1-nhc:npoints+nhc,1-nhc:npoints+nhc,vlyr,ntrac)
  type (EdgeDescriptor_t),intent(in) :: desc

  ! Local variables
  integer :: i,j,k,ir,l,itr

  integer :: is,ie,in,iw

  if(.not. threadsafe) then
#if (defined HORIZ_OPENMP)
!$OMP BARRIER
#endif
     threadsafe=.true.
  end if
  ! Example convenction for buffer to the north:
  !  buf(:,,:,i,e) 
  !   each "edge" is a row of data (i=1,np) in the element 
  !     north most row of data goes into e=1
  !     next row of data goes into e=2
  !     .... 
  !     south most row of data goes into e=np
  !   We need to pack this way to preserve the orientation
  !   so the data can be unpacked correctly

  ! note: we think of buf as dimensioned buf(k,is,i,e)
  ! but this array is flatted to:   buf(k,is+(i-1)+(e-1)*np)
  !
  is = desc%putmapP_ghost(south) 
  ie = desc%putmapP_ghost(east)  
  in = desc%putmapP_ghost(north) 
  iw = desc%putmapP_ghost(west)  

!    print *,nc,is,ie,in,iw
  do itr=1,ntrac
    do k=1,vlyr
      do i=1,npoints
        do j=1,nhc
          edge%buf(i,j,k,itr+kptr,is)   = v(i  ,j ,k,itr)
          edge%buf(i,j,k,itr+kptr,ie)   = v(npoints-j+1 ,i ,k,itr)
          edge%buf(i,j,k,itr+kptr,in)   = v(i  ,npoints-j+1,k,itr)
          edge%buf(i,j,k,itr+kptr,iw)   = v(j  ,i ,k,itr)
        enddo
      end do
    end do
  end do

  !  This is really kludgy way to setup the index reversals
  !  But since it is so a rare event not real need to spend time optimizing
  !  Check if the edge orientation of the recieving element is different
  !  if it is, swap the order of data in the edge
  if(desc%reverse(south)) then
!      is = desc%putmapP_ghost(south)
    do itr=1,ntrac
     do k=1,vlyr
       do i=1,npoints
         do j=1,nhc
           ir = npoints-i+1
           edge%buf(ir,j,k,itr+kptr,is)=v(i,j,k,itr)
         enddo
       enddo
     enddo
   enddo
  endif

  if(desc%reverse(east)) then
!      ie = desc%putmapP_ghost(east)
   do itr=1,ntrac
     do k=1,vlyr
       do i=1,npoints
         do j=1,nhc
           ir = npoints-i+1
           edge%buf(ir,j,k,itr+kptr,ie)=v(npoints-j+1,i,k,itr)
          enddo
        enddo
      enddo
    end do
  endif

  if(desc%reverse(north)) then
!      in = desc%putmapP_ghost(north)
    do itr=1,ntrac
      do k=1,vlyr
        do i=1,npoints
          do j=1,nhc
            ir = npoints-i+1
            edge%buf(ir,j,k,itr+kptr,in)=v(i,npoints-j+1,k,itr)
          enddo
        enddo
      enddo
    enddo
  endif

  if(desc%reverse(west)) then
!      iw = desc%putmapP_ghost(west)
   do itr=1,ntrac
     do k=1,vlyr
       do i=1,npoints
         do j=1,nhc
            ir = npoints-i+1
            edge%buf(ir,j,k,itr+kptr,iw)=v(j,i,k,itr)
          enddo
        enddo
      enddo
    enddo
  endif



  ! corners.  this is difficult because we dont know the orientaton
  ! of the corners, and this which (i,j) dimension maps to which dimension
! SWEST
  do l=swest,swest+max_corner_elem-1
     if (l.ne.swest) call abortmp('ERROR2: swest ghost cell update requires ne>0 cubed-sphere mesh')
     if (desc%putmapP_ghost(l) /= -1) then
       do itr=1,ntrac
         do k=1,vlyr
           ! edge%buf(1,1,kptr+k,desc%putmapP_ghost(l))=v(1,1 ,k)
          do i=1,nhc
            do j=1,nhc
              edge%buf(i,j,k,itr+kptr,desc%putmapP_ghost(l))=v(i  ,j ,k,itr)
            enddo
          end do
        end do
      enddo
     end if
  end do
  
! SEAST
  do l=swest+max_corner_elem,swest+2*max_corner_elem-1
     if (l.ne.seast) call abortmp('ERROR2: seast ghost cell update requires ne>0 cubed-sphere mesh')
     if (desc%putmapP_ghost(l) /= -1) then
       do itr=1,ntrac
         do k=1,vlyr
           ! edge%buf(1,1,kptr+k,desc%putmapP_ghost(l))=v(nc ,1 ,k)
          do i=1,nhc
            do j=1,nhc
              edge%buf(i,j,k,itr+kptr,desc%putmapP_ghost(l))=v(npoints-i+1 ,j ,k,itr)
            enddo
          end do
        end do
      enddo
     end if
  end do
  
! NEAST
  do l=swest+3*max_corner_elem,swest+4*max_corner_elem-1
     if (l.ne.neast) call abortmp('ERROR2: neast ghost cell update requires ne>0 cubed-sphere mesh')
     if (desc%putmapP_ghost(l) /= -1) then
       do itr=1,ntrac
        do k=1,vlyr
           !edge%buf(1,1,kptr+k,desc%putmapP_ghost(l))=v(nc ,nc,k)
           do i=1,nhc
              do j=1,nhc
                 edge%buf(i,j,k,itr+kptr,desc%putmapP_ghost(l))=v(npoints-i+1,npoints-j+1,k,itr)
              enddo
            enddo
          end do
        enddo
      end if
  end do
  
! NWEST
  do l=swest+2*max_corner_elem,swest+3*max_corner_elem-1
     if (l.ne.nwest) call abortmp('ERROR2: nwest ghost cell update requires ne>0 cubed-sphere mesh')
     if (desc%putmapP_ghost(l) /= -1) then
      do itr=1,ntrac
        do k=1,vlyr
           !edge%buf(1,1,kptr+k,desc%putmapP_ghost(l))=v(1  ,nc,k)
          do i=1,nhc
            do j=1,nhc
              edge%buf(i,j,k,itr+kptr,desc%putmapP_ghost(l))=v(i  ,npoints-j+1,k,itr)
            enddo
          end do
        end do
       enddo
     end if
  end do
end subroutine GhostVpack


! =========================================
! Christoph Erath
!> Packs the halo zone from v
! =========================================
! NOTE: I have to give timelevels as argument, because element_mod is not compiled first
! and the array call has to be done in this way because of performance reasons!!!
subroutine ghostVpackR(edge,v,nhc,npoints,vlyr,ntrac,kptr,desc)
  use dimensions_mod, only : max_corner_elem!, ntrac_d
  use control_mod, only : north, south, east, west, neast, nwest, seast, swest
  use edgetype_mod, only : Ghostbuffertr_t
  implicit none 
  type (Ghostbuffertr_t)                      :: edge
  integer,              intent(in)   :: vlyr
  integer,              intent(in)   :: ntrac
  integer,              intent(in)   :: npoints,nhc,kptr
  
!  real (kind=real_kind),intent(in)   :: v(1-nhc:npoints+nhc,1-nhc:npoints+nhc,vlyr,ntrac_d)
  real (kind=real_kind),intent(in)   :: v(1-nhc:npoints+nhc,1-nhc:npoints+nhc,vlyr,ntrac)!phl
  type (EdgeDescriptor_t),intent(in) :: desc

  ! Local variables
  integer :: i,j,k,ir,l,itr

  integer :: is,ie,in,iw

  if(.not. threadsafe) then
#if (defined HORIZ_OPENMP)
!$OMP BARRIER
#endif
     threadsafe=.true.
  end if
  ! Example convenction for buffer to the north:
  !  buf(:,,:,i,e) 
  !   each "edge" is a row of data (i=1,np) in the element 
  !     north most row of data goes into e=1
  !     next row of data goes into e=2
  !     .... 
  !     south most row of data goes into e=np
  !   We need to pack this way to preserve the orientation
  !   so the data can be unpacked correctly

  ! note: we think of buf as dimensioned buf(k,is,i,e)
  ! but this array is flatted to:   buf(k,is+(i-1)+(e-1)*np)
  !
  is = desc%putmapP_ghost(south) 
  ie = desc%putmapP_ghost(east)  
  in = desc%putmapP_ghost(north) 
  iw = desc%putmapP_ghost(west)  

!    print *,nc,is,ie,in,iw
  do itr=1,ntrac
    do k=1,vlyr
      do i=1,npoints
        do j=1,nhc
          edge%buf(i,j,kptr+k,itr,is)   = v(i  ,j ,k,itr)
          edge%buf(i,j,kptr+k,itr,ie)   = v(npoints-j+1 ,i ,k,itr)
          edge%buf(i,j,kptr+k,itr,in)   = v(i  ,npoints-j+1,k,itr)
          edge%buf(i,j,kptr+k,itr,iw)   = v(j  ,i ,k,itr)
        enddo
      end do
    end do
  end do

  !  This is really kludgy way to setup the index reversals
  !  But since it is so a rare event not real need to spend time optimizing
  !  Check if the edge orientation of the recieving element is different
  !  if it is, swap the order of data in the edge
  if(desc%reverse(south)) then
!      is = desc%putmapP_ghost(south)
    do itr=1,ntrac
     do k=1,vlyr
       do i=1,npoints
         do j=1,nhc
           ir = npoints-i+1
           edge%buf(ir,j,kptr+k,itr,is)=v(i,j,k,itr)
         enddo
       enddo
     enddo
   enddo
  endif

  if(desc%reverse(east)) then
!      ie = desc%putmapP_ghost(east)
   do itr=1,ntrac
     do k=1,vlyr
       do i=1,npoints
         do j=1,nhc
           ir = npoints-i+1
           edge%buf(ir,j,kptr+k,itr,ie)=v(npoints-j+1,i,k,itr)
          enddo
        enddo
      enddo
    end do
  endif

  if(desc%reverse(north)) then
!      in = desc%putmapP_ghost(north)
    do itr=1,ntrac
      do k=1,vlyr
        do i=1,npoints
          do j=1,nhc
            ir = npoints-i+1
            edge%buf(ir,j,kptr+k,itr,in)=v(i,npoints-j+1,k,itr)
          enddo
        enddo
      enddo
    enddo
  endif

  if(desc%reverse(west)) then
!      iw = desc%putmapP_ghost(west)
   do itr=1,ntrac
     do k=1,vlyr
       do i=1,npoints
         do j=1,nhc
            ir = npoints-i+1
            edge%buf(ir,j,kptr+k,itr,iw)=v(j,i,k,itr)
          enddo
        enddo
      enddo
    enddo
  endif



  ! corners.  this is difficult because we dont know the orientaton
  ! of the corners, and this which (i,j) dimension maps to which dimension
! SWEST
  do l=swest,swest+max_corner_elem-1
     if (l.ne.swest) call abortmp('ERROR2: swest ghost cell update requires ne>0 cubed-sphere mesh')
     if (desc%putmapP_ghost(l) /= -1) then
       do itr=1,ntrac
         do k=1,vlyr
           ! edge%buf(1,1,kptr+k,desc%putmapP_ghost(l))=v(1,1 ,k)
          do i=1,nhc
            do j=1,nhc
              edge%buf(i,j,kptr+k,itr,desc%putmapP_ghost(l))=v(i  ,j ,k,itr)
            enddo
          end do
        end do
      enddo
     end if
  end do
  
! SEAST
  do l=swest+max_corner_elem,swest+2*max_corner_elem-1
     if (l.ne.seast) call abortmp('ERROR2: seast ghost cell update requires ne>0 cubed-sphere mesh')
     if (desc%putmapP_ghost(l) /= -1) then
       do itr=1,ntrac
         do k=1,vlyr
           ! edge%buf(1,1,kptr+k,desc%putmapP_ghost(l))=v(nc ,1 ,k)
          do i=1,nhc
            do j=1,nhc
              edge%buf(i,j,kptr+k,itr,desc%putmapP_ghost(l))=v(npoints-i+1 ,j ,k,itr)
            enddo
          end do
        end do
      enddo
     end if
  end do
  
! NEAST
  do l=swest+3*max_corner_elem,swest+4*max_corner_elem-1
     if (l.ne.neast) call abortmp('ERROR2: neast ghost cell update requires ne>0 cubed-sphere mesh')
     if (desc%putmapP_ghost(l) /= -1) then
       do itr=1,ntrac
        do k=1,vlyr
           !edge%buf(1,1,kptr+k,desc%putmapP_ghost(l))=v(nc ,nc,k)
           do i=1,nhc
              do j=1,nhc
                 edge%buf(i,j,kptr+k,itr,desc%putmapP_ghost(l))=v(npoints-i+1,npoints-j+1,k,itr)
              enddo
            enddo
          end do
        enddo
      end if
  end do
  
! NWEST
  do l=swest+2*max_corner_elem,swest+3*max_corner_elem-1
     if (l.ne.nwest) call abortmp('ERROR2: nwest ghost cell update requires ne>0 cubed-sphere mesh')
     if (desc%putmapP_ghost(l) /= -1) then
      do itr=1,ntrac
        do k=1,vlyr
           !edge%buf(1,1,kptr+k,desc%putmapP_ghost(l))=v(1  ,nc,k)
          do i=1,nhc
            do j=1,nhc
              edge%buf(i,j,kptr+k,itr,desc%putmapP_ghost(l))=v(i  ,npoints-j+1,k,itr)
            enddo
          end do
        end do
       enddo
     end if
  end do
end subroutine GhostVpackR
! ========================================
! Christoph Erath
!
! Unpack the halo zone into v
! ========================================
subroutine ghostVunpack(edge,v,nhc,npoints,vlyr,ntrac,kptr,desc)
  use dimensions_mod, only : max_corner_elem
  use control_mod, only : north, south, east, west, neast, nwest, seast, swest
  type (Ghostbuffertr_t),         intent(in)  :: edge

  integer,               intent(in)  :: vlyr
  integer,              intent(in)   :: ntrac
  integer,               intent(in)  :: kptr,nhc,npoints
  
  real (kind=real_kind), intent(inout) :: v(1-nhc:npoints+nhc,1-nhc:npoints+nhc,vlyr,ntrac)
  
  type (EdgeDescriptor_t)            :: desc

  ! Local
  logical, parameter :: UseUnroll = .TRUE.
  integer :: i,j,k,l,itr
  integer :: is,ie,in,iw,ic
  logical :: reverse
  
  threadsafe=.false.

  is=desc%getmapP_ghost(south) 
  ie=desc%getmapP_ghost(east)  
  in=desc%getmapP_ghost(north) 
  iw=desc%getmapP_ghost(west)  

  ! example for north buffer
  ! first row ('edge') goes in v(:,np+1,k)
  ! 2nd   row ('edge') goes in v(:,np+2,k)
  ! etc...
  do itr=1,ntrac
    do k=1,vlyr
      do i=1,npoints
       do j=1,nhc
          v(i  ,1-j  ,k,itr)      = edge%buf(i,j,k,itr+kptr,is  )
          v(npoints+j ,i  ,k,itr) = edge%buf(i,j,k,itr+kptr,ie  )
          v(i  ,npoints+j ,k,itr) = edge%buf(i,j,k,itr+kptr,in  )
          v(1-j  ,i  ,k,itr)      = edge%buf(i,j,k,itr+kptr,iw  )
       end do
      end do
    end do
  enddo

! SWEST
  do l=swest,swest+max_corner_elem-1
     ic = desc%getmapP_ghost(l)
     if(ic /= -1) then 
        reverse=desc%reverse(l)
        if (reverse) then
          do itr=1,ntrac
           do k=1,vlyr
              !v(0  ,0 ,k)=edge%buf(1,1,kptr+k,desc%getmapP_ghost(l))
              do j=1,nhc
                 do i=1,nhc
                    v(1-j,1-i,k,itr)=edge%buf(i,j,k,itr+kptr,ic)
                 enddo
              enddo
             enddo
           enddo
        else
          do itr=1,ntrac
           do k=1,vlyr
              !v(0  ,0 ,k)=edge%buf(1,1,kptr+k,desc%getmapP_ghost(l))
              do j=1,nhc
                 do i=1,nhc
                    v(1-j,1-i,k,itr)=edge%buf(j,i,k,itr+kptr,ic)
                 enddo
              enddo
             enddo
           enddo
        endif
     else
       do itr=1,ntrac
         do k=1,vlyr
           do j=1,nhc
             do i=1,nhc
               v(1-i,1-j,k,itr)=edgeDefaultVal
             enddo
           enddo
         enddo
       end do    
     endif
  end do
  
! SEAST
  do l=swest+max_corner_elem,swest+2*max_corner_elem-1
     ic = desc%getmapP_ghost(l)
     if(ic /= -1) then 
        reverse=desc%reverse(l)
        if (reverse) then
          do itr=1,ntrac
           do k=1,vlyr
              !v(nc+1 ,0 ,k)=edge%buf(1,1,kptr+k,desc%getmapP_ghost(l))
              do j=1,nhc
                 do i=1,nhc
                    v(npoints+i,1-j,k,itr)=edge%buf(j,i,k,itr+kptr,ic)
                 enddo
              enddo
            enddo
           enddo
        else
          do itr=1,ntrac
           do k=1,vlyr
              !v(nc+1 ,0 ,k)=edge%buf(1,1,kptr+k,desc%getmapP_ghost(l))
              do j=1,nhc
                 do i=1,nhc
                    v(npoints+i ,1-j ,k,itr)=edge%buf(i,j,k,itr+kptr,ic)
                 enddo
              enddo
            enddo
           enddo
        endif
      else
        do itr=1,ntrac
         do k=1,vlyr
          do j=1,nhc
            do i=1,nhc
              v(npoints+i,1-j,k,itr)=edgeDefaultVal
            enddo
          enddo
         enddo
        end do  
     endif
  end do

! NEAST
  do l=swest+3*max_corner_elem,swest+4*max_corner_elem-1
     ic = desc%getmapP_ghost(l)
     if(ic /= -1) then 
        reverse=desc%reverse(l)
        if (reverse) then
          do itr=1,ntrac
           do k=1,vlyr
              !v(nc+1 ,nc+1,k)=edge%buf(1,1,kptr+k,desc%getmapP_ghost(l))
              do j=1,nhc
                 do i=1,nhc
                    v(npoints+i ,npoints+j,k,itr)=edge%buf(j,i,k,itr+kptr,ic)
                 enddo
              enddo
            enddo
           enddo
        else
          do itr=1,ntrac
           do k=1,vlyr
              !v(nc+1 ,nc+1,k)=edge%buf(1,1,kptr+k,desc%getmapP_ghost(l))
              do j=1,nhc
                 do i=1,nhc
                    v(npoints+i ,npoints+j,k,itr)=edge%buf(i,j,k,itr+kptr,ic)
                 enddo
              enddo
            enddo
           enddo
        endif
      else
        do itr=1,ntrac
         do k=1,vlyr        
          do j=1,nhc
            do i=1,nhc
              v(npoints+i,npoints+j,k,itr)=edgeDefaultVal
            enddo
          enddo
         enddo
        end do    
     endif
  end do

! NWEST
  do l=swest+2*max_corner_elem,swest+3*max_corner_elem-1
     ic = desc%getmapP_ghost(l)
     if(ic /= -1) then 
        reverse=desc%reverse(l)
        if (reverse) then
          do itr=1,ntrac
           do k=1,vlyr
              !v(0  ,nc+1,k)=edge%buf(1,1,kptr+k,desc%getmapP_ghost(l))
              do j=1,nhc
                 do i=1,nhc
                    v(1-i ,npoints+j,k,itr)=edge%buf(j,i,k,itr+kptr,ic)
                 enddo
              enddo
            enddo
           enddo
        else
          do itr=1,ntrac
           do k=1,vlyr
              !v(0  ,nc+1,k)=edge%buf(1,1,kptr+k,desc%getmapP_ghost(l))
              do j=1,nhc
                 do i=1,nhc
                    v(1-i ,npoints+j,k,itr)=edge%buf(i,j,k,itr+kptr,ic)
                 enddo
              enddo
            enddo
           enddo
        endif
      else
        do itr=1,ntrac
         do k=1,vlyr
          do j=1,nhc
            do i=1,nhc
              v(1-i,npoints+j,k,itr)=edgeDefaultVal
            enddo
          enddo
         enddo
        end do    
     endif
  end do

end subroutine ghostVunpack


! ========================================
! Christoph Erath
!
! Unpack the halo zone into v
! ========================================
! NOTE: I have to give timelevels as argument, because element_mod is not compiled first
! and the array call has to be done in this way because of performance reasons!!!
subroutine ghostVunpackR(edge,v,nhc,npoints,vlyr,ntrac,kptr,desc)
  use dimensions_mod, only : max_corner_elem!, ntrac_d
  use control_mod, only : north, south, east, west, neast, nwest, seast, swest
  type (Ghostbuffertr_t),         intent(in)  :: edge

  integer,               intent(in)  :: vlyr
  integer,              intent(in)   :: ntrac
  integer,               intent(in)  :: kptr,nhc,npoints
  
!  real (kind=real_kind), intent(inout) :: v(1-nhc:npoints+nhc,1-nhc:npoints+nhc,vlyr,ntrac_d)
  real (kind=real_kind), intent(inout) :: v(1-nhc:npoints+nhc,1-nhc:npoints+nhc,vlyr,ntrac)!phl
  
  type (EdgeDescriptor_t)            :: desc

  ! Local
  logical, parameter :: UseUnroll = .TRUE.
  integer :: i,j,k,l,itr
  integer :: is,ie,in,iw,ic
  logical :: reverse
  
  threadsafe=.false.

  is=desc%getmapP_ghost(south) 
  ie=desc%getmapP_ghost(east)  
  in=desc%getmapP_ghost(north) 
  iw=desc%getmapP_ghost(west)  

  ! example for north buffer
  ! first row ('edge') goes in v(:,np+1,k)
  ! 2nd   row ('edge') goes in v(:,np+2,k)
  ! etc...
  do itr=1,ntrac
    do k=1,vlyr
      do i=1,npoints
       do j=1,nhc
          v(i  ,1-j  ,k,itr)      = edge%buf(i,j,kptr+k,itr,is  )
          v(npoints+j ,i  ,k,itr) = edge%buf(i,j,kptr+k,itr,ie  )
          v(i  ,npoints+j ,k,itr) = edge%buf(i,j,kptr+k,itr,in  )
          v(1-j  ,i  ,k,itr)      = edge%buf(i,j,kptr+k,itr,iw  )
       end do
      end do
    end do
  enddo

! SWEST
  do l=swest,swest+max_corner_elem-1
     ic = desc%getmapP_ghost(l)
     if(ic /= -1) then 
        reverse=desc%reverse(l)
        if (reverse) then
          do itr=1,ntrac
           do k=1,vlyr
              !v(0  ,0 ,k)=edge%buf(1,1,kptr+k,desc%getmapP_ghost(l))
              do j=1,nhc
                 do i=1,nhc
                    v(1-j,1-i,k,itr)=edge%buf(i,j,kptr+k,itr,ic)
                 enddo
              enddo
             enddo
           enddo
        else
          do itr=1,ntrac
           do k=1,vlyr
              !v(0  ,0 ,k)=edge%buf(1,1,kptr+k,desc%getmapP_ghost(l))
              do j=1,nhc
                 do i=1,nhc
                    v(1-j,1-i,k,itr)=edge%buf(j,i,kptr+k,itr,ic)
                 enddo
              enddo
             enddo
           enddo
        endif
     else
       do itr=1,ntrac
         do k=1,vlyr
           do j=1,nhc
             do i=1,nhc
               v(1-i,1-j,k,itr)=edgeDefaultVal
             enddo
           enddo
         enddo
       end do    
     endif
  end do
  
! SEAST
  do l=swest+max_corner_elem,swest+2*max_corner_elem-1
     ic = desc%getmapP_ghost(l)
     if(ic /= -1) then 
        reverse=desc%reverse(l)
        if (reverse) then
          do itr=1,ntrac
           do k=1,vlyr
              !v(nc+1 ,0 ,k)=edge%buf(1,1,kptr+k,desc%getmapP_ghost(l))
              do j=1,nhc
                 do i=1,nhc
                    v(npoints+i,1-j,k,itr)=edge%buf(j,i,kptr+k,itr,ic)
                 enddo
              enddo
            enddo
           enddo
        else
          do itr=1,ntrac
           do k=1,vlyr
              !v(nc+1 ,0 ,k)=edge%buf(1,1,kptr+k,desc%getmapP_ghost(l))
              do j=1,nhc
                 do i=1,nhc
                    v(npoints+i ,1-j ,k,itr)=edge%buf(i,j,kptr+k,itr,ic)
                 enddo
              enddo
            enddo
           enddo
        endif
      else
        do itr=1,ntrac
         do k=1,vlyr
          do j=1,nhc
            do i=1,nhc
              v(npoints+i,1-j,k,itr)=edgeDefaultVal
            enddo
          enddo
         enddo
        end do  
     endif
  end do

! NEAST
  do l=swest+3*max_corner_elem,swest+4*max_corner_elem-1
     ic = desc%getmapP_ghost(l)
     if(ic /= -1) then 
        reverse=desc%reverse(l)
        if (reverse) then
          do itr=1,ntrac
           do k=1,vlyr
              !v(nc+1 ,nc+1,k)=edge%buf(1,1,kptr+k,desc%getmapP_ghost(l))
              do j=1,nhc
                 do i=1,nhc
                    v(npoints+i ,npoints+j,k,itr)=edge%buf(j,i,kptr+k,itr,ic)
                 enddo
              enddo
            enddo
           enddo
        else
          do itr=1,ntrac
           do k=1,vlyr
              !v(nc+1 ,nc+1,k)=edge%buf(1,1,kptr+k,desc%getmapP_ghost(l))
              do j=1,nhc
                 do i=1,nhc
                    v(npoints+i ,npoints+j,k,itr)=edge%buf(i,j,kptr+k,itr,ic)
                 enddo
              enddo
            enddo
           enddo
        endif
      else
        do itr=1,ntrac
         do k=1,vlyr        
          do j=1,nhc
            do i=1,nhc
              v(npoints+i,npoints+j,k,itr)=edgeDefaultVal
            enddo
          enddo
         enddo
        end do    
     endif
  end do

! NWEST
  do l=swest+2*max_corner_elem,swest+3*max_corner_elem-1
     ic = desc%getmapP_ghost(l)
     if(ic /= -1) then 
        reverse=desc%reverse(l)
        if (reverse) then
          do itr=1,ntrac
           do k=1,vlyr
              !v(0  ,nc+1,k)=edge%buf(1,1,kptr+k,desc%getmapP_ghost(l))
              do j=1,nhc
                 do i=1,nhc
                    v(1-i ,npoints+j,k,itr)=edge%buf(j,i,kptr+k,itr,ic)
                 enddo
              enddo
            enddo
           enddo
        else
          do itr=1,ntrac
           do k=1,vlyr
              !v(0  ,nc+1,k)=edge%buf(1,1,kptr+k,desc%getmapP_ghost(l))
              do j=1,nhc
                 do i=1,nhc
                    v(1-i ,npoints+j,k,itr)=edge%buf(i,j,kptr+k,itr,ic)
                 enddo
              enddo
            enddo
           enddo
        endif
      else
        do itr=1,ntrac
         do k=1,vlyr
          do j=1,nhc
            do i=1,nhc
              v(1-i,npoints+j,k,itr)=edgeDefaultVal
            enddo
          enddo
         enddo
        end do    
     endif
  end do

end subroutine ghostVunpackR



  ! =================================================================================
  ! GHOSTVPACK2D
  ! AUTHOR: Christoph Erath 
  ! Pack edges of v into an ghost buffer for boundary exchange.
  !
  ! This subroutine packs for one vertical layers into an ghost
  ! buffer. It is for cartesian points (v is only two dimensional). 
  ! If the buffer associated with edge is not large enough to 
  ! hold all vertical layers you intent to pack, the method will 
  ! halt the program with a call to parallel_mod::haltmp().
  ! INPUT: 
  ! - ghost Buffer into which the data will be packed.
  !   This buffer must be previously allocated with initGhostBuffer().
  ! - v The data to be packed.
  ! - nhc deep of ghost/halo zone
  ! - npoints number of points on on side
  ! - kptr Vertical pointer to the place in the edge buffer where 
  ! data will be located.
  ! =================================================================================
    subroutine ghostVpack2d(ghost,v,nhc, npoints,vlyr,ntrac,kptr,tn0,timelevels,desc)
      use dimensions_mod, only : max_corner_elem!, ntrac_d
      use control_mod, only : north, south, east, west, neast, nwest, seast, swest

      type (Ghostbuffertr_t)                  :: ghost
      integer,               intent(in)  :: vlyr
      integer,              intent(in)   :: ntrac
      integer,              intent(in)      :: nhc,npoints,kptr, tn0, timelevels
      
      real (kind=real_kind),intent(in)      :: v(1-nhc:npoints+nhc,1-nhc:npoints+nhc, vlyr, ntrac,timelevels)!phl
!      real (kind=real_kind),intent(in)      :: v(1-nhc:npoints+nhc,1-nhc:npoints+nhc, vlyr, ntrac_d,timelevels)
      type (EdgeDescriptor_t),intent(in)    :: desc

      ! Local variables
      integer :: i,j,ir,l,e
      integer :: itr,k
      integer :: is,ie,in,iw


      if(.not. threadsafe) then
#if (defined HORIZ_OPENMP)
  !$OMP BARRIER
#endif
         threadsafe=.true.
      end if
      ! Example convenction for buffer to the north:
      !  buf(:,,:,i,e) 
      !   each "edge" is a row of data (i=1,np) in the element 
      !     north most row of data goes into e=1
      !     next row of data goes into e=2
      !     .... 
      !     south most row of data goes into e=np
      !   We need to pack this way to preserve the orientation
      !   so the data can be unpacked correctly

      ! note: we think of buf as dimensioned buf(k,is,i,e)
      ! but this array is flatted to:   buf(k,is+(i-1)+(e-1)*np)
      !
      is = desc%putmapP_ghost(south) 
      ie = desc%putmapP_ghost(east)  
      in = desc%putmapP_ghost(north) 
      iw = desc%putmapP_ghost(west)  
      do itr=1,ntrac
       do k=1,vlyr
          do i=1,npoints
             do j=1,nhc
                ghost%buf(i,j,kptr+k,itr,is)   = v(i  ,j+1, k,itr,tn0)
                ghost%buf(i,j,kptr+k,itr,ie)   = v(npoints-j,i, k,itr,tn0 )
                ghost%buf(i,j,kptr+k,itr,in)   = v(i  ,npoints-j, k,itr,tn0)
                ghost%buf(i,j,kptr+k,itr,iw)   = v(j+1,i, k,itr,tn0 )
             enddo
          end do
        end do
      end do

      !  This is really kludgy way to setup the index reversals
      !  But since it is so a rare event not real need to spend time optimizing
      !  Check if the edge orientation of the recieving element is different
      !  if it is, swap the order of data in the edge
      if(desc%reverse(south)) then
  !        is = desc%putmapP_ghost(south)
        do itr=1,ntrac
          do k=1,vlyr
            do i=1,npoints
              do j=1,nhc
                ir = npoints-i+1
                ghost%buf(ir,j,kptr+k,itr,is)=v(i,j+1, k,itr,tn0)
               enddo
            enddo
          end do
        end do
      endif

      if(desc%reverse(east)) then
  !        ie = desc%putmapP_ghost(east)
        do itr=1,ntrac
          do k=1,vlyr  
            do i=1,npoints
              do j=1,nhc
                ir = npoints-i+1
                ghost%buf(ir,j,kptr+k,itr,ie)=v(npoints-j,i, k,itr,tn0)
              enddo
            enddo
          end do
        end do
      endif

      if(desc%reverse(north)) then
  !        in = desc%putmapP_ghost(north)
        do itr=1,ntrac
          do k=1,vlyr
            do i=1,npoints
              do j=1,nhc
                ir = npoints-i+1
                ghost%buf(ir,j,kptr+k,itr,in)=v(i,npoints-j, k,itr,tn0)
              enddo
            enddo
          end do
        end do
      endif

      if(desc%reverse(west)) then
  !        iw = desc%putmapP_ghost(west)
        do itr=1,ntrac
          do k=1,vlyr
            do i=1,npoints
              do j=1,nhc
                ir = npoints-i+1
                ghost%buf(ir,j,kptr+k,itr,iw)=v(j+1,i, k,itr,tn0)
              enddo
            enddo
          enddo
        enddo
      endif

      ! corners.  this is difficult because we dont know the orientaton
      ! of the corners, and this which (i,j) dimension maps to which dimension
  ! SWEST
      do l=swest,swest+max_corner_elem-1
         if (l.ne.swest) call abortmp('ERROR3: swest ghost cell update requires ne>0 cubed-sphere mesh')
           if (desc%putmapP_ghost(l) /= -1) then
             do itr=1,ntrac
               do k=1,vlyr
                 do i=1,nhc
                   do j=1,nhc
                     ghost%buf(i,j,kptr+k,itr,desc%putmapP_ghost(l))=v(i+1,j+1,k,itr,tn0 )
                   enddo
                 enddo     
               enddo
             enddo        
           end if
      end do

  ! SEAST
      do l=swest+max_corner_elem,swest+2*max_corner_elem-1
         if (l.ne.seast) call abortmp('ERROR3: seast ghost cell update requires ne>0 cubed-sphere mesh')
           if (desc%putmapP_ghost(l) /= -1) then
             do itr=1,ntrac
               do k=1,vlyr
                 do i=1,nhc             
                   do j=1,nhc
                     ghost%buf(i,j,kptr+k,itr,desc%putmapP_ghost(l))=v(npoints-i ,j+1,k,itr,tn0)
                   enddo
                 enddo
               enddo
             enddo             
           end if
      end do

  ! NEAST
      do l=swest+3*max_corner_elem,swest+4*max_corner_elem-1
         if (l.ne.neast) call abortmp('ERROR3: neast ghost cell update requires ne>0 cubed-sphere mesh')
           if (desc%putmapP_ghost(l) /= -1) then
             do itr=1,ntrac
               do k=1,vlyr
                 do i=1,nhc
                   do j=1,nhc
                     ghost%buf(i,j,kptr+k,itr,desc%putmapP_ghost(l))=v(npoints-i,npoints-j,k,itr,tn0)           
                   enddo
                 enddo
               enddo
             enddo
            end if
      end do

  ! NWEST
      do l=swest+2*max_corner_elem,swest+3*max_corner_elem-1
         if (l.ne.nwest) call abortmp('ERROR3: nwest ghost cell update requires ne>0 cubed-sphere mesh')
           if (desc%putmapP_ghost(l) /= -1) then
             do itr=1,ntrac
               do k=1,vlyr
                 do i=1,nhc
                   do j=1,nhc
                     ghost%buf(i,j,kptr+k,itr,desc%putmapP_ghost(l))=v(i+1,npoints-j,k,itr,tn0)
                   enddo       
                 enddo
               enddo
             enddo      
           end if
      end do   
    end subroutine ghostVpack2d

  ! =================================================================================
  ! GHOSTVUNPACK2D
  ! AUTHOR: Christoph Erath 
  ! Unpack ghost points from ghost buffer into v...
  ! It is for cartesian points (v is only two dimensional).
  ! INPUT SAME arguments as for GHOSTVPACK2d
  ! =================================================================================

  subroutine ghostVunpack2d(ghost,v,nhc,npoints,vlyr,ntrac,kptr,tn0,timelevels,desc)
    use dimensions_mod, only : max_corner_elem!, ntrac_d
    use control_mod, only : north, south, east, west, neast, nwest, seast, swest
    type (Ghostbuffertr_t),         intent(in)  :: ghost

    integer,              intent(in)      :: nhc,npoints,kptr, vlyr,ntrac,tn0,timelevels

!    real (kind=real_kind), intent(inout)  :: v(1-nhc:npoints+nhc,1-nhc:npoints+nhc, vlyr, ntrac_d,timelevels)
    real (kind=real_kind), intent(inout)  :: v(1-nhc:npoints+nhc,1-nhc:npoints+nhc, vlyr, ntrac,timelevels)!phl
    type (EdgeDescriptor_t)               :: desc


    ! Local
    logical, parameter :: UseUnroll = .TRUE.
    integer :: i,j,l, itr, k
    integer :: is,ie,in,iw,ic
    logical :: reverse
    
    threadsafe=.false.

    is=desc%getmapP_ghost(south) 
    ie=desc%getmapP_ghost(east)  
    in=desc%getmapP_ghost(north) 
    iw=desc%getmapP_ghost(west)  

    ! example for north buffer
    ! first row ('edge') goes in v(:,np+1)
    ! 2nd   row ('edge') goes in v(:,np+2)
    ! etc...
    do itr=1,ntrac
      do k=1,vlyr
        do i=1,npoints
          do j=1,nhc
            v(i  ,1-j, k,itr,tn0  ) = ghost%buf(i,j,kptr+k,itr,is  )
            v(npoints+j ,i,k,itr,tn0 ) = ghost%buf(i,j,kptr+k,itr,ie  )
            v(i  ,npoints+j,k,itr,tn0 ) = ghost%buf(i,j,kptr+k,itr,in  )
            v(1-j  ,i,k,itr,tn0  ) = ghost%buf(i,j,kptr+k,itr,iw  )
          end do
        end do
      end do
    enddo

! SWEST
    do l=swest,swest+max_corner_elem-1
       ic = desc%getmapP_ghost(l)       
       if(ic /= -1) then 
          reverse=desc%reverse(l)
          if (reverse) then
            do itr=1,ntrac
              do k=1,vlyr
                do j=1,nhc
                   do i=1,nhc
                      v(1-i,1-j,k,itr,tn0)=ghost%buf(j,i,kptr+k,itr,ic)
                   enddo
                enddo
              enddo
            enddo
          else
            do itr=1,ntrac
              do k=1,vlyr
                do j=1,nhc
                   do i=1,nhc
                      v(1-i,1-j,k,itr,tn0)=ghost%buf(i,j,kptr+k,itr,ic)
                   enddo
                enddo
              enddo
            enddo
          endif
       else
         do itr=1,ntrac
           do k=1,vlyr
             do j=1,nhc
               do i=1,nhc
                 v(1-i,1-j,k,itr,tn0)=edgeDefaultVal
               enddo
             enddo
           enddo
         enddo      
       endif
    end do
    
! SEAST
    do l=swest+max_corner_elem,swest+2*max_corner_elem-1
       ic = desc%getmapP_ghost(l)
       if(ic /= -1) then 
          reverse=desc%reverse(l)
          if (reverse) then
            do itr=1,ntrac
              do k=1,vlyr
                do j=1,nhc
                   do i=1,nhc
                      v(npoints+i,1-j,k,itr,tn0)=ghost%buf(j,i,kptr+k,itr,ic)
                   enddo
                enddo
              enddo
            enddo
          else
            do itr=1,ntrac
              do k=1,vlyr
                do j=1,nhc
                   do i=1,nhc
                      v(npoints+i ,1-j,k,itr,tn0)=ghost%buf(i,j,kptr+k,itr,ic)
                   enddo
                enddo
              enddo
            enddo
          endif
       else
         do itr=1,ntrac
           do k=1,vlyr
              do j=1,nhc
                do i=1,nhc
                  v(npoints+i ,1-j,k,itr,tn0)=edgeDefaultVal
                enddo
              enddo
            enddo
         enddo
       endif
    end do


! NEAST
    do l=swest+3*max_corner_elem,swest+4*max_corner_elem-1
       ic = desc%getmapP_ghost(l)
       
       if(ic /= -1) then 
          reverse=desc%reverse(l)
          if (reverse) then
            do itr=1,ntrac
              do k=1,vlyr
                do j=1,nhc
                   do i=1,nhc
                      v(npoints+i ,npoints+j,k,itr,tn0)=ghost%buf(j,i,kptr+k,itr,ic)
                   enddo
                enddo
              enddo
            enddo
          else
            do itr=1,ntrac
              do k=1,vlyr
                do j=1,nhc
                   do i=1,nhc
                      v(npoints+i ,npoints+j,k,itr,tn0)=ghost%buf(i,j,kptr+k,itr,ic)
                   enddo
                enddo
              enddo
            enddo
          endif
        else
          do itr=1,ntrac
            do k=1,vlyr
              do j=1,nhc
                do i=1,nhc
                  v(npoints+i ,npoints+j,k,itr,tn0)=edgeDefaultVal
                enddo
              enddo 
            enddo
          enddo   
       endif
    end do

! NWEST
    do l=swest+2*max_corner_elem,swest+3*max_corner_elem-1
       ic = desc%getmapP_ghost(l)
       
       if(ic /= -1) then 
          reverse=desc%reverse(l)
          if (reverse) then
            do itr=1,ntrac
              do k=1,vlyr
                do j=1,nhc
                   do i=1,nhc
                      v(1-i ,npoints+j,k,itr,tn0)=ghost%buf(j,i,kptr+k,itr,ic)
                   enddo
                enddo
              enddo
            enddo
          else
            do itr=1,ntrac
              do k=1,vlyr
                do j=1,nhc
                   do i=1,nhc
                      v(1-i ,npoints+j,k,itr,tn0)=ghost%buf(i,j,kptr+k,itr,ic)
                   enddo
                enddo
              enddo
            enddo
          endif
        else
          do itr=1,ntrac
            do k=1,vlyr
              do j=1,nhc
                do i=1,nhc
                  v(1-i ,npoints+j,k,itr,tn0)=edgeDefaultVal
                enddo
              enddo
            enddo
          enddo
       endif
    end do

  end subroutine ghostVunpack2d



  ! =================================================================================
  ! GHOSTVPACK2D
  ! AUTHOR: Christoph Erath 
  ! Pack edges of v into an ghost buffer for boundary exchange.
  !
  ! This subroutine packs for one vertical layers into an ghost
  ! buffer. It is for cartesian points (v is only two dimensional). 
  ! If the buffer associated with edge is not large enough to 
  ! hold all vertical layers you intent to pack, the method will 
  ! halt the program with a call to parallel_mod::haltmp().
  ! INPUT: 
  ! - ghost Buffer into which the data will be packed.
  !   This buffer must be previously allocated with initGhostBuffer().
  ! - v The data to be packed.
  ! - nhc deep of ghost/halo zone
  ! - npoints number of points on on side
  ! - kptr Vertical pointer to the place in the edge buffer where 
  ! data will be located.
  ! =================================================================================
    subroutine ghostVpack2d_level(ghost,v,kptr,nhc, npoints,vlyr,desc)
      use dimensions_mod, only : max_corner_elem!, ntrac_d
      use control_mod, only : north, south, east, west, neast, nwest, seast, swest

      type (Ghostbuffertr_t)                  :: ghost
      integer,               intent(in)     :: vlyr,kptr
      integer,              intent(in)      :: nhc,npoints
      
      real (kind=real_kind),intent(in)      :: v(1-nhc:,1-nhc:,:)
      type (EdgeDescriptor_t),intent(in)    :: desc

      ! Local variables
      integer :: i,j,ir,l,e
      integer :: itr,k
      integer :: is,ie,in,iw


      if(.not. threadsafe) then
#if (defined HORIZ_OPENMP)
  !$OMP BARRIER
#endif
         threadsafe=.true.
      end if
      ! Example convenction for buffer to the north:
      !  buf(:,,:,i,e) 
      !   each "edge" is a row of data (i=1,np) in the element 
      !     north most row of data goes into e=1
      !     next row of data goes into e=2
      !     .... 
      !     south most row of data goes into e=np
      !   We need to pack this way to preserve the orientation
      !   so the data can be unpacked correctly

      ! note: we think of buf as dimensioned buf(k,is,i,e)
      ! but this array is flatted to:   buf(k,is+(i-1)+(e-1)*np)
      !
      is = desc%putmapP_ghost(south) 
      ie = desc%putmapP_ghost(east)  
      in = desc%putmapP_ghost(north) 
      iw = desc%putmapP_ghost(west)  
       do k=1,vlyr
          do i=1,npoints
             do j=1,nhc
                ghost%buf(i,j,k,kptr,is)   = v(i  ,j+1, k)
                ghost%buf(i,j,k,kptr,ie)   = v(npoints-j,i, k)
                ghost%buf(i,j,k,kptr,in)   = v(i  ,npoints-j, k)
                ghost%buf(i,j,k,kptr,iw)   = v(j+1,i, k)
             enddo
          end do
        end do

      !  This is really kludgy way to setup the index reversals
      !  But since it is so a rare event not real need to spend time optimizing
      !  Check if the edge orientation of the recieving element is different
      !  if it is, swap the order of data in the edge
      if(desc%reverse(south)) then
  !        is = desc%putmapP_ghost(south)
          do k=1,vlyr
            do i=1,npoints
              do j=1,nhc
                ir = npoints-i+1
                ghost%buf(ir,j,k,kptr,is)=v(i,j+1, k)
               enddo
            enddo
          end do
      endif

      if(desc%reverse(east)) then
  !        ie = desc%putmapP_ghost(east)
          do k=1,vlyr  
            do i=1,npoints
              do j=1,nhc
                ir = npoints-i+1
                ghost%buf(ir,j,k,kptr,ie)=v(npoints-j,i, k)
              enddo
            enddo
          end do
      endif

      if(desc%reverse(north)) then
  !        in = desc%putmapP_ghost(north)
          do k=1,vlyr
            do i=1,npoints
              do j=1,nhc
                ir = npoints-i+1
                ghost%buf(ir,j,k,kptr,in)=v(i,npoints-j, k)
              enddo
            enddo
          end do
      endif

      if(desc%reverse(west)) then
  !        iw = desc%putmapP_ghost(west)
          do k=1,vlyr
            do i=1,npoints
              do j=1,nhc
                ir = npoints-i+1
                ghost%buf(ir,j,k,kptr,iw)=v(j+1,i, k)
              enddo
            enddo
          enddo
      endif

      ! corners.  this is difficult because we dont know the orientaton
      ! of the corners, and this which (i,j) dimension maps to which dimension
  ! SWEST
      do l=swest,swest+max_corner_elem-1
         if (l.ne.swest) call abortmp('ERROR3: swest ghost cell update requires ne>0 cubed-sphere mesh')
           if (desc%putmapP_ghost(l) /= -1) then
               do k=1,vlyr
                 do i=1,nhc
                   do j=1,nhc
                     ghost%buf(i,j,k,kptr,desc%putmapP_ghost(l))=v(i+1,j+1,k)
                   enddo
                 enddo     
               enddo
           end if
      end do

  ! SEAST
      do l=swest+max_corner_elem,swest+2*max_corner_elem-1
         if (l.ne.seast) call abortmp('ERROR3: seast ghost cell update requires ne>0 cubed-sphere mesh')
           if (desc%putmapP_ghost(l) /= -1) then
               do k=1,vlyr
                 do i=1,nhc             
                   do j=1,nhc
                     ghost%buf(i,j,k,kptr,desc%putmapP_ghost(l))=v(npoints-i ,j+1,k)
                   enddo
                 enddo
               enddo
           end if
      end do

  ! NEAST
      do l=swest+3*max_corner_elem,swest+4*max_corner_elem-1
         if (l.ne.neast) call abortmp('ERROR3: neast ghost cell update requires ne>0 cubed-sphere mesh')
           if (desc%putmapP_ghost(l) /= -1) then
               do k=1,vlyr
                 do i=1,nhc
                   do j=1,nhc
                     ghost%buf(i,j,k,kptr,desc%putmapP_ghost(l))=v(npoints-i,npoints-j,k)           
                   enddo
                 enddo
               enddo
            end if
      end do

  ! NWEST
      do l=swest+2*max_corner_elem,swest+3*max_corner_elem-1
         if (l.ne.nwest) call abortmp('ERROR3: nwest ghost cell update requires ne>0 cubed-sphere mesh')
           if (desc%putmapP_ghost(l) /= -1) then
               do k=1,vlyr
                 do i=1,nhc
                   do j=1,nhc
                     ghost%buf(i,j,k,kptr,desc%putmapP_ghost(l))=v(i+1,npoints-j,k)
                   enddo       
                 enddo
               enddo
           end if
      end do   
    end subroutine ghostVpack2d_level

  ! =================================================================================
  ! GHOSTVUNPACK2D
  ! AUTHOR: Christoph Erath 
  ! Unpack ghost points from ghost buffer into v...
  ! It is for cartesian points (v is only two dimensional).
  ! INPUT SAME arguments as for GHOSTVPACK2d
  ! =================================================================================

  subroutine ghostVunpack2d_level(ghost,v,kptr,nhc,npoints,vlyr,desc)
    use dimensions_mod, only : max_corner_elem!, ntrac_d
    use control_mod, only : north, south, east, west, neast, nwest, seast, swest
    type (Ghostbuffertr_t),         intent(in)  :: ghost

    integer,              intent(in)      :: nhc,npoints, vlyr,kptr

    real (kind=real_kind), intent(inout)  :: v(1-nhc:,1-nhc:,:)
    type (EdgeDescriptor_t)               :: desc


    ! Local
    logical, parameter :: UseUnroll = .TRUE.
    integer :: i,j,l, itr, k
    integer :: is,ie,in,iw,ic
    logical :: reverse
    
    threadsafe=.false.

    is=desc%getmapP_ghost(south) 
    ie=desc%getmapP_ghost(east)  
    in=desc%getmapP_ghost(north) 
    iw=desc%getmapP_ghost(west)  

    ! example for north buffer
    ! first row ('edge') goes in v(:,np+1)
    ! 2nd   row ('edge') goes in v(:,np+2)
    ! etc...
      do k=1,vlyr
        do i=1,npoints
          do j=1,nhc
            v(i  ,1-j, k) = ghost%buf(i,j,k,kptr,is  )
            v(npoints+j ,i,k ) = ghost%buf(i,j,k,kptr,ie  )
            v(i  ,npoints+j,k) = ghost%buf(i,j,k,kptr,in  )
            v(1-j  ,i,k) = ghost%buf(i,j,k,kptr,iw  )
          end do
        end do
      end do

! SWEST
    do l=swest,swest+max_corner_elem-1
       ic = desc%getmapP_ghost(l)       
       if(ic /= -1) then 
          reverse=desc%reverse(l)
          if (reverse) then
              do k=1,vlyr
                do j=1,nhc
                   do i=1,nhc
                      v(1-i,1-j,k)=ghost%buf(j,i,k,kptr,ic)
                   enddo
                enddo
              enddo
          else
              do k=1,vlyr
                do j=1,nhc
                   do i=1,nhc
                      v(1-i,1-j,k)=ghost%buf(i,j,k,kptr,ic)
                   enddo
                enddo
              enddo
          endif
       else
           do k=1,vlyr
             do j=1,nhc
               do i=1,nhc
                 v(1-i,1-j,k)=edgeDefaultVal
               enddo
             enddo
           enddo
       endif
    end do
    
! SEAST
    do l=swest+max_corner_elem,swest+2*max_corner_elem-1
       ic = desc%getmapP_ghost(l)
       if(ic /= -1) then 
          reverse=desc%reverse(l)
          if (reverse) then
              do k=1,vlyr
                do j=1,nhc
                   do i=1,nhc
                      v(npoints+i,1-j,k)=ghost%buf(j,i,k,kptr,ic)
                   enddo
                enddo
              enddo
          else
              do k=1,vlyr
                do j=1,nhc
                   do i=1,nhc
                      v(npoints+i ,1-j,k)=ghost%buf(i,j,k,kptr,ic)
                   enddo
                enddo
              enddo
          endif
       else
           do k=1,vlyr
              do j=1,nhc
                do i=1,nhc
                  v(npoints+i ,1-j,k)=edgeDefaultVal
                enddo
              enddo
            enddo
       endif
    end do


! NEAST
    do l=swest+3*max_corner_elem,swest+4*max_corner_elem-1
       ic = desc%getmapP_ghost(l)
       
       if(ic /= -1) then 
          reverse=desc%reverse(l)
          if (reverse) then
              do k=1,vlyr
                do j=1,nhc
                   do i=1,nhc
                      v(npoints+i ,npoints+j,k)=ghost%buf(j,i,k,kptr,ic)
                   enddo
                enddo
              enddo
          else
              do k=1,vlyr
                do j=1,nhc
                   do i=1,nhc
                      v(npoints+i ,npoints+j,k)=ghost%buf(i,j,k,kptr,ic)
                   enddo
                enddo
              enddo
          endif
        else
            do k=1,vlyr
              do j=1,nhc
                do i=1,nhc
                  v(npoints+i ,npoints+j,k)=edgeDefaultVal
                enddo
              enddo 
            enddo
       endif
    end do

! NWEST
    do l=swest+2*max_corner_elem,swest+3*max_corner_elem-1
       ic = desc%getmapP_ghost(l)
       
       if(ic /= -1) then 
          reverse=desc%reverse(l)
          if (reverse) then
              do k=1,vlyr
                do j=1,nhc
                   do i=1,nhc
                      v(1-i ,npoints+j,k)=ghost%buf(j,i,k,kptr,ic)
                   enddo
                enddo
              enddo
          else
              do k=1,vlyr
                do j=1,nhc
                   do i=1,nhc
                      v(1-i ,npoints+j,k)=ghost%buf(i,j,k,kptr,ic)
                   enddo
                enddo
              enddo
          endif
        else
            do k=1,vlyr
              do j=1,nhc
                do i=1,nhc
                  v(1-i ,npoints+j,k)=edgeDefaultVal
                enddo
              enddo
            enddo
       endif
    end do

  end subroutine ghostVunpack2d_level



  ! =================================================================================
  ! GHOSTVPACK2D
  ! AUTHOR: Christoph Erath 
  ! Pack edges of v into an ghost buffer for boundary exchange.
  !
  ! This subroutine packs for one vertical layers into an ghost
  ! buffer. It is for cartesian points (v is only two dimensional). 
  ! If the buffer associated with edge is not large enough to 
  ! hold all vertical layers you intent to pack, the method will 
  ! halt the program with a call to parallel_mod::haltmp().
  ! INPUT: 
  ! - ghost Buffer into which the data will be packed.
  !   This buffer must be previously allocated with initGhostBuffer().
  ! - v The data to be packed.
  ! - nhc deep of ghost/halo zone
  ! - npoints number of points on on side
  ! - kptr Vertical pointer to the place in the edge buffer where 
  ! data will be located.
  ! =================================================================================
    subroutine ghostVpack2d_single(ghost,v,nhc, npoints,desc)
      use dimensions_mod, only : max_corner_elem!, ntrac_d
      use control_mod, only : north, south, east, west, neast, nwest, seast, swest

      type (Ghostbuffertr_t)                  :: ghost
      integer,              intent(in)      :: nhc,npoints
      
      real (kind=real_kind),intent(in)      :: v(1-nhc:npoints+nhc,1-nhc:npoints+nhc)
      type (EdgeDescriptor_t),intent(in)    :: desc

      ! Local variables
      integer :: i,j,ir,l,e
      integer :: itr,k
      integer :: is,ie,in,iw


      if(.not. threadsafe) then
#if (defined HORIZ_OPENMP)
  !$OMP BARRIER
#endif
         threadsafe=.true.
      end if
      ! Example convenction for buffer to the north:
      !  buf(:,,:,i,e) 
      !   each "edge" is a row of data (i=1,np) in the element 
      !     north most row of data goes into e=1
      !     next row of data goes into e=2
      !     .... 
      !     south most row of data goes into e=np
      !   We need to pack this way to preserve the orientation
      !   so the data can be unpacked correctly

      ! note: we think of buf as dimensioned buf(k,is,i,e)
      ! but this array is flatted to:   buf(k,is+(i-1)+(e-1)*np)
      !
      is = desc%putmapP_ghost(south) 
      ie = desc%putmapP_ghost(east)  
      in = desc%putmapP_ghost(north) 
      iw = desc%putmapP_ghost(west)  

      do i=1,npoints
         do j=1,nhc
            ghost%buf(i,j,1,1,is)   = v(i  ,j+1)
            ghost%buf(i,j,1,1,ie)   = v(npoints-j,i)
            ghost%buf(i,j,1,1,in)   = v(i  ,npoints-j)
            ghost%buf(i,j,1,1,iw)   = v(j+1,i)
         enddo
      end do

      !  This is really kludgy way to setup the index reversals
      !  But since it is so a rare event not real need to spend time optimizing
      !  Check if the edge orientation of the recieving element is different
      !  if it is, swap the order of data in the edge
      if(desc%reverse(south)) then
  !        is = desc%putmapP_ghost(south)
        do i=1,npoints
          do j=1,nhc
            ir = npoints-i+1
            ghost%buf(ir,j,1,1,is)=v(i,j+1)
           enddo
        enddo
      endif

      if(desc%reverse(east)) then
  !        ie = desc%putmapP_ghost(east) 
        do i=1,npoints
          do j=1,nhc
            ir = npoints-i+1
            ghost%buf(ir,j,1,1,ie)=v(npoints-j,i)
          enddo
        enddo
      endif

      if(desc%reverse(north)) then
  !        in = desc%putmapP_ghost(north)
        do i=1,npoints
          do j=1,nhc
            ir = npoints-i+1
            ghost%buf(ir,j,1,1,in)=v(i,npoints-j)
          enddo
        enddo
      endif

      if(desc%reverse(west)) then
  !        iw = desc%putmapP_ghost(west)
        do i=1,npoints
          do j=1,nhc
            ir = npoints-i+1
            ghost%buf(ir,j,1,1,iw)=v(j+1,i)
          enddo
        enddo
      endif

      ! corners.  this is difficult because we dont know the orientaton
      ! of the corners, and this which (i,j) dimension maps to which dimension
  ! SWEST
      do l=swest,swest+max_corner_elem-1
         if (l.ne.swest) call abortmp('ERROR3: swest ghost cell update requires ne>0 cubed-sphere mesh')
           if (desc%putmapP_ghost(l) /= -1) then
             do i=1,nhc
               do j=1,nhc
                 ghost%buf(i,j,1,1,desc%putmapP_ghost(l))=v(i+1,j+1)
               enddo
             enddo           
           end if
      end do

  ! SEAST
      do l=swest+max_corner_elem,swest+2*max_corner_elem-1
         if (l.ne.seast) call abortmp('ERROR3: seast ghost cell update requires ne>0 cubed-sphere mesh')
           if (desc%putmapP_ghost(l) /= -1) then
             do i=1,nhc             
               do j=1,nhc
                 ghost%buf(i,j,1,1,desc%putmapP_ghost(l))=v(npoints-i ,j+1)
               enddo
             enddo         
           end if
      end do

  ! NEAST
      do l=swest+3*max_corner_elem,swest+4*max_corner_elem-1
         if (l.ne.neast) call abortmp('ERROR3: neast ghost cell update requires ne>0 cubed-sphere mesh')
           if (desc%putmapP_ghost(l) /= -1) then
             do i=1,nhc
               do j=1,nhc
                 ghost%buf(i,j,1,1,desc%putmapP_ghost(l))=v(npoints-i,npoints-j)           
               enddo
             enddo
            end if
      end do

  ! NWEST
      do l=swest+2*max_corner_elem,swest+3*max_corner_elem-1
         if (l.ne.nwest) call abortmp('ERROR3: nwest ghost cell update requires ne>0 cubed-sphere mesh')
           if (desc%putmapP_ghost(l) /= -1) then
             do i=1,nhc
               do j=1,nhc
                 ghost%buf(i,j,1,1,desc%putmapP_ghost(l))=v(i+1,npoints-j)
               enddo       
             enddo     
           end if
      end do   
    end subroutine ghostVpack2d_single

  ! =================================================================================
  ! GHOSTVUNPACK2D
  ! AUTHOR: Christoph Erath 
  ! Unpack ghost points from ghost buffer into v...
  ! It is for cartesian points (v is only two dimensional).
  ! INPUT SAME arguments as for GHOSTVPACK2d
  ! =================================================================================

  subroutine ghostVunpack2d_single(ghost,v,nhc,npoints,desc)
    use dimensions_mod, only : max_corner_elem!, ntrac_d
    use control_mod, only : north, south, east, west, neast, nwest, seast, swest
    type (Ghostbuffertr_t),         intent(in)  :: ghost

    integer,              intent(in)      :: nhc,npoints

    real (kind=real_kind), intent(inout)  :: v(1-nhc:npoints+nhc,1-nhc:npoints+nhc)
    type (EdgeDescriptor_t)               :: desc


    ! Local
    logical, parameter :: UseUnroll = .TRUE.
    integer :: i,j,l, itr, k
    integer :: is,ie,in,iw,ic
    logical :: reverse
    
    threadsafe=.false.

    is=desc%getmapP_ghost(south) 
    ie=desc%getmapP_ghost(east)  
    in=desc%getmapP_ghost(north) 
    iw=desc%getmapP_ghost(west)  

    ! example for north buffer
    ! first row ('edge') goes in v(:,np+1)
    ! 2nd   row ('edge') goes in v(:,np+2)
    ! etc...
    do i=1,npoints
      do j=1,nhc
        v(i  ,1-j) = ghost%buf(i,j,1,1,is  )
        v(npoints+j ,i) = ghost%buf(i,j,1,1,ie  )
        v(i  ,npoints+j) = ghost%buf(i,j,1,1,in  )
        v(1-j  ,i) = ghost%buf(i,j,1,1,iw  )
      end do
    end do

! SWEST
    do l=swest,swest+max_corner_elem-1
       ic = desc%getmapP_ghost(l)       
       if(ic /= -1) then 
          reverse=desc%reverse(l)
          if (reverse) then
            do j=1,nhc
               do i=1,nhc
                  v(1-i,1-j)=ghost%buf(j,i,1,1,ic)
               enddo
            enddo
          else
            do j=1,nhc
               do i=1,nhc
                  v(1-i,1-j)=ghost%buf(i,j,1,1,ic)
               enddo
            enddo
          endif
       else
         do j=1,nhc
           do i=1,nhc
             v(1-i,1-j)=edgeDefaultVal
           enddo
         enddo     
       endif
    end do
    
! SEAST
    do l=swest+max_corner_elem,swest+2*max_corner_elem-1
       ic = desc%getmapP_ghost(l)
       if(ic /= -1) then 
          reverse=desc%reverse(l)
          if (reverse) then
            do j=1,nhc
               do i=1,nhc
                  v(npoints+i,1-j)=ghost%buf(j,i,1,1,ic)
               enddo
            enddo
          else
            do j=1,nhc
               do i=1,nhc
                  v(npoints+i ,1-j)=ghost%buf(i,j,1,1,ic)
               enddo
            enddo
          endif
       else
          do j=1,nhc
            do i=1,nhc
              v(npoints+i ,1-j)=edgeDefaultVal
            enddo
          enddo
       endif
    end do


! NEAST
    do l=swest+3*max_corner_elem,swest+4*max_corner_elem-1
       ic = desc%getmapP_ghost(l)
       
       if(ic /= -1) then 
          reverse=desc%reverse(l)
          if (reverse) then
            do j=1,nhc
               do i=1,nhc
                  v(npoints+i ,npoints+j)=ghost%buf(j,i,1,1,ic)
               enddo
            enddo
          else
            do j=1,nhc
               do i=1,nhc
                  v(npoints+i ,npoints+j)=ghost%buf(i,j,1,1,ic)
               enddo
            enddo
          endif
        else
          do j=1,nhc
            do i=1,nhc
              v(npoints+i ,npoints+j)=edgeDefaultVal
            enddo
          enddo  
       endif
    end do

! NWEST
    do l=swest+2*max_corner_elem,swest+3*max_corner_elem-1
       ic = desc%getmapP_ghost(l)
       
       if(ic /= -1) then 
          reverse=desc%reverse(l)
          if (reverse) then
            do j=1,nhc
               do i=1,nhc
                  v(1-i ,npoints+j)=ghost%buf(j,i,1,1,ic)
               enddo
            enddo
          else
            do j=1,nhc
               do i=1,nhc
                  v(1-i ,npoints+j)=ghost%buf(i,j,1,1,ic)
               enddo
            enddo
          endif
        else
          do j=1,nhc
            do i=1,nhc
              v(1-i ,npoints+j)=edgeDefaultVal
            enddo
          enddo
       endif
    end do

  end subroutine ghostVunpack2d_single






  ! =========================================
  ! initGhostBuffer3d:
  ! Author: James Overfelt
  ! create an Real based communication buffer
  ! npoints is the number of points on one side
  ! nhc is the deep of the ghost/halo zone
  ! =========================================
  subroutine initGhostBuffer3d(ghost,nlyr,np,nhc_in)

    implicit none
    integer,intent(in)                  :: nlyr, np
    integer,intent(in),optional         :: nhc_in
    type (Ghostbuffer3d_t),intent(out)  :: ghost

    ! Local variables

    integer :: nbuf,nhc,i

    ! sanity check for threading
    if (omp_get_num_threads()>1) then
       call haltmp('ERROR: initGhostBuffer must be called before threaded region')
    endif

    if (present(nhc_in)) then
       nhc=nhc_in
    else
       nhc = np-1
    endif

    nbuf=max_neigh_edges*nelemd

    ghost%nlyr    = nlyr
    ghost%nhc     = nhc
    ghost%np      = np
    ghost%nbuf    = nbuf
    ghost%elem_size = np*(nhc+1)
    allocate(ghost%buf    (np,(nhc+1),nlyr,nbuf))
    allocate(ghost%receive(np,(nhc+1),nlyr,nbuf))
    ghost%buf=0
    ghost%receive=0

    
    

  end subroutine initGhostBuffer3d



  ! =================================================================================
  ! GHOSTVPACK3D
  ! AUTHOR: James Overfelt (from a subroutine of Christoph Erath, ghostvpack2D)
  ! Pack edges of v into an ghost buffer for boundary exchange.
  !
  ! This subroutine packs for many vertical layers into an ghost
  ! buffer. 
  ! If the buffer associated with edge is not large enough to 
  ! hold all vertical layers you intent to pack, the method will 
  ! halt the program with a call to parallel_mod::haltmp().
  ! INPUT: 
  ! - ghost Buffer into which the data will be packed.
  !   This buffer must be previously allocated with initGhostBuffer().
  ! - v The data to be packed.
  ! - nhc deep of ghost/halo zone
  ! - npoints number of points on on side
  ! - kptr Vertical pointer to the place in the edge buffer where 
  ! data will be located.
  ! =================================================================================
  subroutine ghostVpack3d(ghost, v, vlyr, kptr, desc)
    use dimensions_mod, only : max_corner_elem
    use control_mod,    only : north, south, east, west, neast, nwest, seast, swest
    use edgetype_mod, only : edgedescriptor_t, ghostbuffer3d_t
    implicit none

    type (Ghostbuffer3d_t)                :: ghost
    integer,              intent(in)      :: kptr,vlyr
    real (kind=real_kind),intent(in)      :: v(ghost%np, ghost%np, vlyr)
    type (EdgeDescriptor_t),intent(in)    :: desc
    
    integer                               :: nhc, np

    ! Local variables
    integer :: i,j,k,ir,l,e

    integer :: is,ie,in,iw

    if(.not. threadsafe) then
#if (defined HORIZ_OPENMP)
!$OMP BARRIER
#endif
       threadsafe=.true.
    end if
    ! Example convenction for buffer to the north:
    !  buf(:,,:,i,e) 
    !   each "edge" is a row of data (i=1,np) in the element 
    !     north most row of data goes into e=1
    !     next row of data goes into e=2
    !     .... 
    !     south most row of data goes into e=np
    !   We need to pack this way to preserve the orientation
    !   so the data can be unpacked correctly

    ! note: we think of buf as dimensioned buf(k,is,i,e)
    ! but this array is flatted to:   buf(k,is+(i-1)+(e-1)*np)
    !
    nhc = ghost%nhc
    np = ghost%np
    is = desc%putmapP_ghost(south) 
    ie = desc%putmapP_ghost(east)  
    in = desc%putmapP_ghost(north) 
    iw = desc%putmapP_ghost(west)  

    do k=1,vlyr
       do j=1,nhc
          do i=1,np
             ghost%buf(i,j,kptr+k,is)   = v(i,    j+1 , k)
             ghost%buf(i,j,kptr+k,ie)   = v(np-j,   i , k)
             ghost%buf(i,j,kptr+k,in)   = v(i,   np-j , k)
             ghost%buf(i,j,kptr+k,iw)   = v(j+1,    i , k)
          enddo
       end do
    end do
    !  This is really kludgy way to setup the index reversals
    !  But since it is so a rare event not real need to spend time optimizing
    !  Check if the edge orientation of the recieving element is different
    !  if it is, swap the order of data in the edge
    if(desc%reverse(south)) then
       do k=1,vlyr
          do j=1,nhc
             do i=1,np
                ir = np-i+1
                ghost%buf(ir, j, kptr+k, is)=v(i, j+1, k)
             enddo
          enddo
       enddo
    endif

    if(desc%reverse(east)) then
       do k=1,vlyr
          do j=1,nhc
             do i=1,np
                ir = np-i+1
                ghost%buf(ir, j, kptr+k, ie)=v(np-j, i, k)
             enddo
          enddo
       enddo
    endif

    if(desc%reverse(north)) then
       do k=1,vlyr
          do j=1,nhc
              do i=1,np
                ir = np-i+1
                ghost%buf(ir, j, kptr+k, in)=v(i, np-j, k)
             enddo
          enddo
       enddo
    endif

    if(desc%reverse(west)) then
       do k=1,vlyr
          do j=1,nhc
             do i=1,np
                ir = np-i+1
                ghost%buf(ir, j, kptr+k, iw)=v(j+1, i, k)
             enddo
          enddo
       enddo
    endif

    ! corners.  this is difficult because we dont know the orientaton
    ! of the corners, and this which (i,j) dimension maps to which dimension
! SWEST
    do l=swest, swest+max_corner_elem-1
       if (desc%putmapP_ghost(l) /= -1) then
          do k=1,vlyr
             do j=1,nhc+1
                do i=1,nhc+1
                   ghost%buf(i, j, kptr+k, desc%putmapP_ghost(l))=v(i, j, k)
                enddo
             enddo   
          enddo
       end if
    end do

! SEAST
    do l=swest+max_corner_elem,swest+2*max_corner_elem-1
       if (desc%putmapP_ghost(l) /= -1) then
          do k=1,vlyr
             do j=1,nhc+1
                do i=1,nhc+1           
                   ghost%buf(i, j, kptr+k, desc%putmapP_ghost(l))=v(np-i+1, j, k)
                enddo
             enddo
          enddo
       end if
    end do
    
! NEAST
    do l=swest+3*max_corner_elem,swest+4*max_corner_elem-1
       if (desc%putmapP_ghost(l) /= -1) then
          do k=1,vlyr
             do j=1,nhc+1
                do i=1,nhc+1
                   ghost%buf(i, j, kptr+k,desc%putmapP_ghost(l))=v(np-i+1, np-j+1, k)           
                enddo
             enddo
          enddo
       end if
    end do
    
! NWEST
    do l=swest+2*max_corner_elem,swest+3*max_corner_elem-1
       if (desc%putmapP_ghost(l) /= -1) then
          do k=1,vlyr
             do j=1,nhc+1
                do i=1,nhc+1
                   ghost%buf(i, j, kptr+k,desc%putmapP_ghost(l))=v(i, np-j+1, k)
                enddo
             enddo
          enddo
       end if
    end do
  end subroutine ghostVpack3d
    
  ! =================================================================================
  ! GHOSTVUNPACK3D
  ! AUTHOR: James Overfelt (from a subroutine of Christoph Erath, ghostVunpack2d)
  ! Unpack ghost points from ghost buffer into v...
  ! It is for cartesian points (v is only two dimensional).
  ! INPUT SAME arguments as for GHOSTVPACK
  ! =================================================================================

  subroutine ghostVunpack3d(g, v, vlyr, kptr, desc, sw, se, nw, ne, mult)
    use dimensions_mod, only : max_corner_elem
    use control_mod, only : north, south, east, west, neast, nwest, seast, swest
    use edgetype_mod, only : edgedescriptor_t, ghostbuffer3d_t
    implicit none
    type (Ghostbuffer3d_t),         intent(in)  :: g

    integer,               intent(in)     :: kptr,vlyr
    real (kind=real_kind), intent(inout)  :: v (1-g%nhc : g%np+g%nhc, 1-g%nhc : g%np+g%nhc, vlyr)
    integer,               intent(out)    :: mult(5:8)
    real (kind=real_kind), intent(out)    :: sw(1-g%nhc : 1,          1-g%nhc : 1,          vlyr, max_corner_elem-1)
    real (kind=real_kind), intent(out)    :: se(   g%np : g%np+g%nhc, 1-g%nhc : 1,          vlyr, max_corner_elem-1)
    real (kind=real_kind), intent(out)    :: ne(   g%np : g%np+g%nhc,    g%np : g%np+g%nhc, vlyr, max_corner_elem-1)
    real (kind=real_kind), intent(out)    :: nw(1-g%nhc : 1,             g%np : g%np+g%nhc, vlyr, max_corner_elem-1)
    type (EdgeDescriptor_t)               :: desc

    integer                               :: nhc, np

    ! Local
    logical, parameter :: UseUnroll = .TRUE.
    integer :: i,j,k,l
    integer :: is,ie,in,iw,ic
    logical :: reverse
    
    threadsafe=.false.

    nhc     = g%nhc
    np      = g%np

    is=desc%getmapP_ghost(south) 
    ie=desc%getmapP_ghost(east)  
    in=desc%getmapP_ghost(north) 
    iw=desc%getmapP_ghost(west)  

! fill in optional values with edgeDefaultVal
    do k=1,vlyr
       do j=1,nhc
          do i=1,nhc
             v(1-i,   1-j, k)=edgeDefaultVal
             v(np+i , 1-j, k)=edgeDefaultVal
             v(np+i, np+j, k)=edgeDefaultVal
             v(1-i , np+j, k)=edgeDefaultVal
          enddo
       enddo
    enddo

    ! example for north buffer
    ! first row ('edge') goes in v(:,np+1)
    ! 2nd   row ('edge') goes in v(:,np+2)
    ! etc...
    
    do k=1,vlyr
       do j=1,nhc
          do i=1,np
             v(i  ,  1-j , k) = g%buf(i,j,kptr+k,is  )
             v(np+j ,  i , k) = g%buf(i,j,kptr+k,ie  )
             v(i  , np+j,  k) = g%buf(i,j,kptr+k,in  )
             v(1-j  ,  i , k) = g%buf(i,j,kptr+k,iw  )
          end do
       end do
    end do

    ! four sides are always just one
    mult(swest) = 0
    mult(seast) = 0
    mult(neast) = 0
    mult(nwest) = 0


! SWEST
    do l=swest, swest+max_corner_elem-1
       ic = desc%getmapP_ghost(l)       
       if(ic /= -1) then 
          reverse=desc%reverse(l)
          if (mult(swest) .eq. 0) then
            if (reverse) then
               do k=1,vlyr
                  do j=1,nhc
                     do i=1,nhc
                        v(1-i, 1-j, k)=g%buf(j+1, i+1, kptr+k, ic)
                     enddo
                  enddo
               enddo
             else
               do k=1,vlyr
                  do j=1,nhc
                     do i=1,nhc
                        v(1-i,1-j,k)=g%buf(i+1,j+1,kptr+k,ic)
                     enddo
                  enddo
               enddo
            endif
          else
            if (reverse) then
               do k=1,vlyr
                  do j=0,nhc
                     do i=0,nhc
                        sw(1-i,1-j,k,mult(swest))=g%buf(j+1,i+1,kptr+k,ic)
                     enddo
                  enddo
               enddo
             else
                do k=1,vlyr
                   do j=0,nhc
                      do i=0,nhc
                         sw(1-i,1-j,k,mult(swest))=g%buf(i+1,j+1,kptr+k,ic)
                     enddo
                  enddo
               enddo
            endif
          endif
          mult(swest) = mult(swest) + 1
       endif
    end do
    
! SEAST
    do l=swest+max_corner_elem,swest+2*max_corner_elem-1
       ic = desc%getmapP_ghost(l)
       if(ic /= -1) then 
          reverse=desc%reverse(l)
          if (mult(seast) .eq. 0) then
            if (reverse) then
               do k=1,vlyr
                  do j=1,nhc
                     do i=1,nhc
                        v(np+i,1-j,k)=g%buf(j+1,i+1,kptr+k,ic)
                     enddo
                  enddo
               enddo
            else
               do k=1,vlyr
                  do j=1,nhc
                     do i=1,nhc
                        v(np+i ,1-j,k)=g%buf(i+1,j+1,kptr+k,ic)
                     enddo
                  enddo
               enddo
            endif
          else
            if (reverse) then
               do k=1,vlyr
                  do j=0,nhc
                     do i=0,nhc
                        se(np+i,1-j,k,mult(seast))=g%buf(j+1,i+1,kptr+k,ic)
                     enddo
                  enddo
               enddo
            else
               do k=1,vlyr
                  do j=0,nhc
                     do i=0,nhc
                        se(np+i ,1-j,k,mult(seast))=g%buf(i+1,j+1,kptr+k,ic)
                     enddo
                  enddo
               enddo
            endif
          endif
          mult(seast) = mult(seast) + 1
       endif
    end do


! NEAST
    do l=swest+3*max_corner_elem,swest+4*max_corner_elem-1
       ic = desc%getmapP_ghost(l)
       if(ic /= -1) then 
          reverse=desc%reverse(l)
          if (mult(neast) .eq. 0) then
            if (reverse) then
               do k=1,vlyr
                  do j=1,nhc
                     do i=1,nhc
                        v(np+i ,np+j,k)=g%buf(j+1,i+1,kptr+k,ic)
                     enddo
                  enddo
               enddo
            else
               do k=1,vlyr
                  do j=1,nhc
                     do i=1,nhc
                        v(np+i ,np+j,k)=g%buf(i+1,j+1,kptr+k,ic)
                     enddo
                  enddo
               enddo
            endif
          else
            if (reverse) then
               do k=1,vlyr
                  do j=0,nhc
                     do i=0,nhc
                        ne(np+i ,np+j,k,mult(neast))=g%buf(j+1,i+1,kptr+k,ic)
                     enddo
                  enddo
               enddo
            else
               do k=1,vlyr
                  do j=0,nhc
                     do i=0,nhc
                        ne(np+i ,np+j,k,mult(neast))=g%buf(i+1,j+1,kptr+k,ic)
                     enddo
                  enddo
               enddo
            endif
          endif
          mult(neast) = mult(neast) + 1
       endif
    end do

! NWEST
    do l=swest+2*max_corner_elem,swest+3*max_corner_elem-1
       ic = desc%getmapP_ghost(l)
       if(ic /= -1) then 
          reverse=desc%reverse(l)
          if (mult(nwest) .eq. 0) then
             if (reverse) then
                do k=1,vlyr
                   do j=1,nhc
                      do i=1,nhc
                         v(1-i ,np+j,k)=g%buf(j+1,i+1,kptr+k,ic)
                      enddo
                   enddo
                enddo
             else
                do k=1,vlyr
                   do j=1,nhc
                      do i=1,nhc
                         v(1-i ,np+j,k)=g%buf(i+1,j+1,kptr+k,ic)
                      enddo
                   enddo
                enddo
             endif
          else
             if (reverse) then
                do k=1,vlyr
                   do j=0,nhc
                      do i=0,nhc
                         nw(1-i ,np+j,k,mult(nwest))=g%buf(j+1,i+1,kptr+k,ic)
                      enddo
                   enddo
                enddo
             else
                do k=1,vlyr
                   do j=0,nhc
                      do i=0,nhc
                         nw(1-i ,np+j,k,mult(nwest))=g%buf(i+1,j+1,kptr+k,ic)
                      enddo
                   enddo
                enddo
             endif
          endif
          mult(nwest) = mult(nwest) + 1
       endif
    end do
    
  end subroutine ghostVunpack3d


End module edge_mod

#if 0
#ifndef HAVE_F2003_PTR_BND_REMAP
!
! subroutine to allow sharing edge buffers
! this has to be outside a module to allow us to (F77 style) access the same chunk 
! of memory with a different shape
!
! some compilers dont allow the 'target' attribute to be used in a F77 subroutine
! such as cray.  if that is the case, try compiling with -DHAVE_F2003_PTR_BND_REMAP
!
subroutine remap_1D_ptr_buf(edge,nbuf,src_array)
use edgetype_mod, only       : EdgeBuffer_t ! _EXTERNAL                                                   
use kinds, only          : real_kind
! input                                                                                               
type (EdgeBuffer_t) :: edge
integer :: nbuf
real(kind=real_kind) , target :: src_array(nbuf)

edge%buf  => src_array

end subroutine remap_1D_ptr_buf

subroutine remap_1D_ptr_receive(edge,nbuf,src_array)
use edgetype_mod, only       : EdgeBuffer_t ! _EXTERNAL                                                   
use kinds, only          : real_kind
implicit none 
! input                                                                                               
type (EdgeBuffer_t) :: edge
integer :: nbuf
real(kind=real_kind) , target :: src_array(nbuf)

edge%receive  => src_array

end subroutine remap_1D_ptr_receive

#endif
#endif<|MERGE_RESOLUTION|>--- conflicted
+++ resolved
@@ -1096,14 +1096,7 @@
     call t_adj_detailf(-2)
 
   end subroutine edgeVunpack
-
-<<<<<<< HEAD
   subroutine edgeVunpackVert(edge,v,ielem)
-=======
-
-
-  subroutine edgeVunpackVert(edge,v,desc)
->>>>>>> 9694bae0
     use control_mod, only : north, south, east, west, neast, nwest, seast, swest
     use dimensions_mod, only : np, max_corner_elem, ne
     use coordinate_systems_mod, only: cartesian3D_t
@@ -1344,15 +1337,9 @@
   ! Unpack edges from edge buffer into v...
   ! ========================================
 
-<<<<<<< HEAD
   subroutine edgeDGVunpack(edge,v,vlyr,kptr,ielem)
-    use dimensions_mod, only : np
-    use control_mod, only : north, south, east, west
-=======
-  subroutine edgeDGVunpack(edge,v,vlyr,kptr,desc)
     use dimensions_mod, only : np, max_corner_elem
     use control_mod, only : north, south, east, west, neast, nwest, seast, swest
->>>>>>> 9694bae0
 
     type (EdgeBuffer_t),         intent(in)  :: edge
     integer,               intent(in)  :: vlyr
@@ -1381,46 +1368,45 @@
        end do
     end do
 
+    nce = max_corner_elem
     i = swest
-    if(desc%getmapP(i) /= -1) then
+    if(edge%getmap(i,ielem) /= -1) then
       do k=1,vlyr
-        v(0,0,k) = edge%buf(kptr+k,desc%getmapP(i)+1)
+        iptr=nce*(kptr+k-1)   
+        v(0,0,k) = edge%receive(iptr+edge%getmap(i,ielem)+1)
       end do
     end if
     i = swest+max_corner_elem
-    if(desc%getmapP(i) /= -1) then
+    if(edge%getmap(i,ielem) /= -1) then
       do k=1,vlyr
-        v(np+1,0,k) = edge%buf(kptr+k,desc%getmapP(i)+1)
+        iptr=nce*(kptr+k-1)   
+        v(np+1,0,k) = edge%receive(iptr+edge%getmap(i,ielem)+1)
       end do
     end if
     i = swest+3*max_corner_elem
-    if(desc%getmapP(i) /= -1) then
+    if(edge%getmap(i,ielem) /= -1) then
       do k=1,vlyr
-        v(np+1,np+1,k) = edge%buf(kptr+k,desc%getmapP(i)+1)
+        iptr=nce*(kptr+k-1)   
+        v(np+1,np+1,k) = edge%receive(iptr+edge%getmap(i,ielem)+1)
       end do
     end if
     i = swest+2*max_corner_elem
-    if(desc%getmapP(i) /= -1) then
+    if(edge%getmap(i,ielem) /= -1) then
       do k=1,vlyr
-        v(0,np+1,k) = edge%buf(kptr+k,desc%getmapP(i)+1)
+        iptr=nce*(kptr+k-1)   
+        v(0,np+1,k) = edge%receive(iptr+edge%getmap(i,ielem)+1)
       end do
     end if
 
   end subroutine edgeDGVunpack
 
-<<<<<<< HEAD
-  subroutine edgeVunpackMAX(edge,v,vlyr,kptr,ielem)
-=======
-
-
+!<<<<<<< .working
   ! ========================================
   ! edgeVunpackMIN/MAX:
   !
   ! Finds the Min/Max edges from edge buffer into v...
   ! ========================================
-
-  subroutine edgeVunpackMAX(edge,v,vlyr,kptr,desc)
->>>>>>> 9694bae0
+  subroutine edgeVunpackMAX(edge,v,vlyr,kptr,ielem)
     use dimensions_mod, only : np, max_corner_elem
     use control_mod, only : north, south, east, west, neast, nwest, seast, swest
 
