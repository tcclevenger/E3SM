! Copyright (c) 2013,  Los Alamos National Security, LLC (LANS)
! and the University Corporation for Atmospheric Research (UCAR).
!
! Unless noted otherwise source code is licensed under the BSD license.
! Additional copyright and license information can be found in the LICENSE file
! distributed with this code, or at http://mpas-dev.github.com/license.html
!
!|||||||||||||||||||||||||||||||||||||||||||||||||||||||||||||||||||||||
!
!  ocn_tendency
!
!> \brief MPAS ocean tendency driver
!> \author Mark Petersen, Doug Jacobsen, Todd Ringler
!> \date   September 2011
!> \details
!>  This module contains the routines for computing
!>  tendency terms for the ocean primitive equations.
!
!-----------------------------------------------------------------------

module ocn_tendency

   use mpas_derived_types
   use mpas_pool_routines
   use mpas_constants
   use mpas_timer
   use mpas_threading
   use ocn_diagnostics
   use ocn_constants

   use ocn_surface_bulk_forcing
   use ocn_surface_land_ice_fluxes
   use ocn_frazil_forcing
   use ocn_tidal_forcing

   use ocn_tracer_hmix
   use ocn_high_freq_thickness_hmix_del2
   use ocn_tracer_advection
   use ocn_tracer_short_wave_absorption
   use ocn_tracer_nonlocalflux
   use ocn_tracer_surface_restoring
   use ocn_tracer_interior_restoring
   use ocn_tracer_exponential_decay
   use ocn_tracer_ideal_age
   use ocn_tracer_TTD
   use ocn_tracer_surface_flux_to_tend
   use ocn_tracer_ecosys
   use ocn_tracer_DMS
   use ocn_tracer_MacroMolecules

   use ocn_thick_hadv
   use ocn_thick_vadv
   use ocn_thick_surface_flux

   use ocn_vel_hadv_coriolis
   use ocn_vel_pressure_grad
   use ocn_vel_vadv
   use ocn_vel_hmix
   use ocn_vel_forcing
   use ocn_vmix
   use ocn_wetting_drying
<<<<<<< HEAD
=======
   use ocn_tidal_potential_forcing
>>>>>>> 7bb8d561

   implicit none
   private
   save

   !--------------------------------------------------------------------
   !
   ! Public parameters
   !
   !--------------------------------------------------------------------

   !--------------------------------------------------------------------
   !
   ! Public member functions
   !
   !--------------------------------------------------------------------

   public :: ocn_tend_thick, &
             ocn_tend_vel, &
             ocn_tend_tracer, &
             ocn_tend_freq_filtered_thickness, &
             ocn_tendency_init

   !--------------------------------------------------------------------
   !
   ! Private module variables
   !
   !--------------------------------------------------------------------

   integer :: apply_Dhf_to_hhf, use_highFreqThick_restore

!***********************************************************************

contains

!***********************************************************************
!
!  routine ocn_tend_thick
!
!> \brief   Computes thickness tendency
!> \author  Mark Petersen, Doug Jacobsen, Todd Ringler
!> \date    September 2011
!> \details
!>  This routine computes the thickness tendency for the ocean
!
!-----------------------------------------------------------------------

   subroutine ocn_tend_thick(tendPool, forcingPool, diagnosticsPool, meshPool)!{{{
      implicit none

      type (mpas_pool_type), intent(inout) :: tendPool !< Input/Output: Tendency structure
      type (mpas_pool_type), intent(inout) :: forcingPool !< Input: Forcing information
      type (mpas_pool_type), intent(in) :: diagnosticsPool !< Input: Diagnostics information
      type (mpas_pool_type), intent(in) :: meshPool !< Input: Mesh information

      real (kind=RKIND), dimension(:), pointer :: surfaceThicknessFlux
      real (kind=RKIND), dimension(:), pointer :: surfaceThicknessFluxRunoff
      real (kind=RKIND), dimension(:,:), pointer :: layerThicknessEdge, &
         vertAleTransportTop, tend_layerThickness, normalTransportVelocity, fractionAbsorbed, fractionAbsorbedRunoff

      integer, pointer :: nCells
      integer :: err, iCell

      logical, pointer :: config_disable_thick_all_tend

      call mpas_pool_get_config(ocnConfigs, 'config_disable_thick_all_tend', config_disable_thick_all_tend)

      call mpas_pool_get_dimension(meshPool, 'nCells', nCells)

      call mpas_pool_get_array(diagnosticsPool, 'normalTransportVelocity', normalTransportVelocity)
      call mpas_pool_get_array(diagnosticsPool, 'layerThicknessEdge', layerThicknessEdge)
      call mpas_pool_get_array(diagnosticsPool, 'vertAleTransportTop', vertAleTransportTop)

      call mpas_pool_get_array(tendPool, 'layerThickness', tend_layerThickness)

      call mpas_pool_get_array(forcingPool, 'surfaceThicknessFlux', surfaceThicknessFlux)
      call mpas_pool_get_array(forcingPool, 'surfaceThicknessFluxRunoff', surfaceThicknessFluxRunoff)
      call mpas_pool_get_array(forcingPool, 'fractionAbsorbed', fractionAbsorbed)
      call mpas_pool_get_array(forcingPool, 'fractionAbsorbedRunoff', fractionAbsorbedRunoff)

      !
      ! height tendency: start accumulating tendency terms
      !
      !$omp do schedule(runtime)
      do iCell = 1, nCells
         tend_layerThickness(:, iCell) = 0.0_RKIND
         surfaceThicknessFlux(iCell) = 0.0_RKIND
         surfaceThicknessFluxRunoff(iCell) = 0.0_RKIND
      end do
      !$omp end do

      if(config_disable_thick_all_tend) return

      call mpas_timer_start("ocn_tend_thick")

      ! Build surface mass flux array from bulk
      call ocn_surface_bulk_forcing_thick(meshPool, forcingPool, surfaceThicknessFlux, surfaceThicknessFluxRunoff, err)

      ! Build surface thickness flux array from land ice
      call ocn_surface_land_ice_fluxes_thick(meshPool, forcingPool, surfaceThicknessFlux, err)

      !
      ! height tendency: horizontal advection term -\nabla\cdot ( hu)
      !
      ! See Ringler et al. (2010) jcp paper, eqn 19, 21, and fig. 3.
      ! for explanation of divergence operator.
      !
      ! QC Comment (3/15/12): need to make sure that uTranport is the right
      ! transport velocity here.
      call ocn_thick_hadv_tend(meshPool, normalTransportVelocity, layerThicknessEdge, tend_layerThickness, err)

      !
      ! height tendency: vertical advection term -d/dz(hw)
      !
      call ocn_thick_vadv_tend(meshPool, vertAleTransportTop, tend_layerThickness, err)

      !
      ! surface flux tendency
      !

      call ocn_thick_surface_flux_tend(meshPool, fractionAbsorbed, fractionAbsorbedRunoff, &
         surfaceThicknessFlux, surfaceThicknessFluxRunoff, tend_layerThickness, err)

      !
      ! surface flux tendency
      !
      call ocn_frazil_forcing_layer_thickness(meshPool, forcingPool, tend_layerThickness, err)

      !
      ! tidal boundary condition flux 
      !
      call ocn_tidal_forcing_layer_thickness(meshPool, forcingPool, tend_layerThickness, err)

      call mpas_timer_stop("ocn_tend_thick")

   end subroutine ocn_tend_thick!}}}

!***********************************************************************
!
!  routine ocn_tend_vel
!
!> \brief   Computes velocity tendency
!> \author  Mark Petersen, Doug Jacobsen, Todd Ringler
!> \date    September 2011
!> \details
!>  This routine computes the velocity tendency for the ocean
!
!-----------------------------------------------------------------------

   subroutine ocn_tend_vel(tendPool, statePool, forcingPool, diagnosticsPool, meshPool, scratchPool, timeLevelIn, dt)!{{{
      implicit none

      type (mpas_pool_type), intent(inout) :: tendPool !< Input/Output: Tendency structure
      type (mpas_pool_type), intent(in) :: statePool !< Input: State information
      type (mpas_pool_type), intent(inout) :: forcingPool !< Input: Forcing information
      type (mpas_pool_type), intent(in) :: diagnosticsPool !< Input: Diagnostic information
      type (mpas_pool_type), intent(in) :: meshPool !< Input: Mesh information
      real (kind=RKIND), intent(in) :: dt
      type (mpas_pool_type), intent(inout) :: scratchPool !< Input: Scratch structure
      integer, intent(in), optional :: timeLevelIn !< Input: Time level for state fields

      type (mpas_pool_type), pointer :: tracersPool

      real (kind=RKIND), dimension(:), pointer :: surfaceStress, surfaceStressMagnitude, surfaceFluxAttenuationCoefficient, ssh
      real (kind=RKIND), dimension(:), pointer :: tidalPotentialEta 
      real (kind=RKIND), dimension(:,:), pointer :: &
        layerThicknessEdge, normalVelocity, tangentialVelocity, density, potentialDensity, zMid, pressure, &
        layerThickness, &
        tend_normalVelocity, circulation, relativeVorticity, viscosity, kineticEnergyCell, &
        normalizedRelativeVorticityEdge, normalizedPlanetaryVorticityEdge, &
        montgomeryPotential, vertAleTransportTop, divergence, vertViscTopOfEdge, &
        inSituThermalExpansionCoeff, inSituSalineContractionCoeff
<<<<<<< HEAD
=======
      real (kind=RKIND), dimension(:,:), pointer :: tidalPotentialZMid
>>>>>>> 7bb8d561
      real (kind=RKIND), dimension(:,:), pointer :: wettingVelocity
      real (kind=RKIND), dimension(:,:,:), pointer :: activeTracers

      integer :: timeLevel

      integer :: err, iEdge, iCell, k
      integer, pointer :: indexTemperature, indexSalinity, nEdges, nCells
      integer, dimension(:), pointer :: maxLevelCell

      logical, pointer :: config_disable_vel_all_tend
      logical, pointer :: config_use_wetting_drying
      logical, pointer :: config_prevent_drying
<<<<<<< HEAD
=======
      logical, pointer :: config_use_tidal_potential_forcing
>>>>>>> 7bb8d561
      character (len=StrKIND), pointer :: config_pressure_gradient_type
      character (len=StrKIND), pointer :: config_time_integrator
      real (kind=RKIND), pointer :: config_self_attraction_and_loading_beta 

      if (present(timeLevelIn)) then
         timeLevel = timeLevelIn
      else
         timeLevel = 1
      end if

      call mpas_pool_get_config(ocnConfigs, 'config_disable_vel_all_tend', config_disable_vel_all_tend)
      call mpas_pool_get_config(ocnConfigs, 'config_pressure_gradient_type', config_pressure_gradient_type)
      call mpas_pool_get_config(ocnConfigs, 'config_use_wetting_drying', config_use_wetting_drying)
      call mpas_pool_get_config(ocnConfigs, 'config_prevent_drying', config_prevent_drying)
<<<<<<< HEAD
=======
      call mpas_pool_get_config(ocnConfigs, 'config_use_tidal_potential_forcing', config_use_tidal_potential_forcing)
      call mpas_pool_get_config(ocnConfigs, 'config_self_attraction_and_loading_beta',config_self_attraction_and_loading_beta)
      call mpas_pool_get_config(ocnConfigs, 'config_time_integrator', config_time_integrator)
>>>>>>> 7bb8d561

      call mpas_pool_get_dimension(meshPool, 'nEdges', nEdges)
      call mpas_pool_get_dimension(meshPool, 'nCells', nCells)

      call mpas_pool_get_subpool(statePool, 'tracers', tracersPool)

      call mpas_pool_get_array(statePool, 'normalVelocity', normalVelocity, timeLevel)
      call mpas_pool_get_array(statePool, 'layerThickness', layerThickness, timeLevel)
<<<<<<< HEAD
=======
      call mpas_pool_get_array(statePool, 'ssh', ssh, timeLevel)
>>>>>>> 7bb8d561
      call mpas_pool_get_array(tracersPool, 'activeTracers', activeTracers, timeLevel)
      call mpas_pool_get_dimension(tracersPool, 'index_temperature', indexTemperature)
      call mpas_pool_get_dimension(tracersPool, 'index_salinity', indexSalinity)

      call mpas_pool_get_array(diagnosticsPool, 'kineticEnergyCell', kineticEnergyCell)
      call mpas_pool_get_array(diagnosticsPool, 'layerThicknessEdge', layerThicknessEdge)
      call mpas_pool_get_array(diagnosticsPool, 'vertAleTransportTop', vertAleTransportTop)
      call mpas_pool_get_array(diagnosticsPool, 'zMid', zMid)
      call mpas_pool_get_array(diagnosticsPool, 'relativeVorticity', relativeVorticity)
      call mpas_pool_get_array(diagnosticsPool, 'normalizedRelativeVorticityEdge', normalizedRelativeVorticityEdge)
      call mpas_pool_get_array(diagnosticsPool, 'normalizedPlanetaryVorticityEdge', normalizedPlanetaryVorticityEdge)
      call mpas_pool_get_array(diagnosticsPool, 'divergence', divergence)
      call mpas_pool_get_array(diagnosticsPool, 'viscosity', viscosity)
      call mpas_pool_get_array(diagnosticsPool, 'montgomeryPotential', montgomeryPotential)
      call mpas_pool_get_array(diagnosticsPool, 'pressure', pressure)
      call mpas_pool_get_array(diagnosticsPool, 'vertViscTopOfEdge', vertViscTopOfEdge)
      call mpas_pool_get_array(diagnosticsPool, 'density', density)
      call mpas_pool_get_array(diagnosticsPool, 'potentialDensity', potentialDensity)
      call mpas_pool_get_array(diagnosticsPool, 'tangentialVelocity', tangentialVelocity)
      call mpas_pool_get_array(diagnosticsPool, 'surfaceFluxAttenuationCoefficient', surfaceFluxAttenuationCoefficient)

      call mpas_pool_get_array(tendPool, 'normalVelocity', tend_normalVelocity)

      call mpas_pool_get_array(forcingPool, 'surfaceStress', surfaceStress)
      call mpas_pool_get_array(forcingPool, 'surfaceStressMagnitude', surfaceStressMagnitude)

      call mpas_pool_get_array(diagnosticsPool, 'wettingVelocity', wettingVelocity)
      !
      ! velocity tendency: start accumulating tendency terms
      !
      !$omp do schedule(runtime)
      do iEdge = 1, nEdges
         tend_normalVelocity(:, iEdge) = 0.0_RKIND
         surfaceStress(iEdge) = 0.0_RKIND
      end do
      !$omp end do

      !$omp do schedule(runtime)
      do iCell = 1, nCells
         surfaceStressMagnitude(iCell) = 0.0_RKIND
      end do
      !$omp end do

      if(config_disable_vel_all_tend) return

      call mpas_timer_start("ocn_tend_vel")

      ! Build bulk forcing surface stress
      call ocn_surface_bulk_forcing_vel(meshPool, forcingPool, surfaceStress, surfaceStressMagnitude, err)

      ! Add top drag to surface stress
      call ocn_surface_land_ice_fluxes_vel(meshPool, diagnosticsPool, surfaceStress, surfaceStressMagnitude, err)

      !
      ! velocity tendency: nonlinear Coriolis term and grad of kinetic energy
      !
      call ocn_vel_hadv_coriolis_tend(meshPool, normalizedRelativeVorticityEdge, normalizedPlanetaryVorticityEdge, layerThicknessEdge, &
         normalVelocity, kineticEnergyCell, tend_normalVelocity, err)

      !
      ! velocity tendency: vertical advection term -w du/dz
      !
      call ocn_vel_vadv_tend(meshPool, normalVelocity, layerThicknessEdge, vertAleTransportTop, tend_normalVelocity, err)

      !
      ! velocity tendency: tidal potential (if needed) 
      !   For RK4, subtract the tidal potential from the zMid array and store in a work array, 
      !   Then point zMid to work array so the tidal potential terms are included inside the grad computed in ocn_vel_pressure_grad_tend
      !   zMid is pointed back to the typical value afterward, so the work array is not used in place of zMid elsewhere.
      !
      if (config_use_tidal_potential_forcing) then
        call ocn_compute_tidal_potential_forcing(meshPool, forcingPool, diagnosticsPool, err)
      end if

      if (config_use_tidal_potential_forcing .and. config_time_integrator == 'RK4') then
        call mpas_pool_get_array(forcingPool, 'tidalPotentialZMid', tidalPotentialZMid)
        call mpas_pool_get_array(forcingPool, 'tidalPotentialEta', tidalPotentialEta)
        call mpas_pool_get_array(meshPool, 'maxLevelCell', maxLevelCell)

        do iCell = 1, nCells
          do k = 1, maxLevelCell(iCell)
            tidalPotentialZMid(k,iCell) = zMid(k,iCell) - tidalPotentialEta(iCell) &
                                        - config_self_attraction_and_loading_beta * zMid(k,iCell)
          end do 
        end do

        call mpas_pool_get_array(forcingPool, 'tidalPotentialZMid', zMid)
      end if

      !
      ! velocity tendency: pressure gradient
      !
      if (config_pressure_gradient_type.eq.'Jacobian_from_TS') then
         ! only pass EOS derivatives if needed.
         call mpas_pool_get_array(diagnosticsPool, 'inSituThermalExpansionCoeff',inSituThermalExpansionCoeff)
         call mpas_pool_get_array(diagnosticsPool, 'inSituSalineContractionCoeff', inSituSalineContractionCoeff)
         call ocn_vel_pressure_grad_tend(meshPool, ssh, pressure, montgomeryPotential, zMid, density, potentialDensity, &
              indexTemperature, indexSalinity, activeTracers, tend_normalVelocity, err, &
              inSituThermalExpansionCoeff,inSituSalineContractionCoeff)
      else
         call ocn_vel_pressure_grad_tend(meshPool, ssh, pressure, montgomeryPotential, zMid, density, potentialDensity, &
              indexTemperature, indexSalinity, activeTracers, tend_normalVelocity, err, &
              inSituThermalExpansionCoeff,inSituSalineContractionCoeff)
      endif

      if (config_use_tidal_potential_forcing .and. config_time_integrator == 'RK4') then
        ! point zMid back to usual array, to be safe
        call mpas_pool_get_array(diagnosticsPool, 'zMid', zMid)
      end if

      !
      ! velocity tendency: del2 dissipation, \nu_2 \nabla^2 u
      !   computed as \nu( \nabla divergence + k \times \nabla relativeVorticity )
      !   strictly only valid for config_mom_del2 == constant
      !
      call ocn_vel_hmix_tend(meshPool, scratchPool, divergence, relativeVorticity, normalVelocity, tangentialVelocity, viscosity, &
         tend_normalVelocity, err)

      !
      ! velocity tendency: forcing and bottom drag
      !
      call ocn_vel_forcing_tend(meshPool, normalVelocity, surfaceFluxAttenuationCoefficient, &
              surfaceStress, kineticEnergyCell, layerThicknessEdge, &
                                tend_normalVelocity, err)

      !
      ! velocity tendency: zero if drying
      !
      !$omp do schedule(runtime)
      do iEdge = 1, nEdges
         tend_normalVelocity(:, iEdge) = tend_normalVelocity(:, iEdge) * (1.0_RKIND - wettingVelocity(:, iEdge))
      end do
      !$omp end do

      !
      ! velocity tendency: vertical mixing d/dz( nu_v du/dz))
      !
      call mpas_timer_stop("ocn_tend_vel")

   end subroutine ocn_tend_vel!}}}

!***********************************************************************
!
!  routine ocn_tend_tracer
!
!> \brief   Computes tracer tendency
!> \author  Mark Petersen, Doug Jacobsen, Todd Ringler
!> \date    September 2011
!> \details
!>  This routine computes tracer tendencies for the ocean
!
!-----------------------------------------------------------------------
   subroutine ocn_tend_tracer(tendPool, statePool, forcingPool, diagnosticsPool, meshPool, swForcingPool, scratchPool, & !{{{
                              dt, activeTracersOnlyIn, timeLevelIn )
      implicit none

      !
      ! intent in/out
      !
      type (mpas_pool_type), intent(inout) :: tendPool        !< Input/Output: Tendency structure
      type (mpas_pool_type), intent(in)    :: statePool       !< Input: State information
      type (mpas_pool_type), intent(inout) :: forcingPool     !< Input: Forcing information
      type (mpas_pool_type), intent(inout)    :: diagnosticsPool !< Input: Diagnostic information
      type (mpas_pool_type), intent(inout)    :: meshPool     !< Input: Mesh information
      type (mpas_pool_type), intent(in)    :: swForcingPool   !< Input: sw data input info
      type (mpas_pool_type), intent(in)    :: scratchPool     !< Input: Scratch information
      real (kind=RKIND), intent(in) :: dt                     !< Input: Time step
      logical, intent(in), optional :: activeTracersOnlyIn    !< Input: if true, only compute for active tracers
      integer, intent(in), optional :: timeLevelIn            !< Input/Optional: Time Level Indes

      !
      ! additional pools
      !
      type (mpas_pool_type), pointer :: tracersPool, tracersTendPool            ! tracers and their tendency
      type (mpas_pool_type), pointer :: tracersSurfaceFluxPool                  ! surface fluxes
      type (mpas_pool_type), pointer :: tracersSurfaceRestoringFieldsPool       ! surface restoring
      type (mpas_pool_type), pointer :: tracersInteriorRestoringFieldsPool      ! interior restoring
      type (mpas_pool_type), pointer :: tracersExponentialDecayFieldsPool       ! exponential decay
      type (mpas_pool_type), pointer :: tracersIdealAgeFieldsPool               ! ideal age
      type (mpas_pool_type), pointer :: tracersTTDFieldsPool                    ! transit time distribution

      ! scalar pointers
      integer :: nTracerGroup
      integer, pointer :: nVertLevels, nEdges, nCells, nCellsSolve, indexTemperature, indexSalinity
      logical, pointer :: config_disable_tr_all_tend, config_use_cvmix_kpp
      logical, pointer :: config_use_tracerGroup, config_use_tracerGroup_surface_bulk_forcing, &
                          config_use_tracerGroup_surface_restoring, config_use_tracerGroup_interior_restoring, &
                          config_use_tracerGroup_exponential_decay, config_use_tracerGroup_idealAge_forcing, &
                          config_use_tracerGroup_ttd_forcing, config_use_surface_salinity_monthly_restoring

      logical, pointer :: config_compute_active_tracer_budgets, &
                          config_cvmix_kpp_nonlocal_with_implicit_mix
     real (kind=RKIND), pointer :: salinity_restoring_constant_piston_velocity

      ! iterator for tracer categories
      type (mpas_pool_iterator_type) :: groupItr
      character (len=StrKIND) :: modifiedGroupName
      character (len=StrKIND) :: modifiedConfigName
      !
      ! one dimensional pointers
      !
      real (kind=RKIND), dimension(:), pointer :: penetrativeTemperatureFlux, penetrativeTemperatureFluxOBL
      real (kind=RKIND), dimension(:), pointer :: tracerGroupExponentialDecayRate, latCell
      integer, dimension(:), pointer :: maxLevelCell

      !
      ! two dimensional pointers
      !
      real (kind=RKIND), dimension(:,:), pointer :: tracerGroupPistonVelocity, tracerGroupSurfaceRestoringValue, &
                                                    tracerGroupIdealAgeMask, tracerGroupTTDMask

      real (kind=RKIND), dimension(:,:), pointer :: &
        normalTransportVelocity, layerThickness,vertAleTransportTop, layerThicknessEdge, vertDiffTopOfCell, &
        normalThicknessFlux, tracerGroupSurfaceFlux, fractionAbsorbed, zMid, relativeSlopeTopOfEdge, &
        relativeSlopeTapering, relativeSlopeTaperingCell, fractionAbsorbedRunoff, tracerGroupSurfaceFluxRunoff, &
        tracerGroupSurfaceFluxRemoved, nonLocalSurfaceTracerFlux

      !
      ! three dimensional pointers
      !
      real (kind=RKIND), dimension(:,:,:), pointer :: &
        tracerGroup, tracerGroupTend, vertNonLocalFlux

      real (kind=RKIND), dimension(:,:,:), pointer :: &
        activeTracers, &  !  need T, S for ecosys
        ecosysTracers     !  need ecosys for DMS and MacroMolecules

      real (kind=RKIND), dimension(:,:,:), pointer :: tracerGroupInteriorRestoringRate, tracerGroupInteriorRestoringValue

      real (kind=RKIND), dimension(:,:,:), pointer :: &
        activeTracerSurfaceFluxTendency,              &
        activeTracerNonLocalTendency

      real (kind=RKIND), dimension(:,:), pointer :: &
        temperatureShortWaveTendency

      !
      ! Field pointers
      !
      type (field2DReal), pointer :: normalThicknessFluxField

      !
      ! local integers/reals/logicals
      !
      integer :: err, iCell, iEdge, k, timeLevel, nTracersEcosys
      logical :: activeTracersOnly    ! if true, only compute for active tracers

      !
      ! set time level of optional argument is present
      !
      if (present(timeLevelIn)) then
         timeLevel = timeLevelIn
      else
         timeLevel = 1
      end if

      if (present(activeTracersOnlyIn)) then
         activeTracersOnly = activeTracersOnlyIn
      else
         activeTracersOnly = .false.
      end if

      !
      ! get tracers pools
      !
      call mpas_pool_get_subpool(statePool, 'tracers', tracersPool)
      call mpas_pool_get_subpool(tendPool, 'tracersTend', tracersTendPool)
      call mpas_pool_get_subpool(forcingPool, 'tracersSurfaceFlux', tracersSurfaceFluxPool)

      !
      ! get dimensions
      !
      call mpas_pool_get_dimension(meshPool, 'nVertLevels', nVertLevels)
      call mpas_pool_get_dimension(meshPool, 'nEdges', nEdges)
      call mpas_pool_get_dimension(meshPool, 'nCells', nCells)
      call mpas_pool_get_dimension(meshPool, 'nCellsSolve', nCellsSolve)
      call mpas_pool_get_dimension(tracersPool, 'index_temperature', indexTemperature)
      call mpas_pool_get_dimension(tracersPool, 'index_salinity', indexSalinity)

      !
      ! get configure options
      !
      call mpas_pool_get_config(ocnConfigs, 'config_cvmix_kpp_nonlocal_with_implicit_mix', &
                                config_cvmix_kpp_nonlocal_with_implicit_mix)
      call mpas_pool_get_config(ocnConfigs, 'config_disable_tr_all_tend', config_disable_tr_all_tend)
      call mpas_pool_get_config(ocnConfigs, 'config_use_cvmix_kpp', config_use_cvmix_kpp)
      call mpas_pool_get_config(ocnConfigs, 'config_compute_active_tracer_budgets', config_compute_active_tracer_budgets)
      !
      ! get arrays
      !
      call mpas_pool_get_array(statePool, 'layerThickness', layerThickness, timeLevel)
      call mpas_pool_get_array(diagnosticsPool, 'normalTransportVelocity', normalTransportVelocity)
      call mpas_pool_get_array(diagnosticsPool, 'layerThicknessEdge', layerThicknessEdge)
      call mpas_pool_get_array(diagnosticsPool, 'vertDiffTopOfCell', vertDiffTopOfCell)
      call mpas_pool_get_array(diagnosticsPool, 'vertAleTransportTop', vertAleTransportTop)
      call mpas_pool_get_array(diagnosticsPool, 'zMid', zMid)
      call mpas_pool_get_array(diagnosticsPool, 'relativeSlopeTopOfEdge', relativeSlopeTopOfEdge)
      call mpas_pool_get_array(diagnosticsPool, 'relativeSlopeTapering', relativeSlopeTapering)
      call mpas_pool_get_array(diagnosticsPool, 'relativeSlopeTaperingCell', relativeSlopeTaperingCell)
      call mpas_pool_get_array(diagnosticsPool, 'vertNonLocalFlux', vertNonLocalFlux)
      call mpas_pool_get_array(forcingPool, 'penetrativeTemperatureFlux', penetrativeTemperatureFlux)
      call mpas_pool_get_array(diagnosticsPool, 'penetrativeTemperatureFluxOBL', penetrativeTemperatureFluxOBL)
      call mpas_pool_get_array(forcingPool, 'fractionAbsorbed', fractionAbsorbed)
      call mpas_pool_get_array(forcingPool, 'fractionAbsorbedRunoff', fractionAbsorbedRunoff)
      call mpas_pool_get_array(meshPool, 'maxLevelCell', maxLevelCell)
      call mpas_pool_get_array(meshPool, 'latCell', latCell)

      call mpas_pool_get_dimension(meshPool, 'nVertLevels', nVertLevels)
      call mpas_pool_get_dimension(meshPool, 'nEdges', nEdges)

      !
      ! get diagnostic arrays for temperature/salinity budget
      !
      if (config_compute_active_tracer_budgets) then
         call mpas_pool_get_array(diagnosticsPool,'activeTracerSurfaceFluxTendency',activeTracerSurfaceFluxTendency)
         call mpas_pool_get_array(diagnosticsPool,'temperatureShortWaveTendency',temperatureShortWaveTendency)
         call mpas_pool_get_array(diagnosticsPool,'activeTracerNonLocalTendency',activeTracerNonLocalTendency)
      endif

      if(config_disable_tr_all_tend) return

      call mpas_timer_start("ocn_tend_tracer")

      !allocate(normalThicknessFlux(nVertLevels, nEdges+1))
      call mpas_pool_get_field(scratchPool, 'normalThicknessFlux', normalThicknessFluxField)
      call mpas_allocate_scratch_field(normalThicknessFluxField, .true.)

      normalThicknessFlux => normalThicknessFluxField % array

      !
      ! transport velocity for the tracer.
      !
      !$omp do schedule(runtime) private(k)
      do iEdge = 1, nEdges
         do k = 1, nVertLevels
            normalThicknessFlux(k, iEdge) = normalTransportVelocity(k, iEdge) * layerThicknessEdge(k, iEdge)
         end do
      end do
      !$omp end do

      !
      ! begin iterate over tracer categories
      !
      call mpas_pool_begin_iteration(tracersPool)
      do while ( mpas_pool_get_next_member(tracersPool, groupItr) )
         if ( groupItr % memberType == MPAS_POOL_FIELD ) then
           ! Only compute tendencies for active tracers if activeTracersOnly flag is true.
           if ( .not.activeTracersOnly .or. trim(groupItr % memberName)=='activeTracers') then
            ! load configure setting for this category
            !
            modifiedConfigName = 'config_use_' // trim(groupItr % memberName)
            call mpas_pool_get_config(ocnConfigs, modifiedConfigName, config_use_tracerGroup)

            if ( config_use_tracerGroup ) then
               modifiedConfigName = 'config_use_' // trim(groupItr % memberName) // '_surface_bulk_forcing'
               call mpas_pool_get_config(ocnConfigs, modifiedConfigName, config_use_tracerGroup_surface_bulk_forcing)
               modifiedConfigName = 'config_use_' // trim(groupItr % memberName) // '_surface_restoring'
               call mpas_pool_get_config(ocnConfigs, modifiedConfigName, config_use_tracerGroup_surface_restoring)
               modifiedConfigName = 'config_use_' // trim(groupItr % memberName) // '_interior_restoring'
               call mpas_pool_get_config(ocnConfigs, modifiedConfigName, config_use_tracerGroup_interior_restoring)
               modifiedConfigName = 'config_use_' // trim(groupItr % memberName) // '_exponential_decay'
               call mpas_pool_get_config(ocnConfigs, modifiedConfigName, config_use_tracerGroup_exponential_decay)
               modifiedConfigName = 'config_use_' // trim(groupItr % memberName) // '_idealAge_forcing'
               call mpas_pool_get_config(ocnConfigs, modifiedConfigName, config_use_tracerGroup_idealAge_forcing)
               modifiedConfigName = 'config_use_' // trim(groupItr % memberName) // '_ttd_forcing'
               call mpas_pool_get_config(ocnConfigs, modifiedConfigName, config_use_tracerGroup_ttd_forcing)


               ! Get tracer group, and other groups (tendencies, etc.)
               call mpas_pool_get_array(tracersPool, trim(groupItr % memberName), tracerGroup, timeLevel)
               nTracerGroup = size(tracerGroup, dim=1)

               ! Get Tendency array
               modifiedGroupName = trim(groupItr % memberName) // "Tend"
               call mpas_pool_get_array(tracersTendPool, trim(modifiedGroupName), tracerGroupTend)

               ! Get surface flux array
               modifiedGroupName = trim(groupItr % memberName) // "SurfaceFlux"
               call mpas_pool_get_array(tracersSurfaceFluxPool, trim(modifiedGroupName), tracerGroupSurfaceFlux)

               ! Get Array of total surface temp/salt flux (includes thickness
               ! tendencies
               call mpas_pool_get_array(tracersSurfaceFluxPool, 'nonLocalSurfaceTracerFlux', nonLocalSurfaceTracerFlux)

               ! Get surface flux due to river runoff array
!maltrud only active tracers have runoff flux for now, but we still need to associate for ALL tracers
               modifiedGroupName = trim(groupItr % memberName) // "SurfaceFluxRunoff"
               call mpas_pool_get_array(tracersSurfaceFluxPool, trim(modifiedGroupName), tracerGroupSurfaceFluxRunoff)

               ! Get surface flux removed array to keep track of how much flux is ignored
               modifiedGroupName = trim(groupItr % memberName) // "SurfaceFluxRemoved"
               call mpas_pool_get_array(tracersSurfaceFluxPool, trim(modifiedGroupName), tracerGroupSurfaceFluxRemoved)

               !
               ! initialize tracer surface flux and tendency to zero.
               !
               !$omp do schedule(runtime)
               do iCell = 1, nCells
                 tracerGroupTend(:,:, iCell) = 0.0_RKIND
                 tracerGroupSurfaceFlux(:, iCell) = 0.0_RKIND
               end do
               !$omp end do

               !
               ! fill components of surface tracer flux
               !
               if (config_use_tracerGroup_surface_bulk_forcing) then
                  !$omp do schedule(runtime)
                  do iCell = 1, nCells
                    tracerGroupSurfaceFluxRunoff(:, iCell) = 0.0_RKIND
                    tracerGroupSurfaceFluxRemoved(:, iCell) = 0.0_RKIND
                  end do
                  !$omp end do

                  call ocn_surface_bulk_forcing_tracers(meshPool, groupItr % memberName, forcingPool, tracerGroup, &
                                                        tracerGroupSurfaceFlux, tracerGroupSurfaceFluxRunoff, &
                                                        tracerGroupSurfaceFluxRemoved, dt, layerThickness, err)
               end if


               !$omp master

               !
               ! compute ecosystem source-sink tendencies and net surface fluxes
               ! NOTE: must be called before ocn_tracer_surface_flux_tend
               !
               if ( trim(groupItr % memberName) == 'ecosysTracers' ) then
                  call mpas_pool_get_array(tracersPool, 'activeTracers', activeTracers, timeLevel)
                  call ocn_tracer_ecosys_compute(activeTracers, tracerGroup, forcingPool, nTracerGroup, &
                     nCellsSolve, latCell, maxLevelCell, nVertLevels, layerThickness, zMid, indexTemperature, &
                     indexSalinity, tracerGroupTend, err)

                  call ocn_tracer_ecosys_surface_flux_compute(activeTracers, tracerGroup, forcingPool,  &
                     nTracerGroup, nCellsSolve, zMid, indexTemperature, indexSalinity, tracerGroupSurfaceFlux, err)
               endif

               !
               ! compute DMS source-sink tendencies and net surface fluxes
               ! NOTE: must be called before ocn_tracer_surface_flux_tend
               !
               if ( trim(groupItr % memberName) == 'DMSTracers' ) then
                  call mpas_pool_get_array(tracersPool, 'ecosysTracers', ecosysTracers, timeLevel)
                  nTracersEcosys = size(ecosysTracers, dim=1)
                  call ocn_tracer_DMS_compute(activeTracers, tracerGroup, nTracerGroup, ecosysTracers,   &
                     nTracersEcosys, forcingPool, nCellsSolve, maxLevelCell,  &
                     nVertLevels, layerThickness, indexTemperature, indexSalinity, tracerGroupTend, err)

                  call ocn_tracer_DMS_surface_flux_compute(activeTracers, tracerGroup, forcingPool,  &
                     nTracerGroup, nCellsSolve, zMid, indexTemperature, indexSalinity, tracerGroupSurfaceFlux,  &
                     tracerGroupSurfaceFluxRemoved, err)
               endif

               !
               ! compute MacroMolecules source-sink tendencies and net surface fluxes
               ! NOTE: must be called before ocn_tracer_surface_flux_tend
               !
               if ( trim(groupItr % memberName) == 'MacroMoleculesTracers' ) then
                  call mpas_pool_get_array(tracersPool, 'ecosysTracers', ecosysTracers, timeLevel)
                  nTracersEcosys = size(ecosysTracers, dim=1)
                  call ocn_tracer_MacroMolecules_compute(tracerGroup, nTracerGroup, ecosysTracers, nTracersEcosys, forcingPool, &
                     nCellsSolve, maxLevelCell, nVertLevels, layerThickness,  &
                     tracerGroupTend, err)

                  call ocn_tracer_MacroMolecules_surface_flux_compute(activeTracers, tracerGroup, forcingPool,  &
                     nTracerGroup, nCellsSolve, zMid, indexTemperature, indexSalinity, tracerGroupSurfaceFlux, err)
               endif

               !$omp end master
               call mpas_threading_barrier()

               !
               ! ocean surface restoring
               !
                 if (config_use_tracerGroup_surface_restoring) then
                     call mpas_timer_start("surface_restoring_" // trim(groupItr % memberName))
                     call mpas_pool_get_subpool(forcingPool, 'tracersSurfaceRestoringFields', tracersSurfaceRestoringFieldsPool)
                     modifiedGroupName = trim(groupItr % memberName) // "PistonVelocity"
                     call mpas_pool_get_array(tracersSurfaceRestoringFieldsPool, trim(modifiedGroupName), &
                                              tracerGroupPistonVelocity)
                     modifiedGroupName = trim(groupItr % memberName) // "SurfaceRestoringValue"
                     call mpas_pool_get_array(tracersSurfaceRestoringFieldsPool, trim(modifiedGroupName), &
                                              tracerGroupSurfaceRestoringValue)
                     ! Note: monthly surface salinity restoring is a special case for tracer restoring
                     call mpas_pool_get_config(ocnConfigs, 'config_use_surface_salinity_monthly_restoring',  &
                                                            config_use_surface_salinity_monthly_restoring)
                     call MPAS_pool_get_config(ocnConfigs, 'config_salinity_restoring_constant_piston_velocity',  &
                                                                salinity_restoring_constant_piston_velocity)
                     call ocn_tracer_surface_restoring_compute(groupItr % memberName, nTracerGroup, nCells, tracerGroup,  &
                        tracerGroupPistonVelocity, tracerGroupSurfaceRestoringValue, tracerGroupSurfaceFlux, indexSalinity, &
                        config_use_surface_salinity_monthly_restoring, &
                        salinity_restoring_constant_piston_velocity, err)
                     call mpas_timer_stop("surface_restoring_" // trim(groupItr % memberName))
                 endif

               ! tracer fluxes at the land-ice / ocean interface
               ! this is a flux at the top ocean surface -- so these fluxes are added into tracerGroupSurfaceFlux
               call ocn_surface_land_ice_fluxes_tracers(meshPool, groupItr % memberName, forcingPool, tracerGroupSurfaceFlux, err)

               !
               ! other additions to tracerGroupSurfaceFlux should be added here
               !

               !
               ! now begin to accumulate the RHS tracer tendencies.
               !

               !
               ! interior restoring forcing tendency
               !
                if (config_use_tracerGroup_interior_restoring) then
                     call mpas_timer_start("interior_restoring_" // trim(groupItr % memberName), .false.)
                     call mpas_pool_get_subpool(forcingPool, 'tracersInteriorRestoringFields', tracersInteriorRestoringFieldsPool)
                     modifiedGroupName = trim(groupItr % memberName) // "InteriorRestoringRate"
                     call mpas_pool_get_array(tracersInteriorRestoringFieldsPool, trim(modifiedGroupName), &
                                              tracerGroupInteriorRestoringRate)
                     modifiedGroupName = trim(groupItr % memberName) // "InteriorRestoringValue"
                     call mpas_pool_get_array(tracersInteriorRestoringFieldsPool, trim(modifiedGroupName), &
                                              tracerGroupInteriorRestoringValue)
                     call ocn_tracer_interior_restoring_compute(nTracerGroup, nCells, maxLevelCell, layerThickness, &
                        tracerGroup, tracerGroupInteriorRestoringRate, tracerGroupInteriorRestoringValue, tracerGroupTend, err)
                     call mpas_timer_stop("interior_restoring_" // trim(groupItr % memberName))
                endif

               !
               ! exponential decay tendency
               !
                if (config_use_tracerGroup_exponential_decay) then
                     call mpas_log_write( &
                        "WARNING: exponential decay not fully tested", &
                        MPAS_LOG_WARN)
                     call mpas_timer_start("exponential decay " // trim(groupItr % memberName))
                     call mpas_pool_get_subpool(forcingPool, 'tracersExponentialDecayFields', tracersExponentialDecayFieldsPool)
                     modifiedGroupName = trim(groupItr % memberName) // "ExponentialDecayRate"
                     call mpas_pool_get_array(tracersExponentialDecayFieldsPool, trim(modifiedGroupName), &
                                              tracerGroupExponentialDecayRate)
                     call ocn_tracer_exponential_decay_compute(nTracerGroup, nCells, maxLevelCell, layerThickness, &
                        tracerGroup, tracerGroupExponentialDecayRate, tracerGroupTend, err)

                     call mpas_timer_stop("exponential decay " // trim(groupItr % memberName))
                endif

               !
               ! ideal age forcing tendency
               !   note: ocn_tracer_ideal_age_compute resets tracers in top layer to zero
               !
                if (config_use_tracerGroup_idealAge_forcing) then
                     call mpas_timer_start("ideal age " // trim(groupItr % memberName))
                     call mpas_log_write( &
                        "WARNING: ideal age not fully tested", &
                        MPAS_LOG_WARN)
                     call mpas_pool_get_subpool(forcingPool, 'tracersIdealAgeFields', tracersIdealAgeFieldsPool)
                     modifiedGroupName = trim(groupItr % memberName) // "IdealAgeMask"
                     call mpas_pool_get_array(tracersIdealAgeFieldsPool, trim(modifiedGroupName), tracerGroupIdealAgeMask)
                     call ocn_tracer_ideal_age_compute(nTracerGroup, nCells, maxLevelCell, layerThickness, &
                          tracerGroupIdealAgeMask, tracerGroup, tracerGroupTend, err)

                     call mpas_timer_stop("ideal age " // trim(groupItr % memberName))
                endif

               !
               ! transit-time distribution (TTD) forcing tendency
               !   note: no tendency is actually computed in ocn_tracer_TTD_compute
               !   note: rather, tracerGroup is reset to tracerGroupTTDMask in top-most layer
               !
                if (config_use_tracerGroup_ttd_forcing) then
                     call mpas_timer_start("TTD " // trim(groupItr % memberName))
                     call mpas_log_write( &
                        "WARNING: TTD not fully tested", &
                        MPAS_LOG_WARN)
                     call mpas_pool_get_subpool(forcingPool, 'tracersTTDFields', tracersTTDFieldsPool)
                     modifiedGroupName = trim(groupItr % memberName) // "TTDMask"
                     call mpas_pool_get_array(tracersTTDFieldsPool, trim(modifiedGroupName), tracerGroupTTDMask)
                     call ocn_tracer_TTD_compute(nTracerGroup, nCells, maxLevelCell, layerThickness, &
                          tracerGroupTTDMask, tracerGroup, err)

                     call mpas_timer_stop("TTD " // trim(groupItr % memberName))
                endif

               !
               ! tracer tendency: horizontal advection term -div( layerThickness \phi u)
               !

               ! Monotonoic Advection, or standard advection
               ! Tendency for tracer budget is stored within the tracer adv
               ! routine

               call ocn_tracer_advection_tend(tracerGroup, normalThicknessFlux, vertAleTransportTop, layerThickness, &
                                              dt, meshPool, scratchPool, diagnosticsPool, tracerGroupTend, &
                                              trim(groupItr % memberName))

               !
               ! tracer tendency: del2 horizontal tracer diffusion, div(h \kappa_2 \nabla \phi)
               !
               call ocn_tracer_hmix_tend(meshPool, scratchPool, layerThicknessEdge, zMid, tracerGroup, &
                                         relativeSlopeTopOfEdge, relativeSlopeTapering, relativeSlopeTaperingCell, &
                                         tracerGroupTend, err)

               !
               ! convert the surface tracer flux into a tracer tendency by distributing the flux across some number
               ! of surface layers
               !
               if (config_compute_active_tracer_budgets) then
                  if ( trim(groupItr % memberName) == 'activeTracers' ) then
                     !$omp do schedule(runtime)
                     do iCell = 1, nCells
                        activeTracerSurfaceFluxTendency(:,:,iCell) = tracerGroupTend(:,:,iCell)
                     end do
                     !$omp end do
                  endif
               endif

               call ocn_tracer_surface_flux_tend(meshPool, fractionAbsorbed, fractionAbsorbedRunoff, layerThickness, &
                                                 tracerGroupSurfaceFlux, tracerGroupSurfaceFluxRunoff,  &
                                                 tracerGroupTend, err)

               !
               ! Performing shortwave absorption
               !
               if ( trim(groupItr % memberName) == 'activeTracers' ) then

                  if (config_compute_active_tracer_budgets) then
                     !$omp do schedule(runtime)
                     do iCell = 1, nCells
                        activeTracerSurfaceFluxTendency(:,:,iCell) = tracerGroupTend(:,:,iCell) &
                           - activeTracerSurfaceFluxTendency(:,:,iCell)
                        temperatureShortWaveTendency(:,iCell) = tracerGroupTend(indexTemperature,:,iCell)
                     end do
                     !$omp end do
                  endif

                  call ocn_tracer_short_wave_absorption_tend(meshPool, swForcingPool, forcingPool, indexTemperature, &
                           layerThickness, penetrativeTemperatureFlux, penetrativeTemperatureFluxOBL, tracerGroupTend, err)

                  if (config_compute_active_tracer_budgets) then
                     !$omp do schedule(runtime)
                     do iCell = 1, nCells
                        temperatureShortWaveTendency(:,iCell) = tracerGroupTend(indexTemperature,:,iCell) - &
                                        temperatureShortWaveTendency(:,iCell)
                     end do
                     !$omp end do
                  endif
               endif

               !
               ! Compute tracer tendency due to non-local flux computed in KPP
               !
               if (config_use_cvmix_kpp) then
                  call mpas_timer_start("non-local flux from KPP")
                  call ocn_compute_KPP_input_fields(statePool, forcingPool, meshPool, diagnosticsPool, scratchPool, timeLevel)
                  if (.not. config_cvmix_kpp_nonlocal_with_implicit_mix) then
                     if( trim(groupItr % memberName) == 'activeTracers' ) then
                        if (config_compute_active_tracer_budgets) then
                           !$omp do schedule(runtime)
                           do iCell = 1, nCells
                              activeTracerNonLocalTendency(:,:,iCell) = tracerGroupTend(:,:,iCell)
                           end do
                           !$omp end do
                        endif
                        call ocn_tracer_nonlocalflux_tend(meshPool, vertNonLocalFlux, nonLocalSurfaceTracerFlux, tracerGroupTend, err)
                        if (config_compute_active_tracer_budgets) then
                           !$omp do schedule(runtime)
                           do iCell = 1, nCells
                              activeTracerNonLocalTendency(:,:,iCell) = tracerGroupTend(:,:,iCell)-activeTracerNonLocalTendency(:,:,iCell)
                           end do
                           !$omp end do
                        endif
                     else
                        call ocn_tracer_nonlocalflux_tend(meshPool, vertNonLocalFlux, tracerGroupSurfaceFlux, tracerGroupTend, err)
                     endif
                  end if
                  call mpas_timer_stop("non-local flux from KPP")
               end if

               !
               ! Compute tracer tendency due to production/destruction of frazil ice
               !
               call ocn_frazil_forcing_tracers(meshPool, tracersPool, groupItr%memberName, forcingPool, tracerGroupTend, err)
            end if
           end if ! active only
         end if
      end do

      call mpas_deallocate_scratch_field(normalThicknessFluxField, .true.)

      call mpas_timer_stop("ocn_tend_tracer")

   end subroutine ocn_tend_tracer!}}}

!***********************************************************************
!
!  routine ocn_tend_freq_filtered_thickness
!
!> \brief   Compute tendencies needed for frequency filtered thickness
!> \author  Mark Petersen
!> \date    July 2013
!> \details
!>  This routine compute high frequency thickness tendency and the
!>  low freqency divergence.  It is only called when
!>  config_freq_filtered_thickness is true (z-tilde)
!
!-----------------------------------------------------------------------
   subroutine ocn_tend_freq_filtered_thickness(tendPool, statePool, diagnosticsPool, meshPool, timeLevelIn)!{{{

      type (mpas_pool_type), intent(inout) :: tendPool !< Input/Output: Tendency information
      type (mpas_pool_type), intent(in) :: statePool !< Input: State information
      type (mpas_pool_type), intent(in) :: diagnosticsPool !< Input: Diagnostics information
      type (mpas_pool_type), intent(in) :: meshPool !< Input: Mesh information
      integer, intent(in), optional :: timeLevelIn !< Input: Time level for state fields

      integer :: timeLevel
      integer :: err, iCell, i, k, iEdge
      integer, pointer :: nCells, nVertLevels
      integer, dimension(:), pointer :: maxLevelCell, maxLevelEdgeBot, nEdgesOnCell
      integer, dimension(:,:), pointer :: edgesOnCell, edgeSignOnCell

      real (kind=RKIND) :: flux, invAreaCell, div_hu_btr, thickness_filter_timescale_sec, highFreqThick_restore_time_sec, &
         totalThickness
      real (kind=RKIND), dimension(:), pointer :: dvEdge, areaCell
      real (kind=RKIND), dimension(:,:), pointer :: normalVelocity, layerThicknessEdge, &
         layerThickness, &
         lowFreqDivergence, highFreqThickness, &
         tend_lowFreqDivergence, tend_highFreqThickness
      real (kind=RKIND), dimension(:), allocatable:: div_hu

      real (kind=RKIND), pointer :: config_thickness_filter_timescale, config_highFreqThick_restore_time

      call mpas_timer_start("ocn_tend_freq_filtered_thickness")

      err = 0

      if (present(timeLevelIn)) then
         timeLevel = timeLevelIn
      else
         timeLevel = 1
      end if

      call mpas_pool_get_config(ocnConfigs, 'config_thickness_filter_timescale', config_thickness_filter_timescale)
      call mpas_pool_get_config(ocnConfigs, 'config_highFreqThick_restore_time', config_highFreqThick_restore_time)

      call mpas_pool_get_dimension(meshPool, 'nCells', nCells)
      call mpas_pool_get_dimension(meshPool, 'nVertLevels', nVertLevels)

      call mpas_pool_get_array(meshPool, 'nEdgesOnCell', nEdgesOnCell)
      call mpas_pool_get_array(meshPool, 'areaCell', areaCell)
      call mpas_pool_get_array(meshPool, 'edgesOnCell', edgesOnCell)
      call mpas_pool_get_array(meshPool, 'edgeSignOnCell', edgeSignOnCell)
      call mpas_pool_get_array(meshPool, 'maxLevelCell', maxLevelCell)
      call mpas_pool_get_array(meshPool, 'maxLevelEdgeBot', maxLevelEdgeBot)
      call mpas_pool_get_array(meshPool, 'dvEdge', dvEdge)

      call mpas_pool_get_array(statePool, 'normalVelocity', normalVelocity, timeLevel)
      call mpas_pool_get_array(statePool, 'layerThickness', layerThickness, timeLevel)
      call mpas_pool_get_array(statePool, 'lowFreqDivergence', lowFreqDivergence, timeLevel)
      call mpas_pool_get_array(statePool, 'highFreqThickness', highFreqThickness, timeLevel)

      call mpas_pool_get_array(diagnosticsPool, 'layerThicknessEdge', layerThicknessEdge)

      call mpas_pool_get_array(tendPool, 'lowFreqDivergence', tend_lowFreqDivergence)
      call mpas_pool_get_array(tendPool, 'highFreqThickness', tend_highFreqThickness)

      !
      ! Low Frequency Divergence and high frequency thickness Tendency
      !

      ! Convert restore time from days to seconds
      thickness_filter_timescale_sec = config_thickness_filter_timescale*86400.0_RKIND
      highFreqThick_restore_time_sec = config_highFreqThick_restore_time*86400.0_RKIND

      allocate(div_hu(nVertLevels))

      !$omp do schedule(runtime)
      do iCell = 1, nCells
        tend_lowFreqDivergence(:, iCell) = 0.0_RKIND
        tend_highFreqThickness(:, iCell) = 0.0_RKIND
        div_hu(:) = 0.0_RKIND
        div_hu_btr = 0.0_RKIND
        invAreaCell = 1.0_RKIND / areaCell(iCell)

        do i = 1, nEdgesOnCell(iCell)
          iEdge = edgesOnCell(i, iCell)

          do k = 1, maxLevelEdgeBot(iEdge)
            flux = layerThicknessEdge(k, iEdge) * normalVelocity(k, iEdge) * dvEdge(iEdge) * edgeSignOnCell(i, iCell) * invAreaCell
            div_hu(k) = div_hu(k) - flux
            div_hu_btr = div_hu_btr - flux
          end do
        end do

        totalThickness = sum(layerThickness(1:maxLevelCell(iCell),iCell))
        do k = 1, maxLevelCell(iCell)

           tend_lowFreqDivergence(k,iCell) = &
              -2.0 * pii / thickness_filter_timescale_sec &
              *(lowFreqDivergence(k,iCell)  - div_hu(k) &
                + div_hu_btr * layerThickness(k,iCell) / totalThickness)

           tend_highFreqThickness(k,iCell) = &
              - div_hu(k) + div_hu_btr * layerThickness(k,iCell) / totalThickness + lowFreqDivergence(k,iCell) &
              + use_highFreqThick_restore*( -2.0 * pii / highFreqThick_restore_time_sec * highFreqThickness(k,iCell) )

        end do
      end do
      !$omp end do

      deallocate(div_hu)

      !
      !  high frequency thickness tendency: del2 horizontal hhf diffusion, div(\kappa_{hf} \nabla h^{hf})
      !
      call ocn_high_freq_thickness_hmix_del2_tend(meshPool, highFreqThickness, tend_highFreqThickness, err)

      call mpas_timer_stop("ocn_tend_freq_filtered_thickness")

   end subroutine ocn_tend_freq_filtered_thickness!}}}

!***********************************************************************
!
!  routine ocn_tendency_init
!
!> \brief   Initializes flags used within tendency routines.
!> \author  Mark Petersen, Doug Jacobsen, Todd Ringler
!> \date    4 November 2011
!> \details
!>  This routine initializes flags related to quantities computed within
!>  other tendency routines.
!
!-----------------------------------------------------------------------
    subroutine ocn_tendency_init(err)!{{{
        integer, intent(out) :: err !< Output: Error flag

        logical, pointer :: config_use_highFreqThick_restore

        err = 0

        call mpas_pool_get_config(ocnConfigs, 'config_use_highFreqThick_restore', config_use_highFreqThick_restore)

        if (config_use_highFreqThick_restore) then
           use_highFreqThick_restore = 1
        else
           use_highFreqThick_restore = 0
        endif

    end subroutine ocn_tendency_init!}}}

!***********************************************************************

end module ocn_tendency

!|||||||||||||||||||||||||||||||||||||||||||||||||||||||||||||||||||||||
! vim: foldmethod=marker<|MERGE_RESOLUTION|>--- conflicted
+++ resolved
@@ -59,10 +59,7 @@
    use ocn_vel_forcing
    use ocn_vmix
    use ocn_wetting_drying
-<<<<<<< HEAD
-=======
    use ocn_tidal_potential_forcing
->>>>>>> 7bb8d561
 
    implicit none
    private
@@ -235,10 +232,7 @@
         normalizedRelativeVorticityEdge, normalizedPlanetaryVorticityEdge, &
         montgomeryPotential, vertAleTransportTop, divergence, vertViscTopOfEdge, &
         inSituThermalExpansionCoeff, inSituSalineContractionCoeff
-<<<<<<< HEAD
-=======
       real (kind=RKIND), dimension(:,:), pointer :: tidalPotentialZMid
->>>>>>> 7bb8d561
       real (kind=RKIND), dimension(:,:), pointer :: wettingVelocity
       real (kind=RKIND), dimension(:,:,:), pointer :: activeTracers
 
@@ -251,10 +245,7 @@
       logical, pointer :: config_disable_vel_all_tend
       logical, pointer :: config_use_wetting_drying
       logical, pointer :: config_prevent_drying
-<<<<<<< HEAD
-=======
       logical, pointer :: config_use_tidal_potential_forcing
->>>>>>> 7bb8d561
       character (len=StrKIND), pointer :: config_pressure_gradient_type
       character (len=StrKIND), pointer :: config_time_integrator
       real (kind=RKIND), pointer :: config_self_attraction_and_loading_beta 
@@ -269,12 +260,9 @@
       call mpas_pool_get_config(ocnConfigs, 'config_pressure_gradient_type', config_pressure_gradient_type)
       call mpas_pool_get_config(ocnConfigs, 'config_use_wetting_drying', config_use_wetting_drying)
       call mpas_pool_get_config(ocnConfigs, 'config_prevent_drying', config_prevent_drying)
-<<<<<<< HEAD
-=======
       call mpas_pool_get_config(ocnConfigs, 'config_use_tidal_potential_forcing', config_use_tidal_potential_forcing)
       call mpas_pool_get_config(ocnConfigs, 'config_self_attraction_and_loading_beta',config_self_attraction_and_loading_beta)
       call mpas_pool_get_config(ocnConfigs, 'config_time_integrator', config_time_integrator)
->>>>>>> 7bb8d561
 
       call mpas_pool_get_dimension(meshPool, 'nEdges', nEdges)
       call mpas_pool_get_dimension(meshPool, 'nCells', nCells)
@@ -283,10 +271,7 @@
 
       call mpas_pool_get_array(statePool, 'normalVelocity', normalVelocity, timeLevel)
       call mpas_pool_get_array(statePool, 'layerThickness', layerThickness, timeLevel)
-<<<<<<< HEAD
-=======
       call mpas_pool_get_array(statePool, 'ssh', ssh, timeLevel)
->>>>>>> 7bb8d561
       call mpas_pool_get_array(tracersPool, 'activeTracers', activeTracers, timeLevel)
       call mpas_pool_get_dimension(tracersPool, 'index_temperature', indexTemperature)
       call mpas_pool_get_dimension(tracersPool, 'index_salinity', indexSalinity)
