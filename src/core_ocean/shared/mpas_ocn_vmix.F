--- conflicted
+++ resolved
@@ -456,11 +456,7 @@
          enddo
 
          ! B is diagonal term
-<<<<<<< HEAD
-         B(1) = 1 - C(1) + dt*rayleighDampingCoef
-=======
          B(1) = 1.0_RKIND - C(1)
->>>>>>> d7febc6e
          do k = 2, N-1
             B(k) = 1.0_RKIND - A(k) - C(k)
          enddo
