! Copyright (c) 2013,  Los Alamos National Security, LLC (LANS)
! and the University Corporation for Atmospheric Research (UCAR).
!
! Unless noted otherwise source code is licensed under the BSD license.
! Additional copyright and license information can be found in the LICENSE file
! distributed with this code, or at http://mpas-dev.github.com/license.html
!
!|||||||||||||||||||||||||||||||||||||||||||||||||||||||||||||||||||||||
!
!  ocn_tracer_hmix
!
!> \brief MPAS ocean horizontal tracer mixing driver
!> \author Doug Jacobsen, Mark Petersen, Todd Ringler
!> \date   September 2011
!> \details
!>  This module contains the main driver routine for computing
!>  horizontal mixing tendencies.
!>
!>  It provides an init and a tend function. Each are described below.
!
!-----------------------------------------------------------------------

module ocn_tracer_hmix

   use mpas_derived_types
   use mpas_pool_routines
   use mpas_timer
   use ocn_constants
   use ocn_tracer_hmix_del2
   use ocn_tracer_hmix_del4
   use ocn_tracer_hmix_redi

   implicit none
   private
   save

   !--------------------------------------------------------------------
   !
   ! Public parameters
   !
   !--------------------------------------------------------------------

   !--------------------------------------------------------------------
   !
   ! Public member functions
   !
   !--------------------------------------------------------------------

   public :: ocn_tracer_hmix_tend, &
             ocn_tracer_hmix_init

   !--------------------------------------------------------------------
   !
   ! Private module variables
   !
   !--------------------------------------------------------------------

   logical :: tracerHmixOn
<<<<<<< HEAD
   type (timer_node), pointer :: del2Timer, del4Timer, rediTimer

=======
>>>>>>> 623fcad3

!***********************************************************************

contains

!***********************************************************************
!
!  routine ocn_tracer_hmix_tend
!
!> \brief   Computes tendency term for horizontal tracer mixing
!> \author  Doug Jacobsen, Mark Petersen, Todd Ringler
!> \date    September 2011
!> \details
!>  This routine computes the horizontal mixing tendency for tracer
!>  based on current state and user choices of mixing parameterization.
!>  Multiple parameterizations may be chosen and added together.  These
!>  tendencies are generally computed by calling the specific routine
!>  for the chosen parameterization, so this routine is primarily a
!>  driver for managing these choices.
!
!-----------------------------------------------------------------------

   subroutine ocn_tracer_hmix_tend(meshPool, scratchPool, layerThicknessEdge, zMid, tracers, &
                                   relativeSlopeTopOfEdge, relativeSlopeTapering, relativeSlopeTaperingCell, tend, err)!{{{


      !-----------------------------------------------------------------
      !
      ! input variables
      !
      !-----------------------------------------------------------------
      type (mpas_pool_type), intent(in) :: meshPool !< Input: Mesh information
      type (mpas_pool_type), intent(in) :: scratchPool !< Input: Scratch information

      real (kind=RKIND), dimension(:,:), intent(in) :: &
         layerThicknessEdge, &!< Input: thickness at edge
         zMid                 !< Input: Z coordinate at the center of a cell

      real (kind=RKIND), dimension(:,:,:), intent(in) :: &
        tracers !< Input: tracer quantities

      real (kind=RKIND), dimension(:,:), intent(in) :: &
         relativeSlopeTopOfEdge, &
         relativeSlopeTapering, &
         relativeSlopeTaperingCell

      !-----------------------------------------------------------------
      !
      ! input/output variables
      !
      !-----------------------------------------------------------------

      real (kind=RKIND), dimension(:,:,:), intent(inout) :: &
         tend          !< Input/Output: velocity tendency

      !-----------------------------------------------------------------
      !
      ! output variables
      !
      !-----------------------------------------------------------------

      integer, intent(out) :: err !< Output: error flag

      !-----------------------------------------------------------------
      !
      ! local variables
      !
      !-----------------------------------------------------------------

      integer :: err1, err2

      !-----------------------------------------------------------------
      !
      ! call relevant routines for computing tendencies
      ! note that the user can choose multiple options and the
      !   tendencies will be added together
      !
      !-----------------------------------------------------------------

      if(.not.tracerHmixOn) return

<<<<<<< HEAD
      call mpas_timer_start("del2", .false., del2Timer)
      call ocn_tracer_hmix_del2_tend(meshPool, layerThicknessEdge, tracers, tend, err1)
      call mpas_timer_stop("del2", del2Timer)
      call mpas_timer_start("del4", .false., del4Timer)
      call ocn_tracer_hmix_del4_tend(meshPool, scratchPool, layerThicknessEdge, tracers, tend, err2)
      call mpas_timer_stop("del4", del4Timer)
      call mpas_timer_start("redi", .false., rediTimer)
      call ocn_tracer_hmix_redi_tend(meshPool, scratchPool, layerThicknessEdge, zMid, tracers, &
                                     relativeSlopeTopOfEdge, relativeSlopeTapering, relativeSlopeTaperingCell, tend, err1)
      call mpas_timer_stop("redi", rediTimer)
=======
      call mpas_timer_start("del2")
      call ocn_tracer_hmix_del2_tend(meshPool, scratchPool, layerThickness, layerThicknessEdge, zMid, tracers, &
                                     relativeSlopeTopOfEdge, relativeSlopeTapering, relativeSlopeTaperingCell, tend, err1)
      call mpas_timer_stop("del2")
      call mpas_timer_start("del4")
      call ocn_tracer_hmix_del4_tend(meshPool, layerThicknessEdge, tracers, tend, err2)
      call mpas_timer_stop("del4")
>>>>>>> 623fcad3

      err = ior(err1, err2)

   !--------------------------------------------------------------------

   end subroutine ocn_tracer_hmix_tend!}}}

!***********************************************************************
!
!  routine ocn_tracer_hmix_init
!
!> \brief   Initializes ocean tracer horizontal mixing quantities
!> \author  Doug Jacobsen, Mark Petersen, Todd Ringler
!> \date    September 2011
!> \details
!>  This routine initializes a variety of quantities related to
!>  horizontal velocity mixing in the ocean. Since a variety of
!>  parameterizations are available, this routine primarily calls the
!>  individual init routines for each parameterization.
!
!-----------------------------------------------------------------------

   subroutine ocn_tracer_hmix_init(err)!{{{

   !--------------------------------------------------------------------

      !-----------------------------------------------------------------
      !
      ! call individual init routines for each parameterization
      !
      !-----------------------------------------------------------------

      integer, intent(out) :: err !< Output: error flag

      integer :: err1, err2

      logical, pointer :: config_disable_tr_hmix

      call mpas_pool_get_config(ocnConfigs, 'config_disable_tr_hmix', config_disable_tr_hmix)

      tracerHmixOn = .true.

      if ( config_disable_tr_hmix ) tracerHmixOn = .false.
      call ocn_tracer_hmix_del2_init(err1)
      call ocn_tracer_hmix_del4_init(err2)

      err = ior(err1, err2)

   !--------------------------------------------------------------------

   end subroutine ocn_tracer_hmix_init!}}}

!***********************************************************************

end module ocn_tracer_hmix

!|||||||||||||||||||||||||||||||||||||||||||||||||||||||||||||||||||||||<|MERGE_RESOLUTION|>--- conflicted
+++ resolved
@@ -56,11 +56,6 @@
    !--------------------------------------------------------------------
 
    logical :: tracerHmixOn
-<<<<<<< HEAD
-   type (timer_node), pointer :: del2Timer, del4Timer, rediTimer
-
-=======
->>>>>>> 623fcad3
 
 !***********************************************************************
 
@@ -142,26 +137,16 @@
 
       if(.not.tracerHmixOn) return
 
-<<<<<<< HEAD
-      call mpas_timer_start("del2", .false., del2Timer)
+      call mpas_timer_start("del2")
       call ocn_tracer_hmix_del2_tend(meshPool, layerThicknessEdge, tracers, tend, err1)
-      call mpas_timer_stop("del2", del2Timer)
-      call mpas_timer_start("del4", .false., del4Timer)
+      call mpas_timer_stop("del2")
+      call mpas_timer_start("del4")
       call ocn_tracer_hmix_del4_tend(meshPool, scratchPool, layerThicknessEdge, tracers, tend, err2)
-      call mpas_timer_stop("del4", del4Timer)
-      call mpas_timer_start("redi", .false., rediTimer)
+      call mpas_timer_stop("del4")
+      call mpas_timer_start("redi")
       call ocn_tracer_hmix_redi_tend(meshPool, scratchPool, layerThicknessEdge, zMid, tracers, &
                                      relativeSlopeTopOfEdge, relativeSlopeTapering, relativeSlopeTaperingCell, tend, err1)
-      call mpas_timer_stop("redi", rediTimer)
-=======
-      call mpas_timer_start("del2")
-      call ocn_tracer_hmix_del2_tend(meshPool, scratchPool, layerThickness, layerThicknessEdge, zMid, tracers, &
-                                     relativeSlopeTopOfEdge, relativeSlopeTapering, relativeSlopeTaperingCell, tend, err1)
-      call mpas_timer_stop("del2")
-      call mpas_timer_start("del4")
-      call ocn_tracer_hmix_del4_tend(meshPool, layerThicknessEdge, tracers, tend, err2)
-      call mpas_timer_stop("del4")
->>>>>>> 623fcad3
+      call mpas_timer_stop("redi")
 
       err = ior(err1, err2)
 
