--- conflicted
+++ resolved
@@ -1217,7 +1217,6 @@
                 <!-- precipw   : precipitable water                                                            (kg/m2)  -->
                 <!-- refl10cm_max: maximum column reflectivity                                                   (dBz)  -->
 
-<<<<<<< HEAD
                 <var name="refl10cm_max" type="real"    dimensions="nCells Time" packages="mp_thompson_aerosols_in;mp_thompson_in;mp_wsm6_in"/>
 
                 <var name="i_rainnc"     type="integer" dimensions="nCells Time" packages="mp_kessler_in;mp_thompson_aerosols_in;mp_thompson_in;mp_wsm6_in"/>
@@ -1226,12 +1225,10 @@
                 <var name="snowncv"      type="real"    dimensions="nCells Time" packages="mp_thompson_aerosols_in;mp_thompson_in;mp_wsm6_in"/>
                 <var name="sr"           type="real"    dimensions="nCells Time" packages="mp_thompson_aerosols_in;mp_thompson_in;mp_wsm6_in"/>
                 <var name="nwfa2d"       type="real"    dimensions="nCells Time" packages="mp_thompson_aerosols_in"/>
-=======
-                <var name="refl10cm_max"           type="real"     dimensions="nCells Time"/>
+
                 <!-- added convective diagnostics, WCS 201503 -->
                 <var name="refl10cm_1km"           type="real"     dimensions="nCells Time"/>
                 <var name="refl10cm_1km_max"       type="real"     dimensions="nCells Time"/>
->>>>>>> 77d63bac
 
                 <var name="rainnc"       type="real"    dimensions="nCells Time" packages="mp_kessler_in;mp_thompson_aerosols_in;mp_thompson_in;mp_wsm6_in"/>
                 <var name="snownc"       type="real"    dimensions="nCells Time" packages="mp_thompson_aerosols_in;mp_thompson_in;mp_wsm6_in"/>
