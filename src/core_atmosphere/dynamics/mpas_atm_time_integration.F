! Copyright (c) 2013,  Los Alamos National Security, LLC (LANS)
! and the University Corporation for Atmospheric Research (UCAR).
!
! Unless noted otherwise source code is licensed under the BSD license.
! Additional copyright and license information can be found in the LICENSE file
! distributed with this code, or at http://mpas-dev.github.com/license.html
!

#ifdef _GPTL
#define MPAS_GPTL_START(T) call gptlstart(T)
#define MPAS_GPTL_STOP(T) call gptlstop(T)
#define MPAS_GPTL_PRINT(T) call gptlpr(T)
#else
#define MPAS_GPTL_START(T) !!! call gptlstart(T)
#define MPAS_GPTL_STOP(T) !!! call gptlstop(T)
#define MPAS_GPTL_PRINT(T) !!! call gptlpr(T)
#endif

module atm_time_integration

   use mpas_derived_types
   use mpas_pool_routines
   use mpas_kind_types
   use mpas_constants
   use mpas_dmpar
   use mpas_vector_reconstruction
   ! Added only clause to keep xlf90 from getting confused from the overloaded abs intrinsic in mpas_timekeeping
   use mpas_timekeeping, only: MPAS_Time_type, MPAS_TimeInterval_type, &
                               mpas_set_time, mpas_set_timeInterval, mpas_get_time, operator(+), add_t_ti
   use mpas_timer

#ifdef DO_PHYSICS
   use mpas_atmphys_driver_microphysics
   use mpas_atmphys_todynamics
   use mpas_atmphys_utilities
#endif

   use mpas_atm_iau  

   integer :: timerid, secs, u_secs

   ! Used to store physics tendencies for dynamics variables
   real (kind=RKIND), allocatable, dimension(:,:) :: tend_ru_physics, tend_rtheta_physics
   
   ! Used in compute_dyn_tend
   real (kind=RKIND), allocatable, dimension(:,:) :: qtot 
   real (kind=RKIND), allocatable, dimension(:,:) :: delsq_theta, delsq_w, delsq_divergence
   real (kind=RKIND), allocatable, dimension(:,:) :: delsq_u
!   real (kind=RKIND), allocatable, dimension(:,:) :: delsq_circulation    ! no longer used -> removed 
   real (kind=RKIND), allocatable, dimension(:,:) :: delsq_vorticity
   real (kind=RKIND), allocatable, dimension(:,:) :: dpdz

   ! Used in atm_advance_scalars
   real (kind=RKIND), dimension(:,:,:), allocatable :: horiz_flux_array

   ! Used in atm_advance_scalars_mono
   real (kind=RKIND), dimension(:,:), allocatable :: scalar_old_arr, scalar_new_arr
   real (kind=RKIND), dimension(:,:), allocatable :: s_max_arr, s_min_arr
   real (kind=RKIND), dimension(:,:,:), allocatable :: scale_array
   real (kind=RKIND), dimension(:,:), allocatable :: flux_array
   real (kind=RKIND), dimension(:,:), allocatable :: flux_upwind_tmp_arr
   real (kind=RKIND), dimension(:,:), allocatable :: flux_tmp_arr
   real (kind=RKIND), dimension(:,:), allocatable :: wdtn_arr
   real (kind=RKIND), dimension(:,:), allocatable :: rho_zz_int
   real (kind=RKIND), dimension(:,:,:), allocatable :: scalar_tend_array

   ! Used in compute_solve_diagnostics
   real (kind=RKIND), allocatable, dimension(:,:) :: ke_vertex
   real (kind=RKIND), allocatable, dimension(:,:) :: ke_edge

      
   contains


   subroutine atm_timestep(domain, dt, timeStamp, itimestep)
   !!!!!!!!!!!!!!!!!!!!!!!!!!!!!!!!!!!!!!!!!!!!!!!!!!!!!!!!!!!!!!!!!!!!!!!!!!!!!!!! 
   ! Advance model state forward in time by the specified time step
   !
   ! Input: domain - current model state in time level 1 (e.g., time_levs(1)state%h(:,:)) 
   !                 plus grid meta-data
   ! Output: domain - upon exit, time level 2 (e.g., time_levs(2)%state%h(:,:)) contains 
   !                  model state advanced forward in time by dt seconds
   !!!!!!!!!!!!!!!!!!!!!!!!!!!!!!!!!!!!!!!!!!!!!!!!!!!!!!!!!!!!!!!!!!!!!!!!!!!!!!!! 

      implicit none

      type (domain_type), intent(inout) :: domain
      real (kind=RKIND), intent(in) :: dt
      character(len=*), intent(in) :: timeStamp
      integer, intent(in) :: itimestep


      type (block_type), pointer :: block
      type (MPAS_Time_type) :: currTime
      type (MPAS_TimeInterval_type) :: dtInterval
      character (len=StrKIND), pointer :: xtime
      character (len=StrKIND) :: xtime_new
      type (mpas_pool_type), pointer :: state
      character (len=StrKIND), pointer :: config_time_integration


      call mpas_pool_get_config(domain % blocklist % configs, 'config_time_integration', config_time_integration)

      if (trim(config_time_integration) == 'SRK3') then
         MPAS_GPTL_START('atm_srk3')
         call atm_srk3(domain, dt, itimestep)
         MPAS_GPTL_STOP('atm_srk3')
      else
         call mpas_dmpar_global_abort('Unknown time integration option '//trim(config_time_integration), deferredAbort=.true.)
         call mpas_dmpar_global_abort('Currently, only ''SRK3'' is supported.')
      end if

      call mpas_set_time(currTime, dateTimeString=timeStamp)
      call mpas_set_timeInterval(dtInterval, dt=dt)
      currTime = currTime + dtInterval
      call mpas_get_time(currTime, dateTimeString=xtime_new)

      block => domain % blocklist
      do while (associated(block))
         call mpas_pool_get_subpool(block % structs, 'state', state)
         call mpas_pool_get_array(state, 'xtime', xtime, 2)
         xtime = xtime_new
         block => block % next
      end do

   end subroutine atm_timestep


   subroutine atm_srk3(domain, dt, itimestep)
   !!!!!!!!!!!!!!!!!!!!!!!!!!!!!!!!!!!!!!!!!!!!!!!!!!!!!!!!!!!!!!!!!!!!!!!!!!!!!!!! 
   ! Advance model state forward in time by the specified time step using 
   !   time-split RK3 scheme
   !
   ! Nonhydrostatic atmospheric solver
   !
   ! Input: domain - current model state in time level 1 (e.g., time_levs(1)state%h(:,:)) 
   !                 plus grid meta-data and some diagnostics of state.
   ! Output: domain - upon exit, time level 2 (e.g., time_levs(2)%state%h(:,:)) contains 
   !                  model state advanced forward in time by dt seconds,
   !                  and some diagnostics in diag 
   !!!!!!!!!!!!!!!!!!!!!!!!!!!!!!!!!!!!!!!!!!!!!!!!!!!!!!!!!!!!!!!!!!!!!!!!!!!!!!!! 

      implicit none

      type (domain_type), intent(inout) :: domain
      real (kind=RKIND), intent(in) :: dt
      integer, intent(in) :: itimestep

      integer :: thread
      integer :: iCell, k, iEdge
      type (block_type), pointer :: block

      integer, pointer :: nThreads
      integer, dimension(:), pointer :: cellThreadStart, cellThreadEnd
      integer, dimension(:), pointer :: cellSolveThreadStart, cellSolveThreadEnd
      integer, dimension(:), pointer :: edgeThreadStart, edgeThreadEnd
      integer, dimension(:), pointer :: edgeSolveThreadStart, edgeSolveThreadEnd
      integer, dimension(:), pointer :: vertexThreadStart, vertexThreadEnd
      integer, dimension(:), pointer :: vertexSolveThreadStart, vertexSolveThreadEnd

      integer :: rk_step, number_of_sub_steps
      integer :: iScalar

      real (kind=RKIND), dimension(3) :: rk_timestep, rk_sub_timestep
      integer, dimension(3) :: number_sub_steps
      integer :: small_step

      !  additions for splitting scalar transport from dynamics, WCS 18 November 2014
      logical, pointer :: config_split_dynamics_transport
      integer, pointer :: config_dynamics_split
      integer :: dynamics_substep, dynamics_split
      real (kind=RKIND) :: dt_dynamics

      integer, pointer :: config_number_of_sub_steps
      integer, pointer :: config_time_integration_order
      logical, pointer :: config_scalar_advection
      logical, pointer :: config_positive_definite
      logical, pointer :: config_monotonic
      real (kind=RKIND), pointer :: config_dt
      character (len=StrKIND), pointer :: config_microp_scheme
      character (len=StrKIND), pointer :: config_convection_scheme

      integer, pointer :: num_scalars, index_qv, nCells, nCellsSolve, nEdges, nEdgesSolve, nVertices, nVerticesSolve, nVertLevels

      integer, pointer :: config_IAU_option
      real(kind=RKIND) :: weight_iau
      real(kind=RKIND),      pointer :: time_window_sec

      type (mpas_pool_type), pointer :: state
      type (mpas_pool_type), pointer :: diag
      type (mpas_pool_type), pointer :: diag_physics
      type (mpas_pool_type), pointer :: mesh
      type (mpas_pool_type), pointer :: tend
      type (mpas_pool_type), pointer :: tend_physics
      type (mpas_pool_type), pointer :: tend_iau

      type (field2DReal), pointer :: theta_m_field
      type (field3DReal), pointer :: scalars_field
      type (field2DReal), pointer :: pressure_p_field
      type (field2DReal), pointer :: rtheta_p_field
      type (field2DReal), pointer :: rtheta_pp_field
      type (field2DReal), pointer :: divergence_3d_field
      type (field2DReal), pointer :: tend_u_field
      type (field2DReal), pointer :: u_field
      type (field2DReal), pointer :: w_field
      type (field2DReal), pointer :: rw_p_field
      type (field2DReal), pointer :: ru_p_field
      type (field2DReal), pointer :: rho_pp_field
      type (field2DReal), pointer :: pv_edge_field
      type (field2DReal), pointer :: rho_edge_field

      real (kind=RKIND), dimension(:,:), pointer :: w
      real (kind=RKIND), dimension(:,:), pointer :: u, uReconstructZonal, uReconstructMeridional, uReconstructX, uReconstructY, uReconstructZ
      real (kind=RKIND), dimension(:,:,:), pointer :: scalars, scalars_1, scalars_2

      real (kind=RKIND), dimension(:,:), pointer :: rqvdynten

      logical, parameter :: debug = .false.


      !
      ! Retrieve configuration options
      !
      call mpas_pool_get_config(domain % blocklist % configs, 'config_number_of_sub_steps', config_number_of_sub_steps)
      call mpas_pool_get_config(domain % blocklist % configs, 'config_time_integration_order', config_time_integration_order)
      call mpas_pool_get_config(domain % blocklist % configs, 'config_scalar_advection', config_scalar_advection)
      call mpas_pool_get_config(domain % blocklist % configs, 'config_positive_definite', config_positive_definite)
      call mpas_pool_get_config(domain % blocklist % configs, 'config_monotonic', config_monotonic)
      call mpas_pool_get_config(domain % blocklist % configs, 'config_dt', config_dt)
      call mpas_pool_get_config(domain % blocklist % configs, 'config_microp_scheme', config_microp_scheme)
      call mpas_pool_get_config(domain % blocklist % configs, 'config_convection_scheme', config_convection_scheme)

      !  config variables for dynamics-transport splitting, WCS 18 November 2014
      call mpas_pool_get_config(domain % blocklist % configs, 'config_split_dynamics_transport', config_split_dynamics_transport)
      call mpas_pool_get_config(domain % blocklist % configs, 'config_dynamics_split_steps', config_dynamics_split)

      ! Retrieve weight/coefficient for IAU (Incremental Analysis Update) - HA (June-16-2016)
      weight_iau = atm_iau_coef (domain % blocklist % configs, itimestep, dt)

      !
      ! Retrieve field structures
      !
      call mpas_pool_get_subpool(domain % blocklist % structs, 'state', state)
      call mpas_pool_get_subpool(domain % blocklist % structs, 'diag', diag)

      !
      ! Retrieve fields
      !
      call mpas_pool_get_field(state, 'theta_m', theta_m_field, 1)
      call mpas_pool_get_field(state, 'scalars', scalars_field, 1)
      call mpas_pool_get_field(diag, 'pressure_p', pressure_p_field)
      call mpas_pool_get_field(diag, 'rtheta_p', rtheta_p_field)

      !
      ! allocate storage for physics tendency save
      !
      call mpas_pool_get_dimension(state, 'nCells', nCells)
      call mpas_pool_get_dimension(state, 'nEdges', nEdges)
      call mpas_pool_get_dimension(state, 'nVertLevels', nVertLevels)

      allocate(qtot(nVertLevels,nCells+1))
      allocate(tend_rtheta_physics(nVertLevels,nCells+1))
      allocate(tend_ru_physics(nVertLevels,nEdges+1))

      !
      ! Initialize RK weights
      !

      dynamics_split = config_dynamics_split
      if (config_split_dynamics_transport) then
        dt_dynamics = dt/real(dynamics_split)
        write(0,*) ' split dynamics-transport integration ',dynamics_split
      else
        dynamics_split = 1
        dt_dynamics = dt
        write(0,*) ' coupled RK3 dynamics-transport integration '
      end if
      if (.not. config_scalar_advection )  write(0,*) ' scalar advection turned off '

      number_of_sub_steps = config_number_of_sub_steps

      if(config_time_integration_order == 3) then

        rk_timestep(1) = dt_dynamics/3.
        rk_timestep(2) = dt_dynamics/2.
        rk_timestep(3) = dt_dynamics

        rk_sub_timestep(1) = dt_dynamics/3.
        rk_sub_timestep(2) = dt_dynamics/real(number_of_sub_steps)
        rk_sub_timestep(3) = dt_dynamics/real(number_of_sub_steps)

        number_sub_steps(1) = 1
        number_sub_steps(2) = max(1,number_of_sub_steps/2)
        number_sub_steps(3) = number_of_sub_steps

      else if (config_time_integration_order == 2) then

        rk_timestep(1) = dt_dynamics/2.
        rk_timestep(2) = dt_dynamics/2.
        rk_timestep(3) = dt_dynamics

        rk_sub_timestep(1) = dt_dynamics/real(number_of_sub_steps)
        rk_sub_timestep(2) = dt_dynamics/real(number_of_sub_steps)
        rk_sub_timestep(3) = dt_dynamics/real(number_of_sub_steps)

        number_sub_steps(1) = max(1,number_of_sub_steps/2)
        number_sub_steps(2) = max(1,number_of_sub_steps/2)
        number_sub_steps(3) = number_of_sub_steps

      end if
        
! theta_m
      call mpas_dmpar_exch_halo_field(theta_m_field)
 
! scalars
      call mpas_dmpar_exch_halo_field(scalars_field)

! pressure_p
      call mpas_dmpar_exch_halo_field(pressure_p_field)

! rtheta_p
      call mpas_dmpar_exch_halo_field(rtheta_p_field)


      call mpas_timer_start('atm_rk_integration_setup')

      block => domain % blocklist
      do while (associated(block))
         call mpas_pool_get_subpool(block % structs, 'state', state)
         call mpas_pool_get_subpool(block % structs, 'diag', diag)
         ! mesh is needed for atm_compute_moist_coefficients
         call mpas_pool_get_subpool(block % structs, 'mesh', mesh)

         call mpas_pool_get_dimension(block % dimensions, 'nThreads', nThreads)

         call mpas_pool_get_dimension(block % dimensions, 'cellThreadStart', cellThreadStart)
         call mpas_pool_get_dimension(block % dimensions, 'cellThreadEnd', cellThreadEnd)
         call mpas_pool_get_dimension(block % dimensions, 'cellSolveThreadStart', cellSolveThreadStart)
         call mpas_pool_get_dimension(block % dimensions, 'cellSolveThreadEnd', cellSolveThreadEnd)

         call mpas_pool_get_dimension(block % dimensions, 'vertexThreadStart', vertexThreadStart)
         call mpas_pool_get_dimension(block % dimensions, 'vertexThreadEnd', vertexThreadEnd)
         call mpas_pool_get_dimension(block % dimensions, 'vertexSolveThreadStart', vertexSolveThreadStart)
         call mpas_pool_get_dimension(block % dimensions, 'vertexSolveThreadEnd', vertexSolveThreadEnd)

         call mpas_pool_get_dimension(block % dimensions, 'edgeThreadStart', edgeThreadStart)
         call mpas_pool_get_dimension(block % dimensions, 'edgeThreadEnd', edgeThreadEnd)
         call mpas_pool_get_dimension(block % dimensions, 'edgeSolveThreadStart', edgeSolveThreadStart)
         call mpas_pool_get_dimension(block % dimensions, 'edgeSolveThreadEnd', edgeSolveThreadEnd)

!$OMP PARALLEL DO
         do thread=1,nThreads
            call atm_rk_integration_setup(state, diag, &
                                          cellThreadStart(thread), cellThreadEnd(thread), &
                                          vertexThreadStart(thread), vertexThreadEnd(thread), &
                                          edgeThreadStart(thread), edgeThreadEnd(thread), &
                                          cellSolveThreadStart(thread), cellSolveThreadEnd(thread), &
                                          vertexSolveThreadStart(thread), vertexSolveThreadEnd(thread), &
                                          edgeSolveThreadStart(thread), edgeSolveThreadEnd(thread))
         end do
!$OMP END PARALLEL DO

         block => block % next
      end do
      call mpas_timer_stop('atm_rk_integration_setup')

      call mpas_timer_start('atm_compute_moist_coefficients')
      block => domain % blocklist
      do while (associated(block))
         call mpas_pool_get_subpool(block % structs, 'state', state)
         call mpas_pool_get_subpool(block % structs, 'diag', diag)
         ! mesh is needed for atm_compute_moist_coefficients
         call mpas_pool_get_subpool(block % structs, 'mesh', mesh)

         call mpas_pool_get_dimension(block % dimensions, 'nThreads', nThreads)

         call mpas_pool_get_dimension(block % dimensions, 'cellThreadStart', cellThreadStart)
         call mpas_pool_get_dimension(block % dimensions, 'cellThreadEnd', cellThreadEnd)
         call mpas_pool_get_dimension(block % dimensions, 'cellSolveThreadStart', cellSolveThreadStart)
         call mpas_pool_get_dimension(block % dimensions, 'cellSolveThreadEnd', cellSolveThreadEnd)

         call mpas_pool_get_dimension(block % dimensions, 'vertexThreadStart', vertexThreadStart)
         call mpas_pool_get_dimension(block % dimensions, 'vertexThreadEnd', vertexThreadEnd)
         call mpas_pool_get_dimension(block % dimensions, 'vertexSolveThreadStart', vertexSolveThreadStart)
         call mpas_pool_get_dimension(block % dimensions, 'vertexSolveThreadEnd', vertexSolveThreadEnd)

         call mpas_pool_get_dimension(block % dimensions, 'edgeThreadStart', edgeThreadStart)
         call mpas_pool_get_dimension(block % dimensions, 'edgeThreadEnd', edgeThreadEnd)
         call mpas_pool_get_dimension(block % dimensions, 'edgeSolveThreadStart', edgeSolveThreadStart)
         call mpas_pool_get_dimension(block % dimensions, 'edgeSolveThreadEnd', edgeSolveThreadEnd)

!$OMP PARALLEL DO
         do thread=1,nThreads
            call atm_compute_moist_coefficients( block % dimensions, state, diag, mesh, &     !MGD could do away with dimensions arg
                                                 cellThreadStart(thread), cellThreadEnd(thread), &
                                                 vertexThreadStart(thread), vertexThreadEnd(thread), &
                                                 edgeThreadStart(thread), edgeThreadEnd(thread), &
                                                 cellSolveThreadStart(thread), cellSolveThreadEnd(thread), &
                                                 vertexSolveThreadStart(thread), vertexSolveThreadEnd(thread), &
                                                 edgeSolveThreadStart(thread), edgeSolveThreadEnd(thread))
         end do
!$OMP END PARALLEL DO

         block => block % next
      end do
      call mpas_timer_stop('atm_compute_moist_coefficients')

#ifdef DO_PHYSICS
      call mpas_timer_start('physics_addtend')
      block => domain % blocklist
      do while (associated(block))
         call mpas_pool_get_subpool(block % structs, 'mesh', mesh)
         call mpas_pool_get_subpool(block % structs, 'state', state)
         call mpas_pool_get_subpool(block % structs, 'diag', diag)
         call mpas_pool_get_subpool(block % structs, 'tend', tend)
         call mpas_pool_get_subpool(block % structs, 'tend_physics', tend_physics)
         rk_step = 1
         dynamics_substep = 1
         call physics_get_tend( block, &
                                 mesh, &
                                state, &     
                                 diag, &
                                 tend, &
                         tend_physics, &
                      block % configs, &
                              rk_step, &
                     dynamics_substep, &
                      tend_ru_physics, &
                  tend_rtheta_physics )
         block => block % next
      end do
      call mpas_timer_stop('physics_addtend')
#endif


      DYNAMICS_SUBSTEPS : do dynamics_substep = 1, dynamics_split

         !  Compute the coefficients for the vertically implicit solve in the acoustic step.
         !  These coefficients will work for the first acoustic step in all cases.
         call mpas_timer_start('atm_compute_vert_imp_coefs')
         block => domain % blocklist
         do while (associated(block))
            call mpas_pool_get_subpool(block % structs, 'mesh', mesh)
            call mpas_pool_get_subpool(block % structs, 'state', state)
            call mpas_pool_get_subpool(block % structs, 'diag', diag)
            call mpas_pool_get_subpool(block % structs, 'tend', tend)

            call mpas_pool_get_dimension(mesh, 'nVertLevels', nVertLevels)

            call mpas_pool_get_dimension(block % dimensions, 'nThreads', nThreads)

            call mpas_pool_get_dimension(block % dimensions, 'cellThreadStart', cellThreadStart)
            call mpas_pool_get_dimension(block % dimensions, 'cellThreadEnd', cellThreadEnd)
            call mpas_pool_get_dimension(block % dimensions, 'cellSolveThreadStart', cellSolveThreadStart)
            call mpas_pool_get_dimension(block % dimensions, 'cellSolveThreadEnd', cellSolveThreadEnd)

            call mpas_pool_get_dimension(block % dimensions, 'edgeThreadStart', edgeThreadStart)
            call mpas_pool_get_dimension(block % dimensions, 'edgeThreadEnd', edgeThreadEnd)
            call mpas_pool_get_dimension(block % dimensions, 'edgeSolveThreadStart', edgeSolveThreadStart)
            call mpas_pool_get_dimension(block % dimensions, 'edgeSolveThreadEnd', edgeSolveThreadEnd)

            rk_step = 1
!$OMP PARALLEL DO
            do thread=1,nThreads
               call atm_compute_vert_imp_coefs( state, mesh, diag, block % configs, nVertLevels, rk_sub_timestep(rk_step), &
                                          cellThreadStart(thread), cellThreadEnd(thread), &
                                          edgeThreadStart(thread), edgeThreadEnd(thread), &
                                          cellSolveThreadStart(thread), cellSolveThreadEnd(thread), &
                                          edgeSolveThreadStart(thread), edgeSolveThreadEnd(thread))
            end do
!$OMP END PARALLEL DO
            block => block % next
         end do
         call mpas_timer_stop('atm_compute_vert_imp_coefs')


         !!!!!!!!!!!!!!!!!!!!!!!!!!!!!!!!!!!!!!!!!!!!!!!!!!!!!!!!!!!!!!!!!!!!!!!!!!!!!!!!!!!!!!!!!!!!!!!!!!!!!!!!!!!!! 
         ! BEGIN Runge-Kutta loop 
         !!!!!!!!!!!!!!!!!!!!!!!!!!!!!!!!!!!!!!!!!!!!!!!!!!!!!!!!!!!!!!!!!!!!!!!!!!!!!!!!!!!!!!!!!!!!!!!!!!!!!!!!!!!!! 

         RK3_DYNAMICS : do rk_step = 1, 3  ! Runge-Kutta loop

            ! recompute vertically implicit coefficients if necessary
            if( (config_time_integration_order == 3) .and. (rk_step == 2)) then

              !  Compute the coefficients for the vertically implicit solve in the acoustic step.
              !  These coefficients will work for the 2nd and 3rd acoustic steps (dt is the same for both).
              block => domain % blocklist
              do while (associated(block))
                 call mpas_pool_get_subpool(block % structs, 'mesh', mesh)
                 call mpas_pool_get_subpool(block % structs, 'state', state)
                 call mpas_pool_get_subpool(block % structs, 'diag', diag)
                 call mpas_pool_get_subpool(block % structs, 'tend', tend)
   
                 call mpas_pool_get_dimension(mesh, 'nVertLevels', nVertLevels)

                 call mpas_pool_get_dimension(block % dimensions, 'nThreads', nThreads)

                 call mpas_pool_get_dimension(block % dimensions, 'cellThreadStart', cellThreadStart)
                 call mpas_pool_get_dimension(block % dimensions, 'cellThreadEnd', cellThreadEnd)
                 call mpas_pool_get_dimension(block % dimensions, 'cellSolveThreadStart', cellSolveThreadStart)
                 call mpas_pool_get_dimension(block % dimensions, 'cellSolveThreadEnd', cellSolveThreadEnd)

                 call mpas_pool_get_dimension(block % dimensions, 'edgeThreadStart', edgeThreadStart)
                 call mpas_pool_get_dimension(block % dimensions, 'edgeThreadEnd', edgeThreadEnd)
                 call mpas_pool_get_dimension(block % dimensions, 'edgeSolveThreadStart', edgeSolveThreadStart)
                 call mpas_pool_get_dimension(block % dimensions, 'edgeSolveThreadEnd', edgeSolveThreadEnd)

!$OMP PARALLEL DO
                 do thread=1,nThreads
                    call atm_compute_vert_imp_coefs( state, mesh, diag, block % configs, nVertLevels, rk_sub_timestep(rk_step), &
                                                     cellThreadStart(thread), cellThreadEnd(thread), &
                                                     edgeThreadStart(thread), edgeThreadEnd(thread), &
                                                     cellSolveThreadStart(thread), cellSolveThreadEnd(thread), &
                                                     edgeSolveThreadStart(thread), edgeSolveThreadEnd(thread))
                 end do
!$OMP END PARALLEL DO
                 block => block % next
              end do
            end if  

            call mpas_timer_start('atm_compute_dyn_tend')
            block => domain % blocklist
            do while (associated(block))
               call mpas_pool_get_subpool(block % structs, 'state', state)
               call mpas_pool_get_subpool(block % structs, 'diag', diag)
               call mpas_pool_get_subpool(block % structs, 'mesh', mesh)
               call mpas_pool_get_subpool(block % structs, 'tend', tend)
               call mpas_pool_get_subpool(block % structs, 'tend_physics', tend_physics)
   
               call mpas_pool_get_dimension(mesh, 'nCells', nCells)
               call mpas_pool_get_dimension(mesh, 'nEdges', nEdges)
               call mpas_pool_get_dimension(mesh, 'nVertices', nVertices)
               call mpas_pool_get_dimension(mesh, 'nVertLevels', nVertLevels)

               call mpas_pool_get_dimension(block % dimensions, 'nThreads', nThreads)

               call mpas_pool_get_dimension(block % dimensions, 'cellThreadStart', cellThreadStart)
               call mpas_pool_get_dimension(block % dimensions, 'cellThreadEnd', cellThreadEnd)
               call mpas_pool_get_dimension(block % dimensions, 'cellSolveThreadStart', cellSolveThreadStart)
               call mpas_pool_get_dimension(block % dimensions, 'cellSolveThreadEnd', cellSolveThreadEnd)

               call mpas_pool_get_dimension(block % dimensions, 'vertexThreadStart', vertexThreadStart)
               call mpas_pool_get_dimension(block % dimensions, 'vertexThreadEnd', vertexThreadEnd)
               call mpas_pool_get_dimension(block % dimensions, 'vertexSolveThreadStart', vertexSolveThreadStart)
               call mpas_pool_get_dimension(block % dimensions, 'vertexSolveThreadEnd', vertexSolveThreadEnd)

               call mpas_pool_get_dimension(block % dimensions, 'edgeThreadStart', edgeThreadStart)
               call mpas_pool_get_dimension(block % dimensions, 'edgeThreadEnd', edgeThreadEnd)
               call mpas_pool_get_dimension(block % dimensions, 'edgeSolveThreadStart', edgeSolveThreadStart)
               call mpas_pool_get_dimension(block % dimensions, 'edgeSolveThreadEnd', edgeSolveThreadEnd)

               allocate(delsq_theta(nVertLevels,nCells+1))
               allocate(delsq_w(nVertLevels,nCells+1))
!!               allocate(qtot(nVertLevels,nCells+1))  ! initializing this earlier in solution sequence
               allocate(delsq_divergence(nVertLevels,nCells+1))
               allocate(delsq_u(nVertLevels,nEdges+1))
!!               allocate(delsq_circulation(nVertLevels,nVertices+1))  ! no longer used -> removed 
               allocate(delsq_vorticity(nVertLevels,nVertices+1))
               allocate(dpdz(nVertLevels,nCells+1))

MPAS_GPTL_START('dyn_tend')
!$OMP PARALLEL DO
               do thread=1,nThreads
                  call atm_compute_dyn_tend( tend, tend_physics, state, diag, mesh, block % configs, nVertLevels, rk_step, dt, & 
                                             cellThreadStart(thread), cellThreadEnd(thread), &
                                             vertexThreadStart(thread), vertexThreadEnd(thread), &
                                             edgeThreadStart(thread), edgeThreadEnd(thread), &
                                             cellSolveThreadStart(thread), cellSolveThreadEnd(thread), &
                                             vertexSolveThreadStart(thread), vertexSolveThreadEnd(thread), &
                                             edgeSolveThreadStart(thread), edgeSolveThreadEnd(thread))
               end do
!$OMP END PARALLEL DO
MPAS_GPTL_STOP('dyn_tend')

               deallocate(delsq_theta)
               deallocate(delsq_w)
!!               deallocate(qtot)  ! deallocation after dynamics step complete, see below
               deallocate(delsq_divergence)
               deallocate(delsq_u)
!!               deallocate(delsq_circulation)    ! no longer used -> removed 
               deallocate(delsq_vorticity)
               deallocate(dpdz)
   
               block => block % next
            end do
            call mpas_timer_stop('atm_compute_dyn_tend')

#ifdef DO_PHYSICS
!            call mpas_timer_start('physics_addtend')
!            block => domain % blocklist
!            do while (associated(block))
!               call mpas_pool_get_subpool(block % structs, 'mesh', mesh)
!               call mpas_pool_get_subpool(block % structs, 'state', state)
!               call mpas_pool_get_subpool(block % structs, 'diag', diag)
!               call mpas_pool_get_subpool(block % structs, 'tend', tend)
!               call mpas_pool_get_subpool(block % structs, 'tend_physics', tend_physics)
!               call physics_addtend( block, &
!                                      mesh, &
!                                     state, &     
!                                      diag, &
!                                      tend, &
!                              tend_physics, &
!                           block % configs, &
!                                   rk_step, &
!                          dynamics_substep  )
!               block => block % next
!            end do
!            call mpas_timer_stop('physics_addtend')
#endif

            if (weight_iau >= 1.e-12) then      ! HA (June-16-2016)
               if (debug) write(0,*) ' add incremental analysis forcing to tendencies '
               block => domain % blocklist
 
               do while (associated(block))

                  call atm_add_tend_anal_incr ( block % structs, weight_iau, dt )

                  block => block % next
              end do
            end if

            !***********************************
            !  need tendencies at all edges of owned cells -
            !  we are solving for all edges of owned cells to minimize communications
            !  during the acoustic substeps
            !***********************************

! tend_u
            call mpas_pool_get_subpool(domain % blocklist % structs, 'tend', tend)
            call mpas_pool_get_field(tend, 'u', tend_u_field)
            call mpas_dmpar_exch_halo_field(tend_u_field, (/ 1 /))
   
            call mpas_timer_start('small_step_prep')

            block => domain % blocklist
            do while (associated(block))
               call mpas_pool_get_subpool(block % structs, 'mesh', mesh)
               call mpas_pool_get_subpool(block % structs, 'state', state)
               call mpas_pool_get_subpool(block % structs, 'diag', diag)
               call mpas_pool_get_subpool(block % structs, 'tend', tend)
   
               call mpas_pool_get_dimension(mesh, 'nVertLevels', nVertLevels)

               call mpas_pool_get_dimension(block % dimensions, 'nThreads', nThreads)

               call mpas_pool_get_dimension(block % dimensions, 'cellThreadStart', cellThreadStart)
               call mpas_pool_get_dimension(block % dimensions, 'cellThreadEnd', cellThreadEnd)
               call mpas_pool_get_dimension(block % dimensions, 'cellSolveThreadStart', cellSolveThreadStart)
               call mpas_pool_get_dimension(block % dimensions, 'cellSolveThreadEnd', cellSolveThreadEnd)

               call mpas_pool_get_dimension(block % dimensions, 'edgeThreadStart', edgeThreadStart)
               call mpas_pool_get_dimension(block % dimensions, 'edgeThreadEnd', edgeThreadEnd)
               call mpas_pool_get_dimension(block % dimensions, 'edgeSolveThreadStart', edgeSolveThreadStart)
               call mpas_pool_get_dimension(block % dimensions, 'edgeSolveThreadEnd', edgeSolveThreadEnd)
               
!$OMP PARALLEL DO
               do thread=1,nThreads
                  call atm_set_smlstep_pert_variables( tend, diag, mesh, block % configs, &
                                             cellThreadStart(thread), cellThreadEnd(thread), &
                                             edgeThreadStart(thread), edgeThreadEnd(thread), &
                                             cellSolveThreadStart(thread), cellSolveThreadEnd(thread), &
                                             edgeSolveThreadStart(thread), edgeSolveThreadEnd(thread))
               end do
!$OMP END PARALLEL DO
               block => block % next
            end do
            call mpas_timer_stop('small_step_prep')

            !!!!!!!!!!!!!!!!!!!!!!!!!!!!!!!!!!
            ! begin acoustic steps loop
            !!!!!!!!!!!!!!!!!!!!!!!!!!!!!!!!!!

            do small_step = 1, number_sub_steps(rk_step)

               call mpas_pool_get_subpool(domain % blocklist % structs, 'diag', diag)
               call mpas_pool_get_field(diag, 'rho_pp', rho_pp_field)
               call mpas_dmpar_exch_halo_field(rho_pp_field, (/ 1 /))

               call mpas_timer_start('atm_advance_acoustic_step')
               block => domain % blocklist
               do while (associated(block))
                  call mpas_pool_get_subpool(block % structs, 'mesh', mesh)
                  call mpas_pool_get_subpool(block % structs, 'state', state)
                  call mpas_pool_get_subpool(block % structs, 'diag', diag)
                  call mpas_pool_get_subpool(block % structs, 'tend', tend)

                  call mpas_pool_get_dimension(mesh, 'nCells', nCells)
                  call mpas_pool_get_dimension(mesh, 'nVertLevels', nVertLevels)

                  call mpas_pool_get_dimension(block % dimensions, 'nThreads', nThreads)

                  call mpas_pool_get_dimension(block % dimensions, 'cellThreadStart', cellThreadStart)
                  call mpas_pool_get_dimension(block % dimensions, 'cellThreadEnd', cellThreadEnd)
                  call mpas_pool_get_dimension(block % dimensions, 'cellSolveThreadStart', cellSolveThreadStart)
                  call mpas_pool_get_dimension(block % dimensions, 'cellSolveThreadEnd', cellSolveThreadEnd)

                  call mpas_pool_get_dimension(block % dimensions, 'vertexThreadStart', vertexThreadStart)
                  call mpas_pool_get_dimension(block % dimensions, 'vertexThreadEnd', vertexThreadEnd)
                  call mpas_pool_get_dimension(block % dimensions, 'vertexSolveThreadStart', vertexSolveThreadStart)
                  call mpas_pool_get_dimension(block % dimensions, 'vertexSolveThreadEnd', vertexSolveThreadEnd)

                  call mpas_pool_get_dimension(block % dimensions, 'edgeThreadStart', edgeThreadStart)
                  call mpas_pool_get_dimension(block % dimensions, 'edgeThreadEnd', edgeThreadEnd)
                  call mpas_pool_get_dimension(block % dimensions, 'edgeSolveThreadStart', edgeSolveThreadStart)
                  call mpas_pool_get_dimension(block % dimensions, 'edgeSolveThreadEnd', edgeSolveThreadEnd)

!$OMP PARALLEL DO
                  do thread=1,nThreads
                     call atm_advance_acoustic_step( state, diag, tend,  mesh, block % configs, nCells, nVertLevels, &
                                             rk_sub_timestep(rk_step), small_step, &
                                             cellThreadStart(thread), cellThreadEnd(thread), &
                                             vertexThreadStart(thread), vertexThreadEnd(thread), &
                                             edgeThreadStart(thread), edgeThreadEnd(thread), &
                                             cellSolveThreadStart(thread), cellSolveThreadEnd(thread), &
                                             vertexSolveThreadStart(thread), vertexSolveThreadEnd(thread), &
                                             edgeSolveThreadStart(thread), edgeSolveThreadEnd(thread))
                  end do
!$OMP END PARALLEL DO

                  block => block % next
               end do
               call mpas_timer_stop('atm_advance_acoustic_step')

  
! rtheta_pp
! This is the only communications needed during the acoustic steps because we solve for u on all edges of owned cells

               call mpas_pool_get_subpool(domain % blocklist % structs, 'diag', diag)
               call mpas_pool_get_field(diag, 'rtheta_pp', rtheta_pp_field)
               call mpas_dmpar_exch_halo_field(rtheta_pp_field, (/ 1 /))

               call mpas_pool_get_field(diag, 'divergence_3d', divergence_3d_field)
               call mpas_dmpar_exch_halo_field(divergence_3d_field, (/ 1 /))

            end do  ! end of acoustic steps loop

            !CR: SMALLER STENCIL?: call mpas_dmpar_exch_halo_field(block % diag % rw_p, (/ 1 /))
            call mpas_pool_get_subpool(domain % blocklist % structs, 'diag', diag)
            call mpas_pool_get_field(diag, 'rw_p', rw_p_field)
            call mpas_dmpar_exch_halo_field(rw_p_field)

            !CR: SMALLER STENCIL?: call mpas_dmpar_exch_halo_field(block % diag % ru_p, (/ 2 /))
            call mpas_pool_get_field(diag, 'ru_p', ru_p_field)
            call mpas_dmpar_exch_halo_field(ru_p_field)

            call mpas_pool_get_field(diag, 'rho_pp', rho_pp_field)
            call mpas_dmpar_exch_halo_field(rho_pp_field)

            ! the second layer of halo cells must be exchanged before calling atm_recover_large_step_variables
            call mpas_pool_get_field(diag, 'rtheta_pp', rtheta_pp_field)
            call mpas_dmpar_exch_halo_field(rtheta_pp_field, (/ 2 /))

            call mpas_timer_start('atm_recover_large_step_variables')
            block => domain % blocklist
            do while (associated(block))

               call mpas_pool_get_subpool(block % structs, 'mesh', mesh)
               call mpas_pool_get_subpool(block % structs, 'state', state)
               call mpas_pool_get_subpool(block % structs, 'diag', diag)
               call mpas_pool_get_subpool(block % structs, 'tend', tend)

               call mpas_pool_get_dimension(block % dimensions, 'nThreads', nThreads)

               call mpas_pool_get_dimension(block % dimensions, 'cellThreadStart', cellThreadStart)
               call mpas_pool_get_dimension(block % dimensions, 'cellThreadEnd', cellThreadEnd)
               call mpas_pool_get_dimension(block % dimensions, 'cellSolveThreadStart', cellSolveThreadStart)
               call mpas_pool_get_dimension(block % dimensions, 'cellSolveThreadEnd', cellSolveThreadEnd)

               call mpas_pool_get_dimension(block % dimensions, 'vertexThreadStart', vertexThreadStart)
               call mpas_pool_get_dimension(block % dimensions, 'vertexThreadEnd', vertexThreadEnd)
               call mpas_pool_get_dimension(block % dimensions, 'vertexSolveThreadStart', vertexSolveThreadStart)
               call mpas_pool_get_dimension(block % dimensions, 'vertexSolveThreadEnd', vertexSolveThreadEnd)

               call mpas_pool_get_dimension(block % dimensions, 'edgeThreadStart', edgeThreadStart)
               call mpas_pool_get_dimension(block % dimensions, 'edgeThreadEnd', edgeThreadEnd)
               call mpas_pool_get_dimension(block % dimensions, 'edgeSolveThreadStart', edgeSolveThreadStart)
               call mpas_pool_get_dimension(block % dimensions, 'edgeSolveThreadEnd', edgeSolveThreadEnd)

!$OMP PARALLEL DO
               do thread=1,nThreads
                  call atm_recover_large_step_variables( state, diag, tend, mesh, block % configs, rk_timestep(rk_step), &
                                             number_sub_steps(rk_step), rk_step, &
                                             cellThreadStart(thread), cellThreadEnd(thread), &
                                             vertexThreadStart(thread), vertexThreadEnd(thread), &
                                             edgeThreadStart(thread), edgeThreadEnd(thread), &
                                             cellSolveThreadStart(thread), cellSolveThreadEnd(thread), &
                                             vertexSolveThreadStart(thread), vertexSolveThreadEnd(thread), &
                                             edgeSolveThreadStart(thread), edgeSolveThreadEnd(thread))
               end do
!$OMP END PARALLEL DO

               block => block % next
            end do
            call mpas_timer_stop('atm_recover_large_step_variables')

            ! u
            !CR: SMALLER STENCIL?: call mpas_dmpar_exch_halo_field(block % state % time_levs(2) % state % u, (/ 3 /))
            call mpas_pool_get_subpool(domain % blocklist % structs, 'state', state)
            call mpas_pool_get_field(state, 'u', u_field, 2)
            call mpas_dmpar_exch_halo_field(u_field)

            ! scalar advection: RK3 scheme of Skamarock and Gassmann (2011). 
            ! PD or monotonicity constraints applied only on the final Runge-Kutta substep.

            if (config_scalar_advection .and. (.not. config_split_dynamics_transport) ) then

               if (rk_step < 3 .or. (.not. config_monotonic .and. .not. config_positive_definite)) then
                  call mpas_timer_start('atm_advance_scalars')
               else
                  call mpas_timer_start('atm_advance_scalars_mono')
MPAS_GPTL_START('atm_advance_scalars_mono')
               end if
               block => domain % blocklist
               do while (associated(block))
                  call mpas_pool_get_subpool(block % structs, 'tend', tend)
                  call mpas_pool_get_subpool(block % structs, 'state', state)
                  call mpas_pool_get_subpool(block % structs, 'diag', diag)
                  call mpas_pool_get_subpool(block % structs, 'mesh', mesh)

                  call mpas_pool_get_dimension(mesh, 'nCells', nCells)
                  call mpas_pool_get_dimension(mesh, 'nEdges', nEdges)
                  call mpas_pool_get_dimension(mesh, 'nVertLevels', nVertLevels)
                  call mpas_pool_get_dimension(state, 'num_scalars', num_scalars)

                  call mpas_pool_get_dimension(block % dimensions, 'nThreads', nThreads)

                  call mpas_pool_get_dimension(block % dimensions, 'cellThreadStart', cellThreadStart)
                  call mpas_pool_get_dimension(block % dimensions, 'cellThreadEnd', cellThreadEnd)
                  call mpas_pool_get_dimension(block % dimensions, 'cellSolveThreadStart', cellSolveThreadStart)
                  call mpas_pool_get_dimension(block % dimensions, 'cellSolveThreadEnd', cellSolveThreadEnd)

                  call mpas_pool_get_dimension(block % dimensions, 'vertexThreadStart', vertexThreadStart)
                  call mpas_pool_get_dimension(block % dimensions, 'vertexThreadEnd', vertexThreadEnd)
                  call mpas_pool_get_dimension(block % dimensions, 'vertexSolveThreadStart', vertexSolveThreadStart)
                  call mpas_pool_get_dimension(block % dimensions, 'vertexSolveThreadEnd', vertexSolveThreadEnd)

                  call mpas_pool_get_dimension(block % dimensions, 'edgeThreadStart', edgeThreadStart)
                  call mpas_pool_get_dimension(block % dimensions, 'edgeThreadEnd', edgeThreadEnd)
                  call mpas_pool_get_dimension(block % dimensions, 'edgeSolveThreadStart', edgeSolveThreadStart)
                  call mpas_pool_get_dimension(block % dimensions, 'edgeSolveThreadEnd', edgeSolveThreadEnd)

                  allocate(scalar_old_arr(nVertLevels,nCells+1))
                  allocate(scalar_new_arr(nVertLevels,nCells+1))
                  allocate(s_max_arr(nVertLevels,nCells+1))
                  allocate(s_min_arr(nVertLevels,nCells+1))
                  allocate(scale_array(nVertLevels,2,nCells+1))
                  allocate(flux_array(nVertLevels,nEdges+1))
                  allocate(wdtn_arr(nVertLevels+1,nCells+1))
                  if (rk_step < 3 .or. (.not. config_monotonic .and. .not. config_positive_definite)) then
                     allocate(horiz_flux_array(num_scalars,nVertLevels,nEdges+1))
                  else
                     allocate(flux_upwind_tmp_arr(nVertLevels,nEdges+1))
                     allocate(flux_tmp_arr(nVertLevels,nEdges+1))
                  end if

                  !
                  ! Note: The advance_scalars_mono routine can be used without limiting, and thus, encompasses 
                  !       the functionality of the advance_scalars routine; however, it is noticeably slower, 
                  !       so we use the advance_scalars routine for the first two RK substeps.
                  !
!$OMP PARALLEL DO
                  do thread=1,nThreads
                     if (rk_step < 3 .or. (.not. config_monotonic .and. .not. config_positive_definite)) then
                        call atm_advance_scalars( tend, state, diag, mesh, block % configs, num_scalars, nCells, nVertLevels, rk_timestep(rk_step), &
                                                cellThreadStart(thread), cellThreadEnd(thread), &
                                                vertexThreadStart(thread), vertexThreadEnd(thread), &
                                                edgeThreadStart(thread), edgeThreadEnd(thread), &
                                                cellSolveThreadStart(thread), cellSolveThreadEnd(thread), &
                                                vertexSolveThreadStart(thread), vertexSolveThreadEnd(thread), &
                                                edgeSolveThreadStart(thread), edgeSolveThreadEnd(thread), &
                                                horiz_flux_array, rk_step, config_time_integration_order, &
                                                advance_density=.false. )
                     else
         
                        block % domain = domain 
                        call atm_advance_scalars_mono( block, tend, state, diag, mesh, block % configs, nCells, nEdges, nVertLevels, rk_timestep(rk_step), &
                                                cellThreadStart(thread), cellThreadEnd(thread), &
                                                vertexThreadStart(thread), vertexThreadEnd(thread), &
                                                edgeThreadStart(thread), edgeThreadEnd(thread), &
                                                cellSolveThreadStart(thread), cellSolveThreadEnd(thread), &
                                                vertexSolveThreadStart(thread), vertexSolveThreadEnd(thread), &
                                                edgeSolveThreadStart(thread), edgeSolveThreadEnd(thread), &
                                                scalar_old_arr, scalar_new_arr, s_max_arr, s_min_arr, wdtn_arr, &
                                                scale_array, flux_array, flux_upwind_tmp_arr, flux_tmp_arr, &
                                                advance_density=.false.)
                     end if
                  end do
!$OMP END PARALLEL DO

                  deallocate(scalar_old_arr)
                  deallocate(scalar_new_arr)
                  deallocate(s_max_arr)
                  deallocate(s_min_arr)
                  deallocate(scale_array)
                  deallocate(flux_array)
                  deallocate(wdtn_arr)
                  if (rk_step < 3 .or. (.not. config_monotonic .and. .not. config_positive_definite)) then
                     deallocate(horiz_flux_array)
                  else
                     deallocate(flux_upwind_tmp_arr)
                     deallocate(flux_tmp_arr)
                  end if

                  block => block % next
               end do
               if (rk_step < 3 .or. (.not. config_monotonic .and. .not. config_positive_definite)) then
                  call mpas_timer_stop('atm_advance_scalars')
               else
MPAS_GPTL_STOP('atm_advance_scalars_mono')
                  call mpas_timer_stop('atm_advance_scalars_mono')
               end if

            end if

            call mpas_timer_start('atm_compute_solve_diagnostics')
            block => domain % blocklist
            do while (associated(block))
               call mpas_pool_get_subpool(block % structs, 'state', state)
               call mpas_pool_get_subpool(block % structs, 'diag', diag)
               call mpas_pool_get_subpool(block % structs, 'mesh', mesh)
   
               call mpas_pool_get_dimension(state, 'nEdges', nEdges)
               call mpas_pool_get_dimension(state, 'nVertices', nVertices)
               call mpas_pool_get_dimension(state, 'nVertLevels', nVertLevels)

               call mpas_pool_get_dimension(block % dimensions, 'nThreads', nThreads)

               call mpas_pool_get_dimension(block % dimensions, 'cellThreadStart', cellThreadStart)
               call mpas_pool_get_dimension(block % dimensions, 'cellThreadEnd', cellThreadEnd)

               call mpas_pool_get_dimension(block % dimensions, 'vertexThreadStart', vertexThreadStart)
               call mpas_pool_get_dimension(block % dimensions, 'vertexThreadEnd', vertexThreadEnd)

               call mpas_pool_get_dimension(block % dimensions, 'edgeThreadStart', edgeThreadStart)
               call mpas_pool_get_dimension(block % dimensions, 'edgeThreadEnd', edgeThreadEnd)

               allocate(ke_vertex(nVertLevels,nVertices+1))
               allocate(ke_edge(nVertLevels,nEdges+1))
   
!$OMP PARALLEL DO
               do thread=1,nThreads
                  call atm_compute_solve_diagnostics(dt, state, 2, diag, mesh, block % configs, &
                                                     cellThreadStart(thread), cellThreadEnd(thread), &
                                                     vertexThreadStart(thread), vertexThreadEnd(thread), &
                                                     edgeThreadStart(thread), edgeThreadEnd(thread), rk_step)
               end do
!$OMP END PARALLEL DO

               deallocate(ke_vertex)
               deallocate(ke_edge)

               block => block % next
            end do
            call mpas_timer_stop('atm_compute_solve_diagnostics')


            ! w
            call mpas_pool_get_subpool(domain % blocklist % structs, 'state', state)
            call mpas_pool_get_field(state, 'w', w_field, 2)
            call mpas_dmpar_exch_halo_field(w_field)

            ! pv_edge
            call mpas_pool_get_subpool(domain % blocklist % structs, 'diag', diag)
            call mpas_pool_get_field(diag, 'pv_edge', pv_edge_field)
            call mpas_dmpar_exch_halo_field(pv_edge_field)

            ! rho_edge
            call mpas_pool_get_field(diag, 'rho_edge', rho_edge_field)
            call mpas_dmpar_exch_halo_field(rho_edge_field)

            ! scalars
            if (config_scalar_advection .and. (.not. config_split_dynamics_transport) ) then
               call mpas_pool_get_field(state, 'scalars', scalars_field, 2)
               call mpas_dmpar_exch_halo_field(scalars_field)
            end if

         end do RK3_DYNAMICS

         if (dynamics_substep < dynamics_split) then
            call mpas_pool_get_subpool(domain % blocklist % structs, 'state', state)
            call mpas_pool_get_field(state, 'theta_m', theta_m_field, 2)

            call mpas_dmpar_exch_halo_field(theta_m_field)
            call mpas_dmpar_exch_halo_field(pressure_p_field)
            call mpas_dmpar_exch_halo_field(rtheta_p_field)
         end if

         !  dynamics-transport split, WCS 18 November 2014
         !  (1) time level 1 needs to be set to time level 2
         !  (2) need to accumulate ruAvg and wwAvg over the dynamics substeps, prepare for use in transport
         !  Notes:  physics tendencies for scalars should be OK coming out of dynamics

         call mpas_timer_start('atm_rk_dynamics_substep_finish')
         block => domain % blocklist
         do while (associated(block))
            call mpas_pool_get_subpool(block % structs, 'state', state)
            call mpas_pool_get_subpool(block % structs, 'diag', diag)

            call mpas_pool_get_dimension(block % dimensions, 'nThreads', nThreads)

            call mpas_pool_get_dimension(block % dimensions, 'cellThreadStart', cellThreadStart)
            call mpas_pool_get_dimension(block % dimensions, 'cellThreadEnd', cellThreadEnd)
            call mpas_pool_get_dimension(block % dimensions, 'cellSolveThreadStart', cellSolveThreadStart)
            call mpas_pool_get_dimension(block % dimensions, 'cellSolveThreadEnd', cellSolveThreadEnd)

            call mpas_pool_get_dimension(block % dimensions, 'vertexThreadStart', vertexThreadStart)
            call mpas_pool_get_dimension(block % dimensions, 'vertexThreadEnd', vertexThreadEnd)
            call mpas_pool_get_dimension(block % dimensions, 'vertexSolveThreadStart', vertexSolveThreadStart)
            call mpas_pool_get_dimension(block % dimensions, 'vertexSolveThreadEnd', vertexSolveThreadEnd)

            call mpas_pool_get_dimension(block % dimensions, 'edgeThreadStart', edgeThreadStart)
            call mpas_pool_get_dimension(block % dimensions, 'edgeThreadEnd', edgeThreadEnd)
            call mpas_pool_get_dimension(block % dimensions, 'edgeSolveThreadStart', edgeSolveThreadStart)
            call mpas_pool_get_dimension(block % dimensions, 'edgeSolveThreadEnd', edgeSolveThreadEnd)

!$OMP PARALLEL DO
            do thread=1,nThreads
               call atm_rk_dynamics_substep_finish(state, diag, dynamics_substep, dynamics_split, &
                                                cellThreadStart(thread), cellThreadEnd(thread), &
                                                vertexThreadStart(thread), vertexThreadEnd(thread), &
                                                edgeThreadStart(thread), edgeThreadEnd(thread), &
                                                cellSolveThreadStart(thread), cellSolveThreadEnd(thread), &
                                                vertexSolveThreadStart(thread), vertexSolveThreadEnd(thread), &
                                                edgeSolveThreadStart(thread), edgeSolveThreadEnd(thread))
            end do
!$OMP END PARALLEL DO

            block => block % next
         end do
         call mpas_timer_stop('atm_rk_dynamics_substep_finish')

      end do DYNAMICS_SUBSTEPS


      deallocate(qtot)  !  we are finished with these now
      deallocate(tend_rtheta_physics)
      deallocate(tend_ru_physics)

      !
      !  split transport, at present RK3
      !

      if (config_scalar_advection .and. config_split_dynamics_transport) then

         rk_timestep(1) = dt/3.
         rk_timestep(2) = dt/2.
         rk_timestep(3) = dt
         !  switch for 2nd order time integration for scalar transport
         if(config_time_integration_order == 2) rk_timestep(1) = dt/2.

         RK3_SPLIT_TRANSPORT : do rk_step = 1, 3  ! Runge-Kutta loop


            if (rk_step < 3 .or. (.not. config_monotonic .and. .not. config_positive_definite)) then
               call mpas_timer_start('atm_advance_scalars')
            else
               call mpas_timer_start('atm_advance_scalars_mono')
MPAS_GPTL_START('atm_advance_scalars_mono')
            end if
            block => domain % blocklist
            do while (associated(block))
               call mpas_pool_get_subpool(block % structs, 'tend', tend)
               call mpas_pool_get_subpool(block % structs, 'state', state)
               call mpas_pool_get_subpool(block % structs, 'diag', diag)
               call mpas_pool_get_subpool(block % structs, 'mesh', mesh)

               call mpas_pool_get_dimension(mesh, 'nCells', nCells)
               call mpas_pool_get_dimension(mesh, 'nEdges', nEdges)
               call mpas_pool_get_dimension(mesh, 'nVertLevels', nVertLevels)
               call mpas_pool_get_dimension(state, 'num_scalars', num_scalars)

               call mpas_pool_get_dimension(block % dimensions, 'nThreads', nThreads)

               call mpas_pool_get_dimension(block % dimensions, 'cellThreadStart', cellThreadStart)
               call mpas_pool_get_dimension(block % dimensions, 'cellThreadEnd', cellThreadEnd)
               call mpas_pool_get_dimension(block % dimensions, 'cellSolveThreadStart', cellSolveThreadStart)
               call mpas_pool_get_dimension(block % dimensions, 'cellSolveThreadEnd', cellSolveThreadEnd)

               call mpas_pool_get_dimension(block % dimensions, 'vertexThreadStart', vertexThreadStart)
               call mpas_pool_get_dimension(block % dimensions, 'vertexThreadEnd', vertexThreadEnd)
               call mpas_pool_get_dimension(block % dimensions, 'vertexSolveThreadStart', vertexSolveThreadStart)
               call mpas_pool_get_dimension(block % dimensions, 'vertexSolveThreadEnd', vertexSolveThreadEnd)

               call mpas_pool_get_dimension(block % dimensions, 'edgeThreadStart', edgeThreadStart)
               call mpas_pool_get_dimension(block % dimensions, 'edgeThreadEnd', edgeThreadEnd)
               call mpas_pool_get_dimension(block % dimensions, 'edgeSolveThreadStart', edgeSolveThreadStart)
               call mpas_pool_get_dimension(block % dimensions, 'edgeSolveThreadEnd', edgeSolveThreadEnd)

               allocate(scalar_old_arr(nVertLevels,nCells+1))
               allocate(scalar_new_arr(nVertLevels,nCells+1))
               allocate(s_max_arr(nVertLevels,nCells+1))
               allocate(s_min_arr(nVertLevels,nCells+1))
               allocate(scale_array(nVertLevels,2,nCells+1))
               allocate(flux_array(nVertLevels,nEdges+1))
               allocate(wdtn_arr(nVertLevels+1,nCells+1))
               allocate(rho_zz_int(nVertLevels,nCells+1))
               allocate(scalar_tend_array(num_scalars,nVertLevels,nCells+1))
               if (rk_step < 3 .or. (.not. config_monotonic .and. .not. config_positive_definite)) then
                  allocate(horiz_flux_array(num_scalars,nVertLevels,nEdges+1))
               else
                  allocate(flux_upwind_tmp_arr(nVertLevels,nEdges+1))
                  allocate(flux_tmp_arr(nVertLevels,nEdges+1))
               end if

               !
               ! Note: The advance_scalars_mono routine can be used without limiting, and thus, encompasses 
               !       the functionality of the advance_scalars routine; however, it is noticeably slower, 
               !       so we use the advance_scalars routine for the first two RK substeps.
               !

               !  The latest version of atm_advance_scalars does not need the arrays scalar_tend_array or rho_zz_int
               !  We can remove scalar_tend_array????  WCS 20160921
!$OMP PARALLEL DO
               do thread=1,nThreads
                  if (rk_step < 3 .or. (.not. config_monotonic .and. .not. config_positive_definite)) then
                     call atm_advance_scalars( tend, state, diag, mesh, block % configs, num_scalars, nCells, nVertLevels, rk_timestep(rk_step), &
                                             cellThreadStart(thread), cellThreadEnd(thread), &
                                             vertexThreadStart(thread), vertexThreadEnd(thread), &
                                             edgeThreadStart(thread), edgeThreadEnd(thread), &
                                             cellSolveThreadStart(thread), cellSolveThreadEnd(thread), &
                                             vertexSolveThreadStart(thread), vertexSolveThreadEnd(thread), &
                                             edgeSolveThreadStart(thread), edgeSolveThreadEnd(thread), &
                                             horiz_flux_array, rk_step, config_time_integration_order, &
                                             advance_density=.true., scalar_tend=scalar_tend_array, rho_zz_int=rho_zz_int )
                  else
      
                     block % domain = domain 
                     call atm_advance_scalars_mono( block, tend, state, diag, mesh, block % configs, nCells, nEdges, nVertLevels, rk_timestep(rk_step), &
                                             cellThreadStart(thread), cellThreadEnd(thread), &
                                             vertexThreadStart(thread), vertexThreadEnd(thread), &
                                             edgeThreadStart(thread), edgeThreadEnd(thread), &
                                             cellSolveThreadStart(thread), cellSolveThreadEnd(thread), &
                                             vertexSolveThreadStart(thread), vertexSolveThreadEnd(thread), &
                                             edgeSolveThreadStart(thread), edgeSolveThreadEnd(thread), &
                                             scalar_old_arr, scalar_new_arr, s_max_arr, s_min_arr, wdtn_arr, &
                                             scale_array, flux_array, flux_upwind_tmp_arr, flux_tmp_arr, &
                                             advance_density=.true., rho_zz_int=rho_zz_int)
                  end if
               end do
!$OMP END PARALLEL DO

               deallocate(scalar_old_arr)
               deallocate(scalar_new_arr)
               deallocate(s_max_arr)
               deallocate(s_min_arr)
               deallocate(scale_array)
               deallocate(flux_array)
               deallocate(wdtn_arr)
               deallocate(rho_zz_int)
               deallocate(scalar_tend_array)
               if (rk_step < 3 .or. (.not. config_monotonic .and. .not. config_positive_definite)) then
                  deallocate(horiz_flux_array)
               else
                  deallocate(flux_upwind_tmp_arr)
                  deallocate(flux_tmp_arr)
               end if

               block => block % next
            end do
            if (rk_step < 3 .or. (.not. config_monotonic .and. .not. config_positive_definite)) then
               call mpas_timer_stop('atm_advance_scalars')
            else
MPAS_GPTL_STOP('atm_advance_scalars_mono')
               call mpas_timer_stop('atm_advance_scalars_mono')
            end if

            if (rk_step < 3) then
               call mpas_pool_get_field(state, 'scalars', scalars_field, 2)
               call mpas_dmpar_exch_halo_field(scalars_field)
            end if

         end do RK3_SPLIT_TRANSPORT

      end if

      !
      ! reconstruct full velocity vectors at cell centers:
      !
      block => domain % blocklist
      do while (associated(block))
         call mpas_pool_get_subpool(block % structs, 'state', state)
         call mpas_pool_get_subpool(block % structs, 'diag', diag)
         call mpas_pool_get_subpool(block % structs, 'mesh', mesh)

         call mpas_pool_get_array(state, 'u', u, 2)
         call mpas_pool_get_array(diag, 'uReconstructX', uReconstructX)
         call mpas_pool_get_array(diag, 'uReconstructY', uReconstructY)
         call mpas_pool_get_array(diag, 'uReconstructZ', uReconstructZ)
         call mpas_pool_get_array(diag, 'uReconstructZonal', uReconstructZonal)
         call mpas_pool_get_array(diag, 'uReconstructMeridional', uReconstructMeridional)

         call mpas_reconstruct(mesh, u,                &
                               uReconstructX,          &
                               uReconstructY,          &
                               uReconstructZ,          &
                               uReconstructZonal,      &
                               uReconstructMeridional  &
                              )

         block => block % next
      end do

      !
      ! call to parameterizations of cloud microphysics. calculation of the tendency of water vapor to horizontal and
      ! vertical advection needed for the Tiedtke parameterization of convection.
      !

#ifdef DO_PHYSICS
      block => domain % blocklist
      do while(associated(block))

         call mpas_pool_get_subpool(block % structs, 'mesh', mesh)
         call mpas_pool_get_subpool(block % structs, 'state', state)
         call mpas_pool_get_subpool(block % structs, 'diag', diag)
         call mpas_pool_get_subpool(block % structs, 'diag_physics', diag_physics)
         call mpas_pool_get_subpool(block % structs, 'tend_physics', tend_physics)
         call mpas_pool_get_subpool(block % structs, 'tend', tend)
         call mpas_pool_get_array(state, 'scalars', scalars_1, 1)
         call mpas_pool_get_array(state, 'scalars', scalars_2, 2)
         call mpas_pool_get_dimension(state, 'index_qv', index_qv)

<<<<<<< HEAD
         call mpas_pool_get_dimension(block % dimensions, 'nThreads', nThreads)

         call mpas_pool_get_dimension(block % dimensions, 'cellSolveThreadStart', cellSolveThreadStart)
         call mpas_pool_get_dimension(block % dimensions, 'cellSolveThreadEnd', cellSolveThreadEnd)

         if (config_convection_scheme == 'cu_tiedtke' &
             .or. config_convection_scheme == 'cu_grell_freitas') then

            call mpas_pool_get_array(tend_physics, 'rqvdynten', rqvdynten)
=======
         if(config_convection_scheme == 'cu_grell_freitas'          .or. &
            config_convection_scheme == 'cu_tiedtke'                .or. &
            config_convection_scheme == 'cu_ntiedtke') then
            call mpas_pool_get_array(tend_physics,'rqvdynten', rqvdynten)
>>>>>>> 07aa09b0

            !NOTE: The calculation of the tendency due to horizontal and vertical advection for the water vapor mixing ratio
            !requires that the subroutine atm_advance_scalars_mono was called on the third Runge Kutta step, so that a halo
            !update for the scalars at time_levs(1) is applied. A halo update for the scalars at time_levs(2) is done above. 
            if (config_monotonic) then
               rqvdynten(:,:) = ( scalars_2(index_qv,:,:) - scalars_1(index_qv,:,:) ) / config_dt
            else
               rqvdynten(:,:) = 0._RKIND
            end if
         end if

         !simply set to zero negative mixing ratios of different water species (for now):
         where ( scalars_2(:,:,:) < 0.0)  &
            scalars_2(:,:,:) = 0.0

         !call microphysics schemes:
         if (trim(config_microp_scheme) /= 'off')  then
            call mpas_timer_start('microphysics')
!$OMP PARALLEL DO
<<<<<<< HEAD
            do thread=1,nThreads
               call microphysics_driver ( block % configs, mesh, state, 2, diag, diag_physics, tend, itimestep, &
                                          cellSolveThreadStart(thread), cellSolveThreadEnd(thread))
=======
            do thread=1,block % nThreads
               call driver_microphysics ( block % configs, mesh, state, 2, diag, diag_physics, tend, itimestep, &
                                          block % cellSolveThreadStart(thread), block % cellSolveThreadEnd(thread))
>>>>>>> 07aa09b0
            end do
!$OMP END PARALLEL DO
            call mpas_timer_stop('microphysics')
         end if
         block => block % next
      end do
#endif

      call summarize_timestep(domain)

   end subroutine atm_srk3


   subroutine atm_rk_integration_setup( state, diag, &
                                   cellStart, cellEnd, vertexStart, vertexEnd, edgeStart, edgeEnd, &
                                   cellSolveStart, cellSolveEnd, vertexSolveStart, vertexSolveEnd, edgeSolveStart, edgeSolveEnd)

      implicit none

      type (mpas_pool_type), intent(inout) :: state
      type (mpas_pool_type), intent(inout) :: diag
      integer, intent(in) :: cellStart, cellEnd, vertexStart, vertexEnd, edgeStart, edgeEnd
      integer, intent(in) :: cellSolveStart, cellSolveEnd, vertexSolveStart, vertexSolveEnd, edgeSolveStart, edgeSolveEnd

      real (kind=RKIND), dimension(:,:), pointer :: ru
      real (kind=RKIND), dimension(:,:), pointer :: ru_save
      real (kind=RKIND), dimension(:,:), pointer :: rw
      real (kind=RKIND), dimension(:,:), pointer :: rw_save
      real (kind=RKIND), dimension(:,:), pointer :: rtheta_p
      real (kind=RKIND), dimension(:,:), pointer :: rtheta_p_save
      real (kind=RKIND), dimension(:,:), pointer :: rho_p
      real (kind=RKIND), dimension(:,:), pointer :: rho_p_save
      real (kind=RKIND), dimension(:,:), pointer :: rho_zz_old_split

      real (kind=RKIND), dimension(:,:), pointer :: u_1, u_2
      real (kind=RKIND), dimension(:,:), pointer :: w_1, w_2
      real (kind=RKIND), dimension(:,:), pointer :: theta_m_1, theta_m_2
      real (kind=RKIND), dimension(:,:), pointer :: rho_zz_1, rho_zz_2
      real (kind=RKIND), dimension(:,:,:), pointer :: scalars_1, scalars_2

      call mpas_pool_get_array(diag, 'ru', ru)
      call mpas_pool_get_array(diag, 'ru_save', ru_save)
      call mpas_pool_get_array(diag, 'rw', rw)
      call mpas_pool_get_array(diag, 'rw_save', rw_save)
      call mpas_pool_get_array(diag, 'rtheta_p', rtheta_p)
      call mpas_pool_get_array(diag, 'rtheta_p_save', rtheta_p_save)
      call mpas_pool_get_array(diag, 'rho_p', rho_p)
      call mpas_pool_get_array(diag, 'rho_p_save', rho_p_save)
      call mpas_pool_get_array(diag, 'rho_zz_old_split', rho_zz_old_split)

      call mpas_pool_get_array(state, 'u', u_1, 1)
      call mpas_pool_get_array(state, 'u', u_2, 2)
      call mpas_pool_get_array(state, 'w', w_1, 1)
      call mpas_pool_get_array(state, 'w', w_2, 2)
      call mpas_pool_get_array(state, 'theta_m', theta_m_1, 1)
      call mpas_pool_get_array(state, 'theta_m', theta_m_2, 2)
      call mpas_pool_get_array(state, 'rho_zz', rho_zz_1, 1)
      call mpas_pool_get_array(state, 'rho_zz', rho_zz_2, 2)
      call mpas_pool_get_array(state, 'scalars', scalars_1, 1)
      call mpas_pool_get_array(state, 'scalars', scalars_2, 2)

      ru_save(:,edgeStart:edgeEnd) = ru(:,edgeStart:edgeEnd)
      rw_save(:,cellStart:cellEnd) = rw(:,cellStart:cellEnd)
      rtheta_p_save(:,cellStart:cellEnd) = rtheta_p(:,cellStart:cellEnd)
      rho_p_save(:,cellStart:cellEnd) = rho_p(:,cellStart:cellEnd)

      u_2(:,edgeStart:edgeEnd) = u_1(:,edgeStart:edgeEnd)
      w_2(:,cellStart:cellEnd) = w_1(:,cellStart:cellEnd)
      theta_m_2(:,cellStart:cellEnd) = theta_m_1(:,cellStart:cellEnd)
      rho_zz_2(:,cellStart:cellEnd) = rho_zz_1(:,cellStart:cellEnd)
      rho_zz_old_split(:,cellStart:cellEnd) =  rho_zz_1(:,cellStart:cellEnd)
      scalars_2(:,:,cellStart:cellEnd) = scalars_1(:,:,cellStart:cellEnd)

   end subroutine atm_rk_integration_setup


   subroutine atm_compute_moist_coefficients( dims, state, diag, mesh, &
                                   cellStart, cellEnd, vertexStart, vertexEnd, edgeStart, edgeEnd, &
                                   cellSolveStart, cellSolveEnd, vertexSolveStart, vertexSolveEnd, edgeSolveStart, edgeSolveEnd)

      ! the moist coefficients cqu and cqw serve to transform the inverse dry density (1/rho_d) 
      ! into the inverse full (moist) density (1/rho_m).

      implicit none

      type (mpas_pool_type), intent(in) :: dims
      type (mpas_pool_type), intent(inout) :: state
      type (mpas_pool_type), intent(inout) :: diag
      type (mpas_pool_type), intent(inout) :: mesh
      integer, intent(in) :: cellStart, cellEnd, vertexStart, vertexEnd, edgeStart, edgeEnd
      integer, intent(in) :: cellSolveStart, cellSolveEnd, vertexSolveStart, vertexSolveEnd, edgeSolveStart, edgeSolveEnd

      integer :: iEdge, iCell, k, cell1, cell2, iq
      integer, pointer :: nCells, nEdges, nVertLevels, nCellsSolve
      real (kind=RKIND) :: qtotal
      integer, dimension(:,:), pointer :: cellsOnEdge
      integer, pointer :: moist_start, moist_end
      real (kind=RKIND), dimension(:,:,:), pointer :: scalars
      real (kind=RKIND), dimension(:,:), pointer :: cqw
      real (kind=RKIND), dimension(:,:), pointer :: cqu

      call mpas_pool_get_dimension(dims, 'nCells', nCells)
      call mpas_pool_get_dimension(dims, 'nEdges', nEdges)
      call mpas_pool_get_dimension(dims, 'nVertLevels', nVertLevels)
      call mpas_pool_get_dimension(dims, 'nCellsSolve', nCellsSolve)
      call mpas_pool_get_dimension(state, 'moist_start', moist_start)
      call mpas_pool_get_dimension(state, 'moist_end', moist_end)

      call mpas_pool_get_array(mesh, 'cellsOnEdge', cellsOnEdge)
      call mpas_pool_get_array(state, 'scalars', scalars, 2)
      call mpas_pool_get_array(diag, 'cqw', cqw)
      call mpas_pool_get_array(diag, 'cqu', cqu)

!      do iCell = cellSolveStart,cellSolveEnd
      do iCell = cellStart,cellEnd
         qtot(1:nVertLevels,iCell) = 0.0
         do k = 1,nVertLevels
            do iq = moist_start, moist_end
               qtot(k,iCell) = qtot(k,iCell) + scalars(iq, k, iCell)
            end do
         end do
      end do    

!      do iCell = cellSolveStart,cellSolveEnd
      do iCell = cellStart,cellEnd
         do k = 2, nVertLevels
            qtotal = 0.5*(qtot(k,iCell)+qtot(k-1,iCell))
            cqw(k,iCell) = 1.0 / (1.0 + qtotal)
         end do
      end do

!  would need to compute qtot for all cells and an openmp barrier to use qtot below.

      do iEdge = edgeStart,edgeEnd
         cell1 = cellsOnEdge(1,iEdge)
         cell2 = cellsOnEdge(2,iEdge)
         if (cell1 <= nCellsSolve .or. cell2 <= nCellsSolve) then
            do k = 1, nVertLevels
               qtotal = 0.0
               do iq = moist_start, moist_end
                  qtotal = qtotal + 0.5 * ( scalars(iq, k, cell1) + scalars(iq, k, cell2) )
               end do
               cqu(k,iEdge) = 1.0 / (1.0 + qtotal)
            end do
         end if
      end do

   end subroutine atm_compute_moist_coefficients


   subroutine atm_compute_vert_imp_coefs(state, mesh, diag, configs, nVertLevels, dts, &
                                   cellStart, cellEnd, edgeStart, edgeEnd, &
                                   cellSolveStart, cellSolveEnd, edgeSolveStart, edgeSolveEnd)
   !!!!!!!!!!!!!!!!!!!!!!!!!!!!!!!!!!!!!!!!!!!!!!!!!!!!!!!!!!!!!!!!!!!!!!!!!!!!!!!!!!
   ! Compute coefficients for vertically implicit gravity-wave/acoustic computations
   !
   ! Input: state - current model state
   !        mesh - grid metadata
   !
   ! Output: diag - cofrz, cofwr, cofwz, coftz, cofwt, a, alpha and gamma
   !!!!!!!!!!!!!!!!!!!!!!!!!!!!!!!!!!!!!!!!!!!!!!!!!!!!!!!!!!!!!!!!!!!!!!!!!!!!!!!!!!

      implicit none

      type (mpas_pool_type), intent(in)    :: state
      type (mpas_pool_type), intent(in)    :: mesh
      type (mpas_pool_type), intent(inout) :: diag
      type (mpas_pool_type), intent(in)    :: configs
      integer, intent(in)                  :: nVertLevels          ! for allocating stack variables
      real (kind=RKIND), intent(in)        :: dts
      integer, intent(in) :: cellStart, cellEnd, edgeStart, edgeEnd
      integer, intent(in) :: cellSolveStart, cellSolveEnd, edgeSolveStart, edgeSolveEnd


      real (kind=RKIND), dimension(:,:), pointer :: zz, cqw, p, t, rb, rtb, pb, rt
      real (kind=RKIND), dimension(:,:), pointer :: cofwr, cofwz, coftz, cofwt, a_tri, alpha_tri, gamma_tri
      real (kind=RKIND), dimension(:), pointer :: cofrz, rdzw, fzm, fzp, rdzu
      real (kind=RKIND), dimension(:,:,:), pointer :: scalars

      real (kind=RKIND), pointer :: epssm

      integer, pointer :: nCells, moist_start, moist_end


      call mpas_pool_get_config(configs, 'config_epssm', epssm)

      call mpas_pool_get_array(mesh, 'rdzu', rdzu)
      call mpas_pool_get_array(mesh, 'rdzw', rdzw)
      call mpas_pool_get_array(mesh, 'fzm', fzm)
      call mpas_pool_get_array(mesh, 'fzp', fzp)
      call mpas_pool_get_array(mesh, 'zz', zz)

      call mpas_pool_get_array(diag, 'cqw', cqw)
      call mpas_pool_get_array(diag, 'exner', p)
      call mpas_pool_get_array(diag, 'exner_base', pb)
      call mpas_pool_get_array(diag, 'rtheta_p', rt)
      call mpas_pool_get_array(diag, 'rtheta_base', rtb)
      call mpas_pool_get_array(diag, 'rho_base', rb)

      call mpas_pool_get_array(diag, 'alpha_tri', alpha_tri)
      call mpas_pool_get_array(diag, 'gamma_tri', gamma_tri)
      call mpas_pool_get_array(diag, 'a_tri', a_tri)
      call mpas_pool_get_array(diag, 'cofwr', cofwr)
      call mpas_pool_get_array(diag, 'cofwz', cofwz)
      call mpas_pool_get_array(diag, 'coftz', coftz)
      call mpas_pool_get_array(diag, 'cofwt', cofwt)
      call mpas_pool_get_array(diag, 'cofrz', cofrz)

      call mpas_pool_get_array(state, 'theta_m', t, 2)
      call mpas_pool_get_array(state, 'scalars', scalars, 2)

      call mpas_pool_get_dimension(state, 'nCells', nCells)
      call mpas_pool_get_dimension(state, 'moist_start', moist_start)
      call mpas_pool_get_dimension(state, 'moist_end', moist_end)


      call atm_compute_vert_imp_coefs_work(nCells, moist_start, moist_end, dts, epssm, &
                                   zz, cqw, p, t, rb, rtb, pb, rt, cofwr, cofwz, coftz, cofwt, &
                                   a_tri, alpha_tri, gamma_tri, cofrz, rdzw, fzm, fzp, rdzu, scalars, &
                                   cellStart, cellEnd, edgeStart, edgeEnd, &
                                   cellSolveStart, cellSolveEnd, edgeSolveStart, edgeSolveEnd)


   end subroutine atm_compute_vert_imp_coefs


   subroutine atm_compute_vert_imp_coefs_work(nCells, moist_start, moist_end, dts, epssm, &
                                   zz, cqw, p, t, rb, rtb, pb, rt, cofwr, cofwz, coftz, cofwt, &
                                   a_tri, alpha_tri, gamma_tri, cofrz, rdzw, fzm, fzp, rdzu, scalars, &
                                   cellStart, cellEnd, edgeStart, edgeEnd, &
                                   cellSolveStart, cellSolveEnd, edgeSolveStart, edgeSolveEnd)

      use mpas_atm_dimensions
 
      implicit none


      !
      ! Dummy arguments
      !
      integer, intent(in) :: nCells, moist_start, moist_end
      real (kind=RKIND), intent(in) :: dts
      real (kind=RKIND), intent(in) :: epssm

      real (kind=RKIND), dimension(nVertLevels,nCells+1) :: zz
      real (kind=RKIND), dimension(nVertLevels,nCells+1) :: cqw
      real (kind=RKIND), dimension(nVertLevels,nCells+1) :: p
      real (kind=RKIND), dimension(nVertLevels,nCells+1) :: t
      real (kind=RKIND), dimension(nVertLevels,nCells+1) :: rb
      real (kind=RKIND), dimension(nVertLevels,nCells+1) :: rtb
      real (kind=RKIND), dimension(nVertLevels,nCells+1) :: pb
      real (kind=RKIND), dimension(nVertLevels,nCells+1) :: rt
      real (kind=RKIND), dimension(nVertLevels,nCells+1) :: cofwr
      real (kind=RKIND), dimension(nVertLevels,nCells+1) :: cofwz
      real (kind=RKIND), dimension(nVertLevels+1,nCells+1) :: coftz
      real (kind=RKIND), dimension(nVertLevels,nCells+1) :: cofwt
      real (kind=RKIND), dimension(nVertLevels,nCells+1) :: a_tri
      real (kind=RKIND), dimension(nVertLevels,nCells+1) :: alpha_tri
      real (kind=RKIND), dimension(nVertLevels,nCells+1) :: gamma_tri
      real (kind=RKIND), dimension(nVertLevels) :: cofrz
      real (kind=RKIND), dimension(nVertLevels) :: rdzw
      real (kind=RKIND), dimension(nVertLevels) :: fzm
      real (kind=RKIND), dimension(nVertLevels) :: fzp
      real (kind=RKIND), dimension(nVertLevels) :: rdzu
      real (kind=RKIND), dimension(num_scalars,nVertLevels,nCells+1) :: scalars

      integer, intent(in) :: cellStart, cellEnd, edgeStart, edgeEnd
      integer, intent(in) :: cellSolveStart, cellSolveEnd, edgeSolveStart, edgeSolveEnd


      !
      ! Local variables
      !
      integer :: iCell, k, iq
      real (kind=RKIND) :: dtseps, c2, qtotal, rcv
      real (kind=RKIND), dimension( nVertLevels ) :: b_tri, c_tri


      !  set coefficients
      dtseps = .5*dts*(1.+epssm)
      rcv = rgas/(cp-rgas)
      c2 = cp*rcv

! MGD bad to have all threads setting this variable?
      do k=1,nVertLevels
         cofrz(k) = dtseps*rdzw(k)
      end do

      do iCell = cellSolveStart,cellSolveEnd  !  we only need to do cells we are solving for, not halo cells

!DIR$ IVDEP
         do k=2,nVertLevels
            cofwr(k,iCell) =.5*dtseps*gravity*(fzm(k)*zz(k,iCell)+fzp(k)*zz(k-1,iCell))
         end do
         coftz(1,iCell) = 0.0
!DIR$ IVDEP
         do k=2,nVertLevels
            cofwz(k,iCell) = dtseps*c2*(fzm(k)*zz(k,iCell)+fzp(k)*zz(k-1,iCell))  &
                 *rdzu(k)*cqw(k,iCell)*(fzm(k)*p (k,iCell)+fzp(k)*p (k-1,iCell))
            coftz(k,iCell) = dtseps*   (fzm(k)*t (k,iCell)+fzp(k)*t (k-1,iCell))
         end do
         coftz(nVertLevels+1,iCell) = 0.0
!DIR$ IVDEP
         do k=1,nVertLevels

!            qtotal = 0.
!            do iq = moist_start, moist_end
!               qtotal = qtotal + scalars(iq, k, iCell)
!            end do
            qtotal = qtot(k,iCell)

            cofwt(k,iCell) = .5*dtseps*rcv*zz(k,iCell)*gravity*rb(k,iCell)/(1.+qtotal)  &
                                *p(k,iCell)/((rtb(k,iCell)+rt(k,iCell))*pb(k,iCell))
!            cofwt(k,iCell) = 0.
         end do

         a_tri(1,iCell) = 0.  ! note, this value is never used
         b_tri(1) = 1.    ! note, this value is never used
         c_tri(1) = 0.    ! note, this value is never used
         gamma_tri(1,iCell) = 0.
         alpha_tri(1,iCell) = 0.  ! note, this value is never used

!DIR$ IVDEP
         do k=2,nVertLevels
            a_tri(k,iCell) = -cofwz(k  ,iCell)* coftz(k-1,iCell)*rdzw(k-1)*zz(k-1,iCell)   &
                         +cofwr(k  ,iCell)* cofrz(k-1  )                       &
                         -cofwt(k-1,iCell)* coftz(k-1,iCell)*rdzw(k-1)
            b_tri(k) = 1.                                                  &
                         +cofwz(k  ,iCell)*(coftz(k  ,iCell)*rdzw(k  )*zz(k  ,iCell)   &
                                      +coftz(k  ,iCell)*rdzw(k-1)*zz(k-1,iCell))   &
                         -coftz(k  ,iCell)*(cofwt(k  ,iCell)*rdzw(k  )             &
                                       -cofwt(k-1,iCell)*rdzw(k-1))            &
                         +cofwr(k,  iCell)*(cofrz(k    )-cofrz(k-1))
            c_tri(k) =   -cofwz(k  ,iCell)* coftz(k+1,iCell)*rdzw(k  )*zz(k  ,iCell)   &
                         -cofwr(k  ,iCell)* cofrz(k    )                       &
                         +cofwt(k  ,iCell)* coftz(k+1,iCell)*rdzw(k  )
         end do
!MGD VECTOR DEPENDENCE
         do k=2,nVertLevels
            alpha_tri(k,iCell) = 1./(b_tri(k)-a_tri(k,iCell)*gamma_tri(k-1,iCell))
            gamma_tri(k,iCell) = c_tri(k)*alpha_tri(k,iCell)
         end do

      end do ! loop over cells

   end subroutine atm_compute_vert_imp_coefs_work


   subroutine atm_set_smlstep_pert_variables( tend, diag, mesh, configs, &
                                   cellStart, cellEnd, edgeStart, edgeEnd, &
                                   cellSolveStart, cellSolveEnd, edgeSolveStart, edgeSolveEnd)

      ! following Klemp et al MWR 2007, we use preturbation variables
      ! in the acoustic-step integration.  This routine computes those 
      ! perturbation variables.  state variables are reconstituted after 
      ! the acousstic steps in subroutine atm_recover_large_step_variables


      implicit none

      type (mpas_pool_type), intent(inout) :: tend
      type (mpas_pool_type), intent(inout) :: diag
      type (mpas_pool_type), intent(inout) :: mesh
      type (mpas_pool_type), intent(in) :: configs
      integer, intent(in) :: cellStart, cellEnd, edgeStart, edgeEnd
      integer, intent(in) :: cellSolveStart, cellSolveEnd, edgeSolveStart, edgeSolveEnd

      integer, pointer :: nCells, nEdges, nCellsSolve
      integer, dimension(:), pointer :: nEdgesOnCell
      integer, dimension(:,:), pointer :: cellsOnEdge, edgesOnCell
      real (kind=RKIND), dimension(:), pointer :: fzm, fzp
      real (kind=RKIND), dimension(:,:), pointer :: ruAvg, wwAvg
      real (kind=RKIND), dimension(:,:,:), pointer :: zb, zb3, zb_cell, zb3_cell
      real (kind=RKIND), dimension(:,:), pointer :: zz
      real (kind=RKIND), dimension(:,:), pointer :: w_tend, u_tend
      real (kind=RKIND), dimension(:,:), pointer :: rho_pp, rho_p_save, rho_p
      real (kind=RKIND), dimension(:,:), pointer :: ru_p, ru, ru_save
      real (kind=RKIND), dimension(:,:), pointer :: rtheta_pp, rtheta_p_save, rtheta_p, zz_rtheta_pp_old
      real (kind=RKIND), dimension(:,:), pointer :: rw_p, rw_save, rw
      real (kind=RKIND), dimension(:,:), pointer :: edgesOnCell_sign


      call mpas_pool_get_dimension(mesh, 'nCells', nCells)
      call mpas_pool_get_dimension(mesh, 'nCellsSolve', nCellsSolve)
      call mpas_pool_get_dimension(mesh, 'nEdges', nEdges)

      call mpas_pool_get_array(mesh, 'zz', zz)
      call mpas_pool_get_array(mesh, 'zb', zb)
      call mpas_pool_get_array(mesh, 'zb3', zb3)
      call mpas_pool_get_array(mesh, 'zb_cell', zb_cell)
      call mpas_pool_get_array(mesh, 'zb3_cell', zb3_cell)
      call mpas_pool_get_array(mesh, 'fzm', fzm)
      call mpas_pool_get_array(mesh, 'fzp', fzp)
      call mpas_pool_get_array(mesh, 'cellsOnEdge', cellsOnEdge)
      call mpas_pool_get_array(mesh, 'nEdgesOnCell', nEdgesOnCell)
      call mpas_pool_get_array(mesh, 'edgesOnCell', edgesOnCell)
      call mpas_pool_get_array(mesh, 'edgesOnCell_sign', edgesOnCell_sign)

      call mpas_pool_get_array(tend, 'w', w_tend)
      call mpas_pool_get_array(tend, 'u', u_tend)

      call mpas_pool_get_array(diag, 'ruAvg', ruAvg)
      call mpas_pool_get_array(diag, 'wwAvg', wwAvg)

      call mpas_pool_get_array(diag, 'rho_pp', rho_pp)
      call mpas_pool_get_array(diag, 'rho_p_save', rho_p_save)
      call mpas_pool_get_array(diag, 'rho_p', rho_p)

      call mpas_pool_get_array(diag, 'ru_p', ru_p)
      call mpas_pool_get_array(diag, 'ru_save', ru_save)
      call mpas_pool_get_array(diag, 'ru', ru)

      call mpas_pool_get_array(diag, 'rtheta_pp', rtheta_pp)
      call mpas_pool_get_array(diag, 'rtheta_p_save', rtheta_p_save)
      call mpas_pool_get_array(diag, 'rtheta_p', rtheta_p)
      call mpas_pool_get_array(diag, 'zz_rtheta_pp_old', zz_rtheta_pp_old)

      call mpas_pool_get_array(diag, 'rw_p', rw_p)
      call mpas_pool_get_array(diag, 'rw_save', rw_save)
      call mpas_pool_get_array(diag, 'rw', rw)

      call atm_set_smlstep_pert_variables_work(nCells, nEdges, nCellsSolve, &
                                   nEdgesOnCell, cellsOnEdge, edgesOnCell, fzm, fzp, ruAvg, wwAvg, zb, zb3, zb_cell, zb3_cell, &
                                   zz, w_tend, u_tend, rho_pp, rho_p_save, rho_p, ru_p, ru, ru_save, &
                                   rtheta_pp, rtheta_p_save, rtheta_p, zz_rtheta_pp_old, rw_p, rw_save, rw, edgesOnCell_sign, &
                                   cellStart, cellEnd, edgeStart, edgeEnd, &
                                   cellSolveStart, cellSolveEnd, edgeSolveStart, edgeSolveEnd)


   end subroutine atm_set_smlstep_pert_variables


   subroutine atm_set_smlstep_pert_variables_work(nCells, nEdges, nCellsSolve, &
                                   nEdgesOnCell, cellsOnEdge, edgesOnCell, fzm, fzp, ruAvg, wwAvg, zb, zb3, zb_cell, zb3_cell, &
                                   zz, w_tend, u_tend, rho_pp, rho_p_save, rho_p, ru_p, ru, ru_save, &
                                   rtheta_pp, rtheta_p_save, rtheta_p, zz_rtheta_pp_old, rw_p, rw_save, rw, edgesOnCell_sign, &
                                   cellStart, cellEnd, edgeStart, edgeEnd, &
                                   cellSolveStart, cellSolveEnd, edgeSolveStart, edgeSolveEnd)

      use mpas_atm_dimensions

      implicit none


      !
      ! Dummy arguments
      !
      integer, intent(in) :: nCells, nEdges, nCellsSolve

      integer, intent(in) :: cellStart, cellEnd, edgeStart, edgeEnd
      integer, intent(in) :: cellSolveStart, cellSolveEnd, edgeSolveStart, edgeSolveEnd

      integer, dimension(nCells+1) :: nEdgesOnCell
      integer, dimension(2,nEdges+1) :: cellsOnEdge
      integer, dimension(maxEdges,nCells+1) :: edgesOnCell
      real (kind=RKIND), dimension(nVertLevels) :: fzm
      real (kind=RKIND), dimension(nVertLevels) :: fzp
      real (kind=RKIND), dimension(nVertLevels,nEdges+1) :: ruAvg
      real (kind=RKIND), dimension(nVertLevels+1,nCells+1) :: wwAvg
      real (kind=RKIND), dimension(nVertLevels+1,2,nEdges+1) :: zb
      real (kind=RKIND), dimension(nVertLevels+1,2,nEdges+1) :: zb3
      real (kind=RKIND), dimension(nVertLevels+1,maxEdges,nCells+1) :: zb_cell
      real (kind=RKIND), dimension(nVertLevels+1,maxEdges,nCells+1) :: zb3_cell
      real (kind=RKIND), dimension(nVertLevels,nCells+1) :: zz
      real (kind=RKIND), dimension(nVertLevels+1,nCells+1) :: w_tend
      real (kind=RKIND), dimension(nVertLevels,nEdges+1) :: u_tend
      real (kind=RKIND), dimension(nVertLevels,nCells+1) :: rho_pp
      real (kind=RKIND), dimension(nVertLevels,nCells+1) :: rho_p_save
      real (kind=RKIND), dimension(nVertLevels,nCells+1) :: rho_p
      real (kind=RKIND), dimension(nVertLevels,nEdges+1) :: ru_p
      real (kind=RKIND), dimension(nVertLevels,nEdges+1) :: ru
      real (kind=RKIND), dimension(nVertLevels,nEdges+1) :: ru_save
      real (kind=RKIND), dimension(nVertLevels,nCells+1) :: rtheta_pp
      real (kind=RKIND), dimension(nVertLevels,nCells+1) :: rtheta_p_save
      real (kind=RKIND), dimension(nVertLevels,nCells+1) :: rtheta_p
      real (kind=RKIND), dimension(nVertLevels,nCells+1) :: zz_rtheta_pp_old
      real (kind=RKIND), dimension(nVertLevels+1,nCells+1) :: rw_p
      real (kind=RKIND), dimension(nVertLevels+1,nCells+1) :: rw_save
      real (kind=RKIND), dimension(nVertLevels+1,nCells+1) :: rw
      real (kind=RKIND), dimension(maxEdges,nCells+1) :: edgesOnCell_sign

      !
      ! Local variables
      !
      integer :: iCell, iEdge, i, k
      real (kind=RKIND) :: flux

      ! we solve for omega instead of w (see Klemp et al MWR 2007),
      ! so here we change the w_p tendency to an omega_p tendency

      ! here we need to compute the omega tendency in a manner consistent with our diagnosis of omega.
      ! this requires us to use the same flux divergence as is used in the theta eqn - see Klemp et al MWR 2003.

!!      do iCell=cellStart,cellEnd
      do iCell=cellSolveStart,cellSolveEnd
         do i=1,nEdgesOnCell(iCell)
            iEdge = edgesOnCell(i,iCell)
!DIR$ IVDEP
            do k = 2, nVertLevels
               flux = edgesOnCell_sign(i,iCell) * (fzm(k) * u_tend(k,iEdge) + fzp(k) * u_tend(k-1,iEdge))
               w_tend(k,iCell) = w_tend(k,iCell)   &
                        - (zb_cell(k,i,iCell) + sign(1.0_RKIND, u_tend(k,iEdge)) * zb3_cell(k,i,iCell)) * flux
            end do
         end do
!DIR$ IVDEP
         do k = 2, nVertLevels
            w_tend(k,iCell) = ( fzm(k) * zz(k,iCell) + fzp(k) * zz(k-1,iCell)   ) * w_tend(k,iCell)
         end do
      end do

   end subroutine atm_set_smlstep_pert_variables_work


   subroutine atm_advance_acoustic_step( state, diag, tend, mesh, configs, nCells, nVertLevels, dts, small_step, &
                                   cellStart, cellEnd, vertexStart, vertexEnd, edgeStart, edgeEnd, &
                                   cellSolveStart, cellSolveEnd, vertexSolveStart, vertexSolveEnd, edgeSolveStart, edgeSolveEnd)

      !  This subroutine performs the entire acoustic step update, following Klemp et al MWR 2007,
      !  using forward-backward vertically implicit integration.  
      !  The gravity-waves are included in the acoustic-step integration.
      !  The input state variables that are updated are ru_p, rw_p (note that this is (rho*omega)_p here),
      !  rtheta_p, and rho_pp.  The time averaged mass flux is accumulated in ruAvg and wwAvg

      implicit none

      type (mpas_pool_type), intent(inout) :: state
      type (mpas_pool_type), intent(inout) :: diag
      type (mpas_pool_type), intent(inout) :: tend
      type (mpas_pool_type), intent(inout) :: mesh
      type (mpas_pool_type), intent(in)    :: configs
      integer, intent(in) :: small_step              ! acoustic step number
      integer, intent(in) :: nCells                  ! for allocating stack variables
      integer, intent(in) :: nVertLevels             ! for allocating stack variables
      real (kind=RKIND), intent(in) :: dts
      integer, intent(in) :: cellStart, cellEnd, vertexStart, vertexEnd, edgeStart, edgeEnd
      integer, intent(in) :: cellSolveStart, cellSolveEnd, vertexSolveStart, vertexSolveEnd, edgeSolveStart, edgeSolveEnd


      real (kind=RKIND), dimension(nVertLevels) :: du
      real (kind=RKIND), dimension(nVertLevels+1) :: dpzx

      real (kind=RKIND), dimension(:,:), pointer :: rho_zz, theta_m, ru_p, rw_p, rtheta_pp,  &
                                                    zz_rtheta_pp_old, zz, exner, cqu, ruAvg, &
                                                    wwAvg, rho_pp, cofwt, coftz, zxu,        &
                                                    a_tri, alpha_tri, gamma_tri, dss,        &
                                                    tend_ru, tend_rho, tend_rt, tend_rw,     &
                                                    zgrid, cofwr, cofwz, w, divergence_3d

! redefine ru_p to be perturbation from time t, change 3a  ! temporary
      real (kind=RKIND), dimension(:,:), pointer :: ru
      real (kind=RKIND), dimension(:,:), pointer :: ru_save
! redefine rw_p to be perturbation from time t, change 3a  ! temporary
      real (kind=RKIND), dimension(:,:), pointer :: rw
      real (kind=RKIND), dimension(:,:), pointer :: rw_save

      real (kind=RKIND), dimension(:), pointer :: fzm, fzp, rdzw, dcEdge, invDcEdge, invAreaCell, cofrz, dvEdge

      integer, dimension(:), pointer :: nEdgesOnCell
      integer, dimension(:,:), pointer :: cellsOnEdge, edgesOnCell
      real (kind=RKIND), dimension(:,:), pointer :: edgesOnCell_sign

      real (kind=RKIND), pointer :: epssm, smdiv, smdiv_p_forward

      real (kind=RKIND), pointer :: cf1, cf2, cf3

      integer, pointer :: nEdges, nCellsSolve

      call mpas_pool_get_array(mesh, 'cellsOnEdge', cellsOnEdge)
      call mpas_pool_get_array(mesh, 'edgesOnCell', edgesOnCell)
      call mpas_pool_get_array(mesh, 'nEdgesOnCell', nEdgesOnCell)
      call mpas_pool_get_array(mesh, 'edgesOnCell_sign', edgesOnCell_sign)

      call mpas_pool_get_array(state, 'rho_zz', rho_zz, 2)
!      call mpas_pool_get_array(state, 'theta_m', theta_m, 2)
      call mpas_pool_get_array(state, 'theta_m', theta_m, 1)
!  change needed for rw_p, change 6 (see rayleigh damping)
      call mpas_pool_get_array(state, 'w', w, 2)
!      call mpas_pool_get_array(state, 'w', w, 1)

      call mpas_pool_get_array(diag, 'rtheta_pp', rtheta_pp)
      call mpas_pool_get_array(diag, 'zz_rtheta_pp_old', zz_rtheta_pp_old)
      call mpas_pool_get_array(diag, 'ru_p', ru_p)
      call mpas_pool_get_array(diag, 'rw_p', rw_p)
      call mpas_pool_get_array(diag, 'exner', exner)
      call mpas_pool_get_array(diag, 'cqu', cqu)
      call mpas_pool_get_array(diag, 'ruAvg', ruAvg)
      call mpas_pool_get_array(diag, 'wwAvg', wwAvg)
      call mpas_pool_get_array(diag, 'rho_pp', rho_pp)
      call mpas_pool_get_array(diag, 'divergence_3d', divergence_3d)
      call mpas_pool_get_array(diag, 'cofwt', cofwt)
      call mpas_pool_get_array(diag, 'coftz', coftz)
      call mpas_pool_get_array(diag, 'cofrz', cofrz)
      call mpas_pool_get_array(diag, 'cofwr', cofwr)
      call mpas_pool_get_array(diag, 'cofwz', cofwz)
      call mpas_pool_get_array(diag, 'a_tri', a_tri)
      call mpas_pool_get_array(diag, 'alpha_tri', alpha_tri)
      call mpas_pool_get_array(diag, 'gamma_tri', gamma_tri)

      call mpas_pool_get_array(mesh, 'dss', dss)

      call mpas_pool_get_array(tend, 'u', tend_ru)
      call mpas_pool_get_array(tend, 'rho_zz', tend_rho)
      call mpas_pool_get_array(tend, 'theta_m', tend_rt)
      call mpas_pool_get_array(tend, 'w', tend_rw)

      call mpas_pool_get_array(mesh, 'zz', zz)
      call mpas_pool_get_array(mesh, 'zxu', zxu)
      call mpas_pool_get_array(mesh, 'zgrid', zgrid)
      call mpas_pool_get_array(mesh, 'fzm', fzm)
      call mpas_pool_get_array(mesh, 'fzp', fzp)
      call mpas_pool_get_array(mesh, 'rdzw', rdzw)
      call mpas_pool_get_array(mesh, 'dcEdge', dcEdge)
      call mpas_pool_get_array(mesh, 'invDcEdge', invDcEdge)
      call mpas_pool_get_array(mesh, 'dvEdge', dvEdge)
      call mpas_pool_get_array(mesh, 'invAreaCell', invAreaCell)

      call mpas_pool_get_dimension(mesh, 'nEdges', nEdges)
      call mpas_pool_get_dimension(mesh, 'nCellsSolve', nCellsSolve)

      call mpas_pool_get_array(mesh, 'cf1', cf1)
      call mpas_pool_get_array(mesh, 'cf2', cf2)
      call mpas_pool_get_array(mesh, 'cf3', cf3)

! redefine ru_p to be perturbation from time t, change 3b ! temporary
      call mpas_pool_get_array(diag, 'ru', ru)
      call mpas_pool_get_array(diag, 'ru_save', ru_save)
! redefine rw_p to be perturbation from time t, change 3b ! temporary
      call mpas_pool_get_array(diag, 'rw', rw)
      call mpas_pool_get_array(diag, 'rw_save', rw_save)

      ! epssm is the offcentering coefficient for the vertically implicit integration.
      ! smdiv is the 3D divergence-damping coefficients.
      call mpas_pool_get_config(configs, 'config_epssm', epssm) 
      call mpas_pool_get_config(configs, 'config_smdiv', smdiv) 
      call mpas_pool_get_config(configs, 'config_smdiv_p_forward', smdiv_p_forward) 

      call atm_advance_acoustic_step_work(nCells, nEdges, nCellsSolve, cellStart, cellEnd, vertexStart, vertexEnd, edgeStart, edgeEnd, &
                                   cellSolveStart, cellSolveEnd, vertexSolveStart, vertexSolveEnd, edgeSolveStart, edgeSolveEnd, &
                                   rho_zz, theta_m, ru_p, rw_p, rtheta_pp, zz_rtheta_pp_old, zz, exner, cqu, ruAvg, wwAvg, &
                                   rho_pp, cofwt, coftz, zxu, a_tri, alpha_tri, gamma_tri, dss, tend_ru, tend_rho, tend_rt, &
                                   tend_rw, zgrid, cofwr, cofwz, w, ru, ru_save, rw, rw_save, divergence_3d, fzm, fzp, rdzw, dcEdge, invDcEdge, &
                                   invAreaCell, cofrz, dvEdge, nEdgesOnCell, cellsOnEdge, edgesOnCell, edgesOnCell_sign, &
                                   dts, small_step, epssm, smdiv, smdiv_p_forward, cf1, cf2, cf3 &
                                   )

   end subroutine atm_advance_acoustic_step


   subroutine atm_advance_acoustic_step_work(nCells, nEdges, nCellsSolve, cellStart, cellEnd, vertexStart, vertexEnd, edgeStart, edgeEnd, &
                                   cellSolveStart, cellSolveEnd, vertexSolveStart, vertexSolveEnd, edgeSolveStart, edgeSolveEnd, &
                                   rho_zz, theta_m, ru_p, rw_p, rtheta_pp, zz_rtheta_pp_old, zz, exner, cqu, ruAvg, wwAvg, &
                                   rho_pp, cofwt, coftz, zxu, a_tri, alpha_tri, gamma_tri, dss, tend_ru, tend_rho, tend_rt, &
                                   tend_rw, zgrid, cofwr, cofwz, w, ru, ru_save, rw, rw_save, divergence_3d, fzm, fzp, rdzw, dcEdge, invDcEdge, &
                                   invAreaCell, cofrz, dvEdge, nEdgesOnCell, cellsOnEdge, edgesOnCell, edgesOnCell_sign, &
                                   dts, small_step, epssm, smdiv, smdiv_p_forward, cf1, cf2, cf3 &
                                   )

      use mpas_atm_dimensions

      implicit none


      !
      ! Dummy arguments
      !
      integer, intent(in) :: nCells, nEdges, nCellsSolve
      integer, intent(in) :: cellStart, cellEnd, vertexStart, vertexEnd, edgeStart, edgeEnd
      integer, intent(in) :: cellSolveStart, cellSolveEnd, vertexSolveStart, vertexSolveEnd, edgeSolveStart, edgeSolveEnd

      real (kind=RKIND), dimension(nVertLevels,nCells+1) :: rho_zz
      real (kind=RKIND), dimension(nVertLevels,nCells+1) :: theta_m
      real (kind=RKIND), dimension(nVertLevels,nEdges+1) :: ru_p
      real (kind=RKIND), dimension(nVertLevels+1,nCells+1) :: rw_p
      real (kind=RKIND), dimension(nVertLevels,nCells+1) :: rtheta_pp

      real (kind=RKIND), dimension(nVertLevels,nCells+1) :: zz_rtheta_pp_old
      real (kind=RKIND), dimension(nVertLevels,nCells+1) :: divergence_3d
      real (kind=RKIND), dimension(nVertLevels,nCells+1) :: zz
      real (kind=RKIND), dimension(nVertLevels,nCells+1) :: exner
      real (kind=RKIND), dimension(nVertLevels,nEdges+1) :: cqu
      real (kind=RKIND), dimension(nVertLevels,nEdges+1) :: ruAvg
      real (kind=RKIND), dimension(nVertLevels+1,nCells+1) :: wwAvg
      real (kind=RKIND), dimension(nVertLevels,nCells+1) :: rho_pp
      real (kind=RKIND), dimension(nVertLevels,nCells+1) :: cofwt
      real (kind=RKIND), dimension(nVertLevels+1,nCells+1) :: coftz
      real (kind=RKIND), dimension(nVertLevels,nEdges+1) :: zxu

      real (kind=RKIND), dimension(nVertLevels,nCells+1) :: a_tri
      real (kind=RKIND), dimension(nVertLevels,nCells+1) :: alpha_tri
      real (kind=RKIND), dimension(nVertLevels,nCells+1) :: gamma_tri
      real (kind=RKIND), dimension(nVertLevels,nCells+1) :: dss
      real (kind=RKIND), dimension(nVertLevels,nEdges+1) :: tend_ru
      real (kind=RKIND), dimension(nVertLevels,nCells+1) :: tend_rho
      real (kind=RKIND), dimension(nVertLevels,nCells+1) :: tend_rt
      real (kind=RKIND), dimension(nVertLevels+1,nCells+1) :: tend_rw
      real (kind=RKIND), dimension(nVertLevels+1,nCells+1) :: zgrid
      real (kind=RKIND), dimension(nVertLevels,nCells+1) :: cofwr
      real (kind=RKIND), dimension(nVertLevels,nCells+1) :: cofwz

      real (kind=RKIND), dimension(nVertLevels+1,nCells+1) :: w
      real (kind=RKIND), dimension(nVertLevels,nEdges+1) :: ru
      real (kind=RKIND), dimension(nVertLevels,nEdges+1) :: ru_save
      real (kind=RKIND), dimension(nVertLevels+1,nCells+1) :: rw
      real (kind=RKIND), dimension(nVertLevels+1,nCells+1) :: rw_save

      real (kind=RKIND), dimension(nVertLevels) :: fzm
      real (kind=RKIND), dimension(nVertLevels) :: fzp
      real (kind=RKIND), dimension(nVertLevels) :: rdzw
      real (kind=RKIND), dimension(nEdges+1) :: dcEdge
      real (kind=RKIND), dimension(nEdges+1) :: invDcEdge
      real (kind=RKIND), dimension(nCells+1) :: invAreaCell
      real (kind=RKIND), dimension(nVertLevels) :: cofrz
      real (kind=RKIND), dimension(nEdges+1) :: dvEdge

      integer, dimension(nCells+1) :: nEdgesOnCell
      integer, dimension(2,nEdges+1) :: cellsOnEdge
      integer, dimension(maxEdges,nCells+1) :: edgesOnCell
      real (kind=RKIND), dimension(maxEdges,nCells+1) :: edgesOnCell_sign

      integer, intent(in) :: small_step
      real (kind=RKIND), intent(in) :: dts, epssm, smdiv, smdiv_p_forward, cf1, cf2, cf3
      real (kind=RKIND), dimension(nVertLevels) :: ts, rs

  
      !
      ! Local variables
      !
      integer :: cell1, cell2, iEdge, iCell, i, k
      real (kind=RKIND) :: c2, rcv, rtheta_pp_tmp
      real (kind=RKIND) :: pgrad, flux, resm, rdts


      rcv = rgas / (cp - rgas)
      c2 = cp * rcv
      resm = (1.0 - epssm) / (1.0 + epssm)
      rdts = 1./dts

      if(small_step /= 1) then  !  not needed on first small step 

         do iCell = cellStart,cellEnd
           ! acoustic step divergence damping - forward weight rtheta_pp - see Klemp et al MWR 2007
           do k = 1,nVertLevels
              rtheta_pp_tmp = rtheta_pp(k,iCell)
              rtheta_pp(k,iCell) = (rtheta_pp(k,iCell) + smdiv_p_forward * (rtheta_pp(k,iCell)-zz_rtheta_pp_old(k,iCell)))*zz(k,iCell)
              zz_rtheta_pp_old(k,iCell) = rtheta_pp_tmp
           end do
        end do
        
!$OMP BARRIER

        ! forward-backward acoustic step integration.
        ! begin by updating the horizontal velocity u, 
        ! and accumulating the contribution from the updated u to the other tendencies.

        ! we are looping over all edges, but only computing on edges of owned cells. This will include updates of
        ! all owned edges plus some edges that are owned by other blocks.  We perform these redundant computations
        ! so that we do not have to communicate updates of u to update the cell variables (rho, w, and theta). 

        !MGD this loop will not be very load balanced with if-test below

        do iEdge=edgeStart,edgeEnd ! MGD do we really just need edges touching owned cells?
 
           cell1 = cellsOnEdge(1,iEdge)
           cell2 = cellsOnEdge(2,iEdge)

           ! update edges for block-owned cells
           if (cell1 <= nCellsSolve .or. cell2 <= nCellsSolve ) then

!DIR$ IVDEP
              do k=1,nVertLevels
!!                 pgrad = ((zz_rtheta_pp(k,cell2)-zz_rtheta_pp_old(k,cell1))*invDcEdge(iEdge) )/(.5*(zz(k,cell2)+zz(k,cell1)))
                 pgrad = ((rtheta_pp(k,cell2)-rtheta_pp(k,cell1))*invDcEdge(iEdge) )/(.5*(zz(k,cell2)+zz(k,cell1)))
                 pgrad = cqu(k,iEdge)*0.5*c2*(exner(k,cell1)+exner(k,cell2))*pgrad
                 pgrad = pgrad + 0.5*zxu(k,iEdge)*gravity*(rho_pp(k,cell1)+rho_pp(k,cell2))
                 ru_p(k,iEdge) = ru_p(k,iEdge) + dts*(tend_ru(k,iEdge) - pgrad) &
                                  - smdiv*dcEdge(iEdge)*(divergence_3d(k,cell2)-divergence_3d(k,cell1))
              end do

              ! accumulate ru_p for use later in scalar transport
!DIR$ IVDEP
              do k=1,nVertLevels
                 ruAvg(k,iEdge) = ruAvg(k,iEdge) + ru_p(k,iEdge)
              end do

           end if ! end test for block-owned cells

        end do ! end loop over edges

      else !  this is all that us needed for ru_p update for first acoustic step in RK substep

        do iEdge=edgeStart,edgeEnd ! MGD do we really just need edges touching owned cells?

           cell1 = cellsOnEdge(1,iEdge)
           cell2 = cellsOnEdge(2,iEdge)

           ! update edges for block-owned cells
           if (cell1 <= nCellsSolve .or. cell2 <= nCellsSolve ) then

!DIR$ IVDEP
              do k=1,nVertLevels
                 ru_p(k,iEdge) = dts*tend_ru(k,iEdge) - smdiv*dcEdge(iEdge)*(tend_rho(k,cell2)-tend_rho(k,cell1))
              end do
!DIR$ IVDEP
              do k=1,nVertLevels
!!                 ruAvg(k,iEdge) = ruAvg(k,iEdge) + ru_p(k,iEdge)
                 ruAvg(k,iEdge) = ru_p(k,iEdge)                 
              end do

           end if ! end test for block-owned cells
        end do ! end loop over edges

      end if ! test for first acoustic step

!$OMP BARRIER

      if (small_step == 1) then  ! initialize here on first small timestep.
         do iCell=cellStart,cellEnd
            zz_rtheta_pp_old(1:nVertLevels,iCell) = 0.0
         end do
      end if

!!!OMP BARRIER -- not needed, since zz_rtheta_pp_old not used below when small_step == 1

      do iCell=cellSolveStart,cellSolveEnd  ! loop over all owned cells to solve

         ts(:) = 0.0
         rs(:) = 0.0

         if(small_step == 1) then  ! initialize here on first small timestep.
            wwAvg(1:nVertLevels+1,iCell) = 0.0            
            rho_pp(1:nVertLevels,iCell) = 0.0            
            rtheta_pp(1:nVertLevels,iCell) = 0.0            
!MGD moved to loop above over all cells
!            zz_rtheta_pp_old(1:nVertLevels,iCell) = 0.0
            rw_p(:,iCell) = 0.0
            divergence_3d(1:nVertLevels,iCell) = 0.
         else  ! reset rtheta_pp to input value;
               !  rtheta_pp_old stores input value for use in div damping on next acoustic step.
               !  Save rho_pp to compute d_rho_pp/dt to get divergence for next acoustic filter application.
            rtheta_pp(1:nVertLevels,iCell) = zz_rtheta_pp_old(1:nVertLevels,iCell)  
            divergence_3d(1:nVertLevels,iCell) = rho_pp(1:nVertLevels,iCell)
         end if
            
         do i=1,nEdgesOnCell(iCell) 
            iEdge = edgesOnCell(i,iCell)
            cell1 = cellsOnEdge(1,iEdge)
            cell2 = cellsOnEdge(2,iEdge)
!DIR$ IVDEP
            do k=1,nVertLevels
               flux = edgesOnCell_sign(i,iCell)*dts*dvEdge(iEdge)*ru_p(k,iEdge) * invAreaCell(iCell)
               rs(k) = rs(k)-flux
               ts(k) = ts(k)-flux*0.5*(theta_m(k,cell2)+theta_m(k,cell1))
            end do
         end do

      ! vertically implicit acoustic and gravity wave integration.
      ! this follows Klemp et al MWR 2007, with the addition of an implicit Rayleigh damping of w
      ! serves as a gravity-wave absorbing layer, from Klemp et al 2008.

!DIR$ IVDEP
         do k=1, nVertLevels
            rs(k) = rho_pp(k,iCell) + dts*tend_rho(k,iCell) + rs(k)                  &
                            - cofrz(k)*resm*(rw_p(k+1,iCell)-rw_p(k,iCell)) 
            ts(k) = rtheta_pp(k,iCell) + dts*tend_rt(k,iCell) + ts(k)                &
                               - resm*rdzw(k)*( coftz(k+1,iCell)*rw_p(k+1,iCell)     &
                                               -coftz(k,iCell)*rw_p(k,iCell))
         end do

!DIR$ IVDEP
         do k=2, nVertLevels
            wwavg(k,iCell) = wwavg(k,iCell) + 0.5*(1.0-epssm)*rw_p(k,iCell)
         end do

!DIR$ IVDEP
         do k=2, nVertLevels
            rw_p(k,iCell) = rw_p(k,iCell) +  dts*tend_rw(k,iCell)                       &
                       - cofwz(k,iCell)*((zz(k  ,iCell)*ts(k)                           &
                                     -zz(k-1,iCell)*ts(k-1))                            &
                               +resm*(zz(k  ,iCell)*rtheta_pp(k  ,iCell)                &
                                     -zz(k-1,iCell)*rtheta_pp(k-1,iCell)))              &
                       - cofwr(k,iCell)*((rs(k)+rs(k-1))                                &
                               +resm*(rho_pp(k,iCell)+rho_pp(k-1,iCell)))               &
                       + cofwt(k  ,iCell)*(ts(k  )+resm*rtheta_pp(k  ,iCell))           &
                       + cofwt(k-1,iCell)*(ts(k-1)+resm*rtheta_pp(k-1,iCell))
         end do

         ! tridiagonal solve sweeping up and then down the column

!MGD VECTOR DEPENDENCE
         do k=2,nVertLevels
            rw_p(k,iCell) = (rw_p(k,iCell)-a_tri(k,iCell)*rw_p(k-1,iCell))*alpha_tri(k,iCell)
         end do

!MGD VECTOR DEPENDENCE
         do k=nVertLevels,1,-1
            rw_p(k,iCell) = rw_p(k,iCell) - gamma_tri(k,iCell)*rw_p(k+1,iCell)     
         end do

         ! the implicit Rayleigh damping on w (gravity-wave absorbing) 

!DIR$ IVDEP
         do k=2,nVertLevels
            rw_p(k,iCell) = (rw_p(k,iCell) + (rw_save(k  ,iCell) - rw(k  ,iCell)) -dts*dss(k,iCell)*               &
                        (fzm(k)*zz (k,iCell)+fzp(k)*zz (k-1,iCell))        &
                        *(fzm(k)*rho_zz(k,iCell)+fzp(k)*rho_zz(k-1,iCell))       &
                                 *w(k,iCell)    )/(1.0+dts*dss(k,iCell)) &
                         - (rw_save(k  ,iCell) - rw(k  ,iCell))
         end do

         ! accumulate (rho*omega)' for use later in scalar transport
!DIR$ IVDEP
         do k=2,nVertLevels
            wwAvg(k,iCell) = wwAvg(k,iCell) + 0.5*(1.0+epssm)*rw_p(k,iCell)
         end do

         ! update rho_pp and theta_pp given updated rw_p

!DIR$ IVDEP
         do k=1,nVertLevels
            rho_pp(k,iCell) = rs(k) - cofrz(k) *(rw_p(k+1,iCell)-rw_p(k  ,iCell))
            rtheta_pp(k,iCell) = ts(k) - rdzw(k)*(coftz(k+1,iCell)*rw_p(k+1,iCell)  &
                               -coftz(k  ,iCell)*rw_p(k  ,iCell))
            divergence_3d(k,iCell) = (rho_pp(k,iCell) - divergence_3d(k,iCell))*rdts
         end do

      end do !  end of loop over cells

   end subroutine atm_advance_acoustic_step_work


   subroutine atm_recover_large_step_variables( state, diag, tend, mesh, configs, dt, ns, rk_step, &
                                       cellStart, cellEnd, vertexStart, vertexEnd, edgeStart, edgeEnd, &
                                       cellSolveStart, cellSolveEnd, vertexSolveStart, vertexSolveEnd, edgeSolveStart, edgeSolveEnd)

      ! reconstitute state variables from acoustic-step perturbation variables 
      ! after the acoustic steps.  The perturbation variables were originally set in
      ! subroutine atm_set_smlstep_pert_variables prior to their acoustic-steps update.
      ! we are also computing a few other state-derived variables here.

      implicit none

      type (mpas_pool_type), intent(inout) :: state
      type (mpas_pool_type), intent(inout) :: diag
      type (mpas_pool_type), intent(inout) :: tend
      type (mpas_pool_type), intent(inout) :: mesh
      type (mpas_pool_type), intent(in) :: configs
      integer, intent(in) :: ns, rk_step
      real (kind=RKIND), intent(in) :: dt
      integer, intent(in) :: cellStart, cellEnd, vertexStart, vertexEnd, edgeStart, edgeEnd
      integer, intent(in) :: cellSolveStart, cellSolveEnd, vertexSolveStart, vertexSolveEnd, edgeSolveStart, edgeSolveEnd


      real (kind=RKIND), dimension(:,:), pointer :: wwAvg, rw_save, w, rw, rw_p, rtheta_p, rtheta_pp,   &
                                                    rtheta_p_save, rt_diabatic_tend, rho_p, rho_p_save, &
                                                    rho_pp, rho_zz, rho_base, ruAvg, ru_save, ru_p, u, ru, &
                                                    exner, exner_base, rtheta_base, pressure_p,         &
                                                    zz, theta_m, pressure_b
      real (kind=RKIND), dimension(:,:,:), pointer :: scalars
      real (kind=RKIND), dimension(:), pointer :: fzm, fzp
      real (kind=RKIND), dimension(:,:,:), pointer :: zb, zb3, zb_cell, zb3_cell
      real (kind=RKIND), dimension(:,:), pointer :: edgesOnCell_sign
      integer, dimension(:,:), pointer :: cellsOnEdge, edgesOnCell
      integer, dimension(:), pointer :: nEdgesOnCell

      integer :: i, iCell, iEdge, k, cell1, cell2
      integer, pointer :: nVertLevels, nCells, nCellsSolve, nEdges, nEdgesSolve
      real (kind=RKIND) :: invNs, rcv, p0, flux
      real (kind=RKIND), pointer :: cf1, cf2, cf3


      call mpas_pool_get_array(diag, 'wwAvg', wwAvg)
      call mpas_pool_get_array(diag, 'rw_save', rw_save)
      call mpas_pool_get_array(diag, 'rw', rw)
      call mpas_pool_get_array(diag, 'rw_p', rw_p)
      call mpas_pool_get_array(state, 'w', w, 2)

      call mpas_pool_get_array(diag, 'rtheta_p', rtheta_p)
      call mpas_pool_get_array(diag, 'rtheta_p_save', rtheta_p_save)
      call mpas_pool_get_array(diag, 'rtheta_pp', rtheta_pp)
      call mpas_pool_get_array(diag, 'rtheta_base', rtheta_base)
      call mpas_pool_get_array(tend, 'rt_diabatic_tend', rt_diabatic_tend)
      call mpas_pool_get_array(state, 'theta_m', theta_m, 2)
      call mpas_pool_get_array(state, 'scalars', scalars, 2)

      call mpas_pool_get_array(state, 'rho_zz', rho_zz, 2)
      call mpas_pool_get_array(diag, 'rho_p', rho_p)
      call mpas_pool_get_array(diag, 'rho_p_save', rho_p_save)
      call mpas_pool_get_array(diag, 'rho_pp', rho_pp)
      call mpas_pool_get_array(diag, 'rho_base', rho_base)

      call mpas_pool_get_array(diag, 'ruAvg', ruAvg)
      call mpas_pool_get_array(diag, 'ru_save', ru_save)
      call mpas_pool_get_array(diag, 'ru_p', ru_p)
      call mpas_pool_get_array(diag, 'ru', ru)
      call mpas_pool_get_array(state, 'u', u, 2)

      call mpas_pool_get_array(diag, 'exner', exner)
      call mpas_pool_get_array(diag, 'exner_base', exner_base)

      call mpas_pool_get_array(diag, 'pressure_p', pressure_p)
      call mpas_pool_get_array(diag, 'pressure_base', pressure_b)

      call mpas_pool_get_array(mesh, 'zz', zz)
      call mpas_pool_get_array(mesh, 'zb', zb)
      call mpas_pool_get_array(mesh, 'zb3', zb3)
      call mpas_pool_get_array(mesh, 'zb_cell', zb_cell)
      call mpas_pool_get_array(mesh, 'zb3_cell', zb3_cell)
      call mpas_pool_get_array(mesh, 'fzm', fzm)
      call mpas_pool_get_array(mesh, 'fzp', fzp)
      call mpas_pool_get_array(mesh, 'cellsOnEdge', cellsOnEdge)
      call mpas_pool_get_array(mesh, 'edgesOnCell', edgesOnCell)
      call mpas_pool_get_array(mesh, 'edgesOnCell_sign', edgesOnCell_sign)
      call mpas_pool_get_array(mesh, 'nEdgesOnCell', nEdgesOnCell)

      call mpas_pool_get_dimension(mesh, 'nVertLevels', nVertLevels)
      call mpas_pool_get_dimension(mesh, 'nCells', nCells)
      call mpas_pool_get_dimension(mesh, 'nCellsSolve', nCellsSolve)
      call mpas_pool_get_dimension(mesh, 'nEdges', nEdges)
      call mpas_pool_get_dimension(mesh, 'nEdgesSolve', nEdgesSolve)

      call mpas_pool_get_array(mesh, 'cf1', cf1)
      call mpas_pool_get_array(mesh, 'cf2', cf2)
      call mpas_pool_get_array(mesh, 'cf3', cf3)


      call atm_recover_large_step_variables_work(nCells, nEdges, nCellsSolve, nEdgesSolve, dt, ns, rk_step, &
                             wwAvg, rw_save, w, rw, rw_p, rtheta_p, rtheta_pp, rtheta_p_save, rt_diabatic_tend, rho_p, &
                             rho_p_save, rho_pp, rho_zz, rho_base, ruAvg, ru_save, ru_p, u, ru, exner, exner_base, &
                             rtheta_base, pressure_p, zz, theta_m, pressure_b, scalars, fzm, fzp, &
                             zb, zb3, zb_cell, zb3_cell, edgesOnCell_sign, cellsOnEdge, edgesOnCell, nEdgesOnCell, &
                             cf1, cf2, cf3, &
                             cellStart, cellEnd, vertexStart, vertexEnd, edgeStart, edgeEnd, &
                             cellSolveStart, cellSolveEnd, vertexSolveStart, vertexSolveEnd, edgeSolveStart, edgeSolveEnd)

   end subroutine atm_recover_large_step_variables


   subroutine atm_recover_large_step_variables_work(nCells, nEdges, nCellsSolve, nEdgesSolve, dt, ns, rk_step, &
                             wwAvg, rw_save, w, rw, rw_p, rtheta_p, rtheta_pp, rtheta_p_save, rt_diabatic_tend, rho_p, &
                             rho_p_save, rho_pp, rho_zz, rho_base, ruAvg, ru_save, ru_p, u, ru, exner, exner_base, &
                             rtheta_base, pressure_p, zz, theta_m, pressure_b, scalars, fzm, fzp, &
                             zb, zb3, zb_cell, zb3_cell, edgesOnCell_sign, cellsOnEdge, edgesOnCell, nEdgesOnCell, &
                             cf1, cf2, cf3, &
                             cellStart, cellEnd, vertexStart, vertexEnd, edgeStart, edgeEnd, &
                             cellSolveStart, cellSolveEnd, vertexSolveStart, vertexSolveEnd, edgeSolveStart, edgeSolveEnd)

      use mpas_atm_dimensions

      implicit none


      !
      ! Dummy arguments
      !
      integer, intent(in) :: nCells, nEdges, nCellsSolve, nEdgesSolve
      integer, intent(in) :: ns, rk_step
      real (kind=RKIND), intent(in) :: dt

      real (kind=RKIND), dimension(nVertLevels+1,nCells+1) :: wwAvg
      real (kind=RKIND), dimension(nVertLevels+1,nCells+1) :: rw_save
      real (kind=RKIND), dimension(nVertLevels+1,nCells+1) :: w
      real (kind=RKIND), dimension(nVertLevels+1,nCells+1) :: rw
      real (kind=RKIND), dimension(nVertLevels+1,nCells+1) :: rw_p
      real (kind=RKIND), dimension(nVertLevels,nCells+1) :: rtheta_p
      real (kind=RKIND), dimension(nVertLevels,nCells+1) :: rtheta_pp
      real (kind=RKIND), dimension(nVertLevels,nCells+1) :: rtheta_p_save
      real (kind=RKIND), dimension(nVertLevels,nCells+1) :: rt_diabatic_tend
      real (kind=RKIND), dimension(nVertLevels,nCells+1) :: rho_p
      real (kind=RKIND), dimension(nVertLevels,nCells+1) :: rho_p_save
      real (kind=RKIND), dimension(nVertLevels,nCells+1) :: rho_pp
      real (kind=RKIND), dimension(nVertLevels,nCells+1) :: rho_zz
      real (kind=RKIND), dimension(nVertLevels,nCells+1) :: rho_base
      real (kind=RKIND), dimension(nVertLevels,nEdges+1) :: ruAvg
      real (kind=RKIND), dimension(nVertLevels,nEdges+1) :: ru_save
      real (kind=RKIND), dimension(nVertLevels,nEdges+1) :: ru_p
      real (kind=RKIND), dimension(nVertLevels,nEdges+1) :: u
      real (kind=RKIND), dimension(nVertLevels,nEdges+1) :: ru
      real (kind=RKIND), dimension(nVertLevels,nCells+1) :: exner
      real (kind=RKIND), dimension(nVertLevels,nCells+1) :: exner_base
      real (kind=RKIND), dimension(nVertLevels,nCells+1) :: rtheta_base
      real (kind=RKIND), dimension(nVertLevels,nCells+1) :: pressure_p
      real (kind=RKIND), dimension(nVertLevels,nCells+1) :: zz
      real (kind=RKIND), dimension(nVertLevels,nCells+1) :: theta_m
      real (kind=RKIND), dimension(nVertLevels,nCells+1) :: pressure_b
      real (kind=RKIND), dimension(num_scalars,nVertLevels,nCells+1) :: scalars
      real (kind=RKIND), dimension(nVertLevels) :: fzm
      real (kind=RKIND), dimension(nVertLevels) :: fzp
      real (kind=RKIND), dimension(nVertLevels+1,2,nEdges+1) :: zb
      real (kind=RKIND), dimension(nVertLevels+1,2,nEdges+1) :: zb3
      real (kind=RKIND), dimension(nVertLevels+1,maxEdges,nCells+1) :: zb_cell
      real (kind=RKIND), dimension(nVertLevels+1,maxEdges,nCells+1) :: zb3_cell
      real (kind=RKIND), dimension(maxEdges,nCells+1) :: edgesOnCell_sign
      integer, dimension(2,nEdges+1) :: cellsOnEdge
      integer, dimension(maxEdges,nCells+1) :: edgesOnCell
      integer, dimension(nCells+1) :: nEdgesOnCell

      real (kind=RKIND) :: cf1, cf2, cf3

      integer, intent(in) :: cellStart, cellEnd, vertexStart, vertexEnd, edgeStart, edgeEnd
      integer, intent(in) :: cellSolveStart, cellSolveEnd, vertexSolveStart, vertexSolveEnd, edgeSolveStart, edgeSolveEnd


      !
      ! Local variables
      !
      integer :: i, iCell, iEdge, k, cell1, cell2
      real (kind=RKIND) :: invNs, rcv, p0, flux


      rcv = rgas/(cp-rgas)
      p0 = 1.0e+05  ! this should come from somewhere else...

      ! Avoid FP errors caused by a potential division by zero below by 
      ! initializing the "garbage cell" of rho_zz to a non-zero value
      do k=1,nVertLevels
         rho_zz(k,nCells+1) = 1.0
      end do

      ! compute new density everywhere so we can compute u from ru.
      ! we will also need it to compute theta_m below

      invNs = 1 / real(ns,RKIND)

      do iCell=cellStart,cellEnd

!DIR$ IVDEP
         do k = 1, nVertLevels
            rho_p(k,iCell) = rho_p_save(k,iCell) + rho_pp(k,iCell)

            rho_zz(k,iCell) = rho_p(k,iCell) + rho_base(k,iCell)
         end do

         w(1,iCell) = 0.0

!DIR$ IVDEP
         do k = 2, nVertLevels
            wwAvg(k,iCell) = rw_save(k,iCell) + (wwAvg(k,iCell) * invNs)
            rw(k,iCell) = rw_save(k,iCell) + rw_p(k,iCell)

          ! pick up part of diagnosed w from omega - divide by density later
            w(k,iCell) = rw(k,iCell)/(fzm(k)*zz(k,iCell)+fzp(k)*zz(k-1,iCell))
                                      
         end do

         w(nVertLevels+1,iCell) = 0.0

         if (rk_step == 3) then
!DIR$ IVDEP
            do k = 1, nVertLevels
               rtheta_p(k,iCell) = rtheta_p_save(k,iCell) + rtheta_pp(k,iCell) &
                                 - dt * rho_zz(k,iCell) * rt_diabatic_tend(k,iCell)
               theta_m(k,iCell) = (rtheta_p(k,iCell) + rtheta_base(k,iCell))/rho_zz(k,iCell)
               exner(k,iCell) = (zz(k,iCell)*(rgas/p0)*(rtheta_p(k,iCell)+rtheta_base(k,iCell)))**rcv
               ! pressure_p is perturbation pressure
               pressure_p(k,iCell) = zz(k,iCell) * rgas * (exner(k,iCell)*rtheta_p(k,iCell)+rtheta_base(k,iCell)  &
                                                          * (exner(k,iCell)-exner_base(k,iCell)))
            end do
         else
!DIR$ IVDEP
            do k = 1, nVertLevels
               rtheta_p(k,iCell) = rtheta_p_save(k,iCell) + rtheta_pp(k,iCell)
               theta_m(k,iCell) = (rtheta_p(k,iCell) + rtheta_base(k,iCell))/rho_zz(k,iCell)
            end do
         end if

      end do

      ! recover time-averaged ruAvg on all edges of owned cells (for upcoming scalar transport).  
      ! we solved for these in the acoustic-step loop.  
      ! we will compute ru and u here also, given we are here, even though we only need them on nEdgesSolve

!$OMP BARRIER

      do iEdge=edgeStart,edgeEnd

         cell1 = cellsOnEdge(1,iEdge)
         cell2 = cellsOnEdge(2,iEdge)

!DIR$ IVDEP
         do k = 1, nVertLevels
            ruAvg(k,iEdge) = ru_save(k,iEdge) + (ruAvg(k,iEdge) * invNs)
            ru(k,iEdge) = ru_save(k,iEdge) + ru_p(k,iEdge)
            u(k,iEdge) = 2.*ru(k,iEdge)/(rho_zz(k,cell1)+rho_zz(k,cell2))
         end do
      end do

!$OMP BARRIER

      do iCell=cellStart,cellEnd

         !  finish recovering w from (rho*omega)_p.  as when we formed (rho*omega)_p from u and w, we need
         !  to use the same flux-divergence operator as is used for the horizontal theta transport
         !  (See Klemp et al 2003).

         do i=1,nEdgesOnCell(iCell)
            iEdge=edgesOnCell(i,iCell)

            flux = (cf1*ru(1,iEdge) + cf2*ru(2,iEdge) + cf3*ru(3,iEdge))
            w(1,iCell) = w(1,iCell) + edgesOnCell_sign(i,iCell) * &
                                   (zb_cell(1,i,iCell) + sign(1.0_RKIND,flux)*zb3_cell(1,i,iCell))*flux

!DIR$ IVDEP
            do k = 2, nVertLevels
               flux = (fzm(k)*ru(k,iEdge)+fzp(k)*ru(k-1,iEdge))
               w(k,iCell) = w(k,iCell) + edgesOnCell_sign(i,iCell) * &
                                    (zb_cell(k,i,iCell)+sign(1.0_RKIND,flux)*zb3_cell(k,i,iCell))*flux
            end do

         end do

         w(1,iCell) = w(1,iCell)/(cf1*rho_zz(1,iCell)+cf2*rho_zz(2,iCell)+cf3*rho_zz(3,iCell))
!DIR$ IVDEP
         do k = 2, nVertLevels
           w(k,iCell) = w(k,iCell)/(fzm(k)*rho_zz(k,iCell)+fzp(k)*rho_zz(k-1,iCell))
         end do

      end do

   end subroutine atm_recover_large_step_variables_work


   subroutine atm_advance_scalars( tend, state, diag, mesh, configs, num_scalars, nCells, nVertLevels, dt, &
                                   cellStart, cellEnd, vertexStart, vertexEnd, edgeStart, edgeEnd, &
                                   cellSolveStart, cellSolveEnd, vertexSolveStart, vertexSolveEnd, edgeSolveStart, edgeSolveEnd, &
                                   horiz_flux_arr, rk_step, config_time_integration_order, advance_density, scalar_tend, rho_zz_int)
   !!!!!!!!!!!!!!!!!!!!!!!!!!!!!!!!!!!!!!!!!!!!!!!!!!!!!!!!!!!!!!!!!!!!!!!!!!!!!!!! 
   !
   ! Integrate scalar equations - explicit transport plus other tendencies
   !
   !  Wrapper for atm_advance_scalars_work() to de-reference pointers
   !
   !!!!!!!!!!!!!!!!!!!!!!!!!!!!!!!!!!!!!!!!!!!!!!!!!!!!!!!!!!!!!!!!!!!!!!!!!!!!!!!! 

      implicit none

      type (mpas_pool_type), intent(in) :: tend
      type (mpas_pool_type), intent(inout) :: state
      type (mpas_pool_type), intent(in) :: diag
      type (mpas_pool_type), intent(in) :: mesh
      type (mpas_pool_type), intent(in) :: configs
      integer, intent(in) :: num_scalars      ! for allocating stack variables
      integer, intent(in) :: nCells           ! for allocating stack variables
      integer, intent(in) :: nVertLevels      ! for allocating stack variables
      integer, intent(in) :: rk_step    !  rk substep we are integrating
      integer, intent(in) :: config_time_integration_order  ! time integration order
      real (kind=RKIND) :: dt
      integer, intent(in) :: cellStart, cellEnd, vertexStart, vertexEnd, edgeStart, edgeEnd
      integer, intent(in) :: cellSolveStart, cellSolveEnd, vertexSolveStart, vertexSolveEnd, edgeSolveStart, edgeSolveEnd
      logical, intent(in), optional :: advance_density
      real (kind=RKIND), dimension(:,:,:), intent(inout), optional :: scalar_tend
      real (kind=RKIND), dimension(:,:), intent(inout), optional :: rho_zz_int

      integer :: i, j, iCell, iAdvCell, iEdge, k, iScalar, cell1, cell2
      real (kind=RKIND), dimension(:), pointer :: invAreaCell
      real (kind=RKIND) :: rho_zz_new_inv

      real (kind=RKIND) :: scalar_weight

      real (kind=RKIND), dimension(:,:,:), pointer :: scalar_old, scalar_new, scalar_tend_save
      real (kind=RKIND), dimension(:,:,:), pointer :: deriv_two
      real (kind=RKIND), dimension(:,:), pointer :: uhAvg, rho_zz_old, rho_zz_new, wwAvg, rho_edge, zgrid, kdiff
      real (kind=RKIND), dimension(:), pointer :: dvEdge, qv_init
      integer, dimension(:,:), pointer :: cellsOnEdge
      real (kind=RKIND), dimension(:,:,:), intent(inout) :: horiz_flux_arr

      integer, dimension(:,:), pointer :: advCellsForEdge, edgesOnCell
      integer, dimension(:), pointer :: nAdvCellsForEdge, nEdgesOnCell
      real (kind=RKIND), dimension(:,:), pointer :: adv_coefs, adv_coefs_3rd, edgesOnCell_sign

      real (kind=RKIND), dimension( num_scalars, nVertLevels + 1 ) :: wdtn
      integer, pointer :: nCellsSolve, nEdges

      real (kind=RKIND), dimension(:), pointer :: fnm, fnp, rdnw, meshScalingDel2, meshScalingDel4
      real (kind=RKIND), pointer :: coef_3rd_order

      logical :: local_advance_density

      if (present(advance_density)) then
         local_advance_density = advance_density
      else
         local_advance_density = .true.
      end if

      call mpas_pool_get_config(configs, 'config_coef_3rd_order', coef_3rd_order)

      call mpas_pool_get_array(state, 'scalars', scalar_old, 1)
      call mpas_pool_get_array(state, 'scalars', scalar_new, 2)
      call mpas_pool_get_array(state, 'rho_zz', rho_zz_old, 1)
      call mpas_pool_get_array(state, 'rho_zz', rho_zz_new, 2)

      call mpas_pool_get_array(diag, 'kdiff', kdiff)
      call mpas_pool_get_array(diag, 'ruAvg', uhAvg)
      call mpas_pool_get_array(diag, 'wwAvg', wwAvg)

      call mpas_pool_get_array(mesh, 'deriv_two', deriv_two)
      call mpas_pool_get_array(mesh, 'dvEdge', dvEdge)
      call mpas_pool_get_array(mesh, 'cellsOnEdge', cellsOnEdge)
      call mpas_pool_get_array(mesh, 'edgesOnCell', edgesOnCell)
      call mpas_pool_get_array(mesh, 'nEdgesOnCell', nEdgesOnCell)
      call mpas_pool_get_array(mesh, 'edgesOnCell_sign', edgesOnCell_sign)
      call mpas_pool_get_array(mesh, 'invAreaCell', invAreaCell)
      call mpas_pool_get_array(tend, 'scalars_tend', scalar_tend_save)

      call mpas_pool_get_array(mesh, 'fzm', fnm)
      call mpas_pool_get_array(mesh, 'fzp', fnp)
      call mpas_pool_get_array(mesh, 'rdzw', rdnw)
      call mpas_pool_get_array(mesh, 'meshScalingDel2', meshScalingDel2)
      call mpas_pool_get_array(mesh, 'meshScalingDel4', meshScalingDel4)

      call mpas_pool_get_array(mesh, 'nAdvCellsForEdge', nAdvCellsForEdge)
      call mpas_pool_get_array(mesh, 'advCellsForEdge', advCellsForEdge)
      call mpas_pool_get_array(mesh, 'adv_coefs', adv_coefs)
      call mpas_pool_get_array(mesh, 'adv_coefs_3rd', adv_coefs_3rd)

      call mpas_pool_get_array(diag, 'rho_edge', rho_edge)
      call mpas_pool_get_array(mesh, 'qv_init', qv_init)
      call mpas_pool_get_array(mesh, 'zgrid', zgrid)

      call mpas_pool_get_dimension(mesh, 'nCellsSolve', nCellsSolve)
      call mpas_pool_get_dimension(mesh, 'nEdges', nEdges)

      if (local_advance_density) then
!      call atm_advance_scalars_work(num_scalars, nCells, nVertLevels, dt, &
!             cellStart, cellEnd, vertexStart, vertexEnd, edgeStart, edgeEnd, &
!             cellSolveStart, cellSolveEnd, vertexSolveStart, vertexSolveEnd, edgeSolveStart, edgeSolveEnd, &
!             coef_3rd_order, scalar_old, scalar_new, rho_zz_old, rho_zz_new, kdiff, &
!             uhAvg, wwAvg, deriv_two, dvEdge, &
!             cellsOnEdge, edgesOnCell, nEdgesOnCell, edgesOnCell_sign, invAreaCell, &
!             scalar_tend_save, fnm, fnp, rdnw, meshScalingDel2, meshScalingDel4, &
!             nAdvCellsForEdge, advCellsForEdge, adv_coefs, adv_coefs_3rd, rho_edge, qv_init, zgrid, &
!             nCellsSolve, nEdges, horiz_flux_arr, &
!             local_advance_density, scalar_tend, rho_zz_int)
      call atm_advance_scalars_work_new(num_scalars, nCells, nVertLevels, dt, &
             cellStart, cellEnd, vertexStart, vertexEnd, edgeStart, edgeEnd, &
             cellSolveStart, cellSolveEnd, vertexSolveStart, vertexSolveEnd, edgeSolveStart, edgeSolveEnd, &
             coef_3rd_order, scalar_old, scalar_new, rho_zz_old, rho_zz_new, kdiff, &
             uhAvg, wwAvg, deriv_two, dvEdge, &
             cellsOnEdge, edgesOnCell, nEdgesOnCell, edgesOnCell_sign, invAreaCell, &
             scalar_tend_save, fnm, fnp, rdnw, meshScalingDel2, meshScalingDel4, &
             nAdvCellsForEdge, advCellsForEdge, adv_coefs, adv_coefs_3rd, rho_edge, qv_init, zgrid, &
             nCellsSolve, nEdges, horiz_flux_arr, rk_step, config_time_integration_order, &
             local_advance_density, scalar_tend, rho_zz_int)
      else
!      call atm_advance_scalars_work(num_scalars, nCells, nVertLevels, dt, &
!             cellStart, cellEnd, vertexStart, vertexEnd, edgeStart, edgeEnd, &
!             cellSolveStart, cellSolveEnd, vertexSolveStart, vertexSolveEnd, edgeSolveStart, edgeSolveEnd, &
!             coef_3rd_order, scalar_old, scalar_new, rho_zz_old, rho_zz_new, kdiff, &
!             uhAvg, wwAvg, deriv_two, dvEdge, &
!             cellsOnEdge, edgesOnCell, nEdgesOnCell, edgesOnCell_sign, invAreaCell, &
!             scalar_tend_save, fnm, fnp, rdnw, meshScalingDel2, meshScalingDel4, &
!             nAdvCellsForEdge, advCellsForEdge, adv_coefs, adv_coefs_3rd, rho_edge, qv_init, zgrid, &
!             nCellsSolve, nEdges, horiz_flux_arr, &
!             local_advance_density)
      call atm_advance_scalars_work_new(num_scalars, nCells, nVertLevels, dt, &
             cellStart, cellEnd, vertexStart, vertexEnd, edgeStart, edgeEnd, &
             cellSolveStart, cellSolveEnd, vertexSolveStart, vertexSolveEnd, edgeSolveStart, edgeSolveEnd, &
             coef_3rd_order, scalar_old, scalar_new, rho_zz_old, rho_zz_new, kdiff, &
             uhAvg, wwAvg, deriv_two, dvEdge, &
             cellsOnEdge, edgesOnCell, nEdgesOnCell, edgesOnCell_sign, invAreaCell, &
             scalar_tend_save, fnm, fnp, rdnw, meshScalingDel2, meshScalingDel4, &
             nAdvCellsForEdge, advCellsForEdge, adv_coefs, adv_coefs_3rd, rho_edge, qv_init, zgrid, &
             nCellsSolve, nEdges, horiz_flux_arr, rk_step, config_time_integration_order, &
             local_advance_density)
      end if

   end subroutine atm_advance_scalars


   subroutine atm_advance_scalars_work( num_scalars_dummy, nCells, nVertLevels_dummy, dt, &
             cellStart, cellEnd, vertexStart, vertexEnd, edgeStart, edgeEnd, &
             cellSolveStart, cellSolveEnd, vertexSolveStart, vertexSolveEnd, edgeSolveStart, edgeSolveEnd, &
             coef_3rd_order, scalar_old, scalar_new, rho_zz_old, rho_zz_new, kdiff, &
             uhAvg, wwAvg, deriv_two, dvEdge, &
             cellsOnEdge, edgesOnCell, nEdgesOnCell, edgesOnCell_sign, invAreaCell, &
             scalar_tend_save, fnm, fnp, rdnw, meshScalingDel2, meshScalingDel4, &
             nAdvCellsForEdge, advCellsForEdge, adv_coefs, adv_coefs_3rd, rho_edge, qv_init, zgrid, &
             nCellsSolve, nEdges, horiz_flux_arr, &
             advance_density, scalar_tend, rho_zz_int)
   !!!!!!!!!!!!!!!!!!!!!!!!!!!!!!!!!!!!!!!!!!!!!!!!!!!!!!!!!!!!!!!!!!!!!!!!!!!!!!!! 
   !
   ! Integrate scalar equations - explicit transport plus other tendencies
   !
   !  this transport routine is similar to the original atm_advance_scalars, except it also advances
   !  (re-integrates) the density.  This re-integration allows the scalar transport routine to use a different 
   !  timestep than the dry dynamics, and also makes possible a spatial splitting of the scalar transport integration
   !  (and density integration).  The current integration is, however, not spatially split.
   !
   !  WCS 18 November 2014
   !-----------------------
   ! Input: s - current model state, 
   !            including tendencies from sources other than resolved transport.
   !        grid - grid metadata
   !
   ! input scalars in state are uncoupled (i.e. not mulitplied by density)
   ! 
   ! Output: updated uncoupled scalars (scalars in state).
   ! Note: scalar tendencies are also modified by this routine.
   !
   ! This routine DOES NOT apply any positive definite or monotonic renormalizations.
   !
   ! The transport scheme is from Skamarock and Gassmann MWR 2011.
   !
   !!!!!!!!!!!!!!!!!!!!!!!!!!!!!!!!!!!!!!!!!!!!!!!!!!!!!!!!!!!!!!!!!!!!!!!!!!!!!!!! 

      use mpas_atm_dimensions

      implicit none

      integer, intent(in) :: num_scalars_dummy ! for allocating stack variables
      integer, intent(in) :: nCells           ! for allocating stack variables
      integer, intent(in) :: nVertLevels_dummy ! for allocating stack variables
      real (kind=RKIND), intent(in) :: dt
      integer, intent(in) :: cellStart, cellEnd, vertexStart, vertexEnd, edgeStart, edgeEnd
      integer, intent(in) :: cellSolveStart, cellSolveEnd, vertexSolveStart, vertexSolveEnd, edgeSolveStart, edgeSolveEnd
      logical, intent(in) :: advance_density
      real (kind=RKIND), dimension(:,:,:), intent(in) :: scalar_old
      real (kind=RKIND), dimension(:,:,:), intent(inout) :: scalar_new
      real (kind=RKIND), dimension(num_scalars,nVertLevels,nCells+1), intent(inout) :: scalar_tend_save
      real (kind=RKIND), dimension(:,:,:), intent(in) :: deriv_two
      real (kind=RKIND), dimension(:,:), intent(in) :: rho_zz_old
      real (kind=RKIND), dimension(:,:), intent(in) :: uhAvg, wwAvg, rho_edge, zgrid, rho_zz_new, kdiff
      real (kind=RKIND), dimension(:), intent(in) :: dvEdge, qv_init
      integer, dimension(:,:), intent(in) :: cellsOnEdge
      integer, dimension(:,:), intent(in) :: advCellsForEdge, edgesOnCell
      integer, dimension(:), intent(in) :: nAdvCellsForEdge, nEdgesOnCell
      real (kind=RKIND), dimension(:,:), intent(in) :: adv_coefs, adv_coefs_3rd, edgesOnCell_sign
      real (kind=RKIND), dimension(:), intent(in) :: fnm, fnp, rdnw, meshScalingDel2, meshScalingDel4
      real (kind=RKIND), intent(in) :: coef_3rd_order
      real (kind=RKIND), dimension(num_scalars,nVertLevels,nEdges+1), intent(inout) :: horiz_flux_arr
      real (kind=RKIND), dimension(num_scalars,nVertLevels,nCells+1), intent(inout), optional :: scalar_tend
      real (kind=RKIND), dimension(nVertLevels,nCells+1), intent(inout), optional :: rho_zz_int
      real (kind=RKIND), dimension(:), intent(in) :: invAreaCell
      integer, intent(in) :: nCellsSolve, nEdges

      integer :: i, j, iCell, iAdvCell, iEdge, k, iScalar, cell1, cell2
      real (kind=RKIND) :: rho_zz_new_inv

      real (kind=RKIND) :: scalar_weight

      real (kind=RKIND), dimension( num_scalars, nVertLevels + 1 ) :: wdtn

      real (kind=RKIND), dimension(nVertLevels,10) :: scalar_weight2
      integer, dimension(10) :: ica

      real (kind=RKIND) :: flux3, flux4
      real (kind=RKIND) :: q_im2, q_im1, q_i, q_ip1, ua, coef3

      logical :: local_advance_density

      flux4(q_im2, q_im1, q_i, q_ip1, ua) =                     &
          ua*( 7.*(q_i + q_im1) - (q_ip1 + q_im2) )/12.0

      flux3(q_im2, q_im1, q_i, q_ip1, ua, coef3) =              &
                flux4(q_im2, q_im1, q_i, q_ip1, ua) +           &
                coef3*abs(ua)*((q_ip1 - q_im2)-3.*(q_i-q_im1))/12.0

      local_advance_density = advance_density

      !
      ! Runge Kutta integration, so we compute fluxes from scalar_new values, update starts from scalar_old
      !
      !  horizontal flux divergence, accumulate in scalar_tend


      !  horiz_flux_arr stores the value of the scalar at the edge.
      !  a better name perhaps would be scalarEdge

      do iEdge=edgeStart,edgeEnd

         select case(nAdvCellsForEdge(iEdge))

         case(10)

            do j=1,10
!DIR$ IVDEP
               do k=1,nVertLevels
                  scalar_weight2(k,j) = adv_coefs(j,iEdge) + sign(1.0_RKIND,uhAvg(k,iEdge))*adv_coefs_3rd(j,iEdge)
               end do
            end do
            do j=1,10
               ica(j) = advCellsForEdge(j,iEdge)
            end do
!DIR$ IVDEP
            do k = 1,nVertLevels
!DIR$ IVDEP
               do iScalar = 1,num_scalars
                  horiz_flux_arr(iScalar,k,iEdge) = &
                       scalar_weight2(k,1)  * scalar_new(iScalar,k,ica(1)) + &
                       scalar_weight2(k,2)  * scalar_new(iScalar,k,ica(2)) + &
                       scalar_weight2(k,3)  * scalar_new(iScalar,k,ica(3)) + &
                       scalar_weight2(k,4)  * scalar_new(iScalar,k,ica(4)) + &
                       scalar_weight2(k,5)  * scalar_new(iScalar,k,ica(5)) + &
                       scalar_weight2(k,6)  * scalar_new(iScalar,k,ica(6)) + &
                       scalar_weight2(k,7)  * scalar_new(iScalar,k,ica(7)) + &
                       scalar_weight2(k,8)  * scalar_new(iScalar,k,ica(8)) + &
                       scalar_weight2(k,9)  * scalar_new(iScalar,k,ica(9)) + &
                       scalar_weight2(k,10) * scalar_new(iScalar,k,ica(10))
               end do
            end do

         case default

            horiz_flux_arr(:,:,iEdge) = 0.0
            do j=1,nAdvCellsForEdge(iEdge)
               iAdvCell = advCellsForEdge(j,iEdge)
!DIR$ IVDEP
               do k=1,nVertLevels
                  scalar_weight = adv_coefs(j,iEdge) + sign(1.0_RKIND,uhAvg(k,iEdge))*adv_coefs_3rd(j,iEdge)
!DIR$ IVDEP
                  do iScalar=1,num_scalars
                     horiz_flux_arr(iScalar,k,iEdge) = horiz_flux_arr(iScalar,k,iEdge) + scalar_weight * scalar_new(iScalar,k,iAdvCell)
                  end do
               end do
            end do

         end select
      end do

!$OMP BARRIER

      if (local_advance_density) then
         if ((.not.present(scalar_tend)) .or. (.not.present(rho_zz_int))) then
            call mpas_dmpar_global_abort('Error: rho_zz_int or scalar_tend not supplied to atm_advance_scalars( ) when advance_density=.true.')
         end if

         do iCell=cellSolveStart,cellSolveEnd
            scalar_tend(:,:,iCell) = scalar_tend_save(:,:,iCell)
#ifndef DO_PHYSICS
            scalar_tend(:,:,iCell) = 0.0  !  testing purposes - we have no sources or sinks
#endif

            rho_zz_int(:,iCell) = 0.0

            do i=1,nEdgesOnCell(iCell)
               iEdge = edgesOnCell(i,iCell)
   
               ! here we add the horizontal flux divergence into the scalar tendency.
               ! note that the scalar tendency is modified.
!DIR$ IVDEP
               do k=1,nVertLevels
                  rho_zz_int(k,iCell) = rho_zz_int(k,iCell) - edgesOnCell_sign(i,iCell) * uhAvg(k,iEdge)*dvEdge(iEdge) * invAreaCell(iCell)
!DIR$ IVDEP
                  do iScalar=1,num_scalars
                        scalar_tend(iScalar,k,iCell) = scalar_tend(iScalar,k,iCell) &
                               - edgesOnCell_sign(i,iCell) * uhAvg(k,iEdge)*horiz_flux_arr(iScalar,k,iEdge) * invAreaCell(iCell)
                  end do
               end do
               
            end do

!DIR$ IVDEP
            do k=1,nVertLevels
               rho_zz_int(k,iCell) = rho_zz_old(k,iCell) + dt*( rho_zz_int(k,iCell) - rdnw(k)*(wwAvg(k+1,iCell)-wwAvg(k,iCell)) )
            end do
         end do

      else

         do iCell=cellSolveStart,cellSolveEnd
#ifndef DO_PHYSICS
            scalar_tend_save(:,:,iCell) = 0.0  !  testing purposes - we have no sources or sinks
#endif

            do i=1,nEdgesOnCell(iCell)
               iEdge = edgesOnCell(i,iCell)

               ! here we add the horizontal flux divergence into the scalar tendency.
               ! note that the scalar tendency is modified.
!DIR$ IVDEP
               do k=1,nVertLevels
!DIR$ IVDEP
                  do iScalar=1,num_scalars
                        scalar_tend_save(iScalar,k,iCell) = scalar_tend_save(iScalar,k,iCell) &
                               - edgesOnCell_sign(i,iCell) * uhAvg(k,iEdge)*horiz_flux_arr(iScalar,k,iEdge) * invAreaCell(iCell)
                  end do
               end do
               
            end do
         end do

      end if

      !
      !  vertical flux divergence and update of the scalars
      !

      ! zero fluxes at top and bottom
      wdtn(:,1) = 0.0
      wdtn(:,nVertLevels+1) = 0.0


      do iCell=cellSolveStart,cellSolveEnd

         k = 2
         do iScalar=1,num_scalars
            wdtn(iScalar,k) = wwAvg(k,iCell)*(fnm(k)*scalar_new(iScalar,k,iCell)+fnp(k)*scalar_new(iScalar,k-1,iCell))
         end do
          
!DIR$ IVDEP
         do k=3,nVertLevels-1
!DIR$ IVDEP
            do iScalar=1,num_scalars
               wdtn(iScalar,k) = flux3( scalar_new(iScalar,k-2,iCell),scalar_new(iScalar,k-1,iCell),  &
                                        scalar_new(iScalar,k  ,iCell),scalar_new(iScalar,k+1,iCell),  &
                                        wwAvg(k,iCell), coef_3rd_order )
            end do
         end do
         k = nVertLevels
         do iScalar=1,num_scalars
            wdtn(iScalar,k) = wwAvg(k,iCell)*(fnm(k)*scalar_new(iScalar,k,iCell)+fnp(k)*scalar_new(iScalar,k-1,iCell))
         end do

      if (local_advance_density) then
!DIR$ IVDEP
         do k=1,nVertLevels
            rho_zz_new_inv = 1.0_RKIND / rho_zz_int(k,iCell)
!DIR$ IVDEP
            do iScalar=1,num_scalars
               scalar_new(iScalar,k,iCell) = (   scalar_old(iScalar,k,iCell)*rho_zz_old(k,iCell) &
                     + dt*( scalar_tend(iScalar,k,iCell) -rdnw(k)*(wdtn(iScalar,k+1)-wdtn(iScalar,k)) ) ) * rho_zz_new_inv
            end do
         end do
      else
!DIR$ IVDEP
         do k=1,nVertLevels
            rho_zz_new_inv = 1.0_RKIND / rho_zz_new(k,iCell)
!DIR$ IVDEP
            do iScalar=1,num_scalars
               scalar_new(iScalar,k,iCell) = (   scalar_old(iScalar,k,iCell)*rho_zz_old(k,iCell) &
                     + dt*( scalar_tend_save(iScalar,k,iCell) -rdnw(k)*(wdtn(iScalar,k+1)-wdtn(iScalar,k)) ) ) * rho_zz_new_inv
            end do
         end do
      end if

      end do

   end subroutine atm_advance_scalars_work


   subroutine atm_advance_scalars_work_new( num_scalars_dummy, nCells, nVertLevels_dummy, dt, &
             cellStart, cellEnd, vertexStart, vertexEnd, edgeStart, edgeEnd, &
             cellSolveStart, cellSolveEnd, vertexSolveStart, vertexSolveEnd, edgeSolveStart, edgeSolveEnd, &
             coef_3rd_order, scalar_old, scalar_new, rho_zz_old, rho_zz_new, kdiff, &
             uhAvg, wwAvg, deriv_two, dvEdge, &
             cellsOnEdge, edgesOnCell, nEdgesOnCell, edgesOnCell_sign, invAreaCell, &
             scalar_tend_save, fnm, fnp, rdnw, meshScalingDel2, meshScalingDel4, &
             nAdvCellsForEdge, advCellsForEdge, adv_coefs, adv_coefs_3rd, rho_edge, qv_init, zgrid, &
             nCellsSolve, nEdges, horiz_flux_arr, rk_step, config_time_integration_order, &
             advance_density, scalar_tend, rho_zz_int)
   !!!!!!!!!!!!!!!!!!!!!!!!!!!!!!!!!!!!!!!!!!!!!!!!!!!!!!!!!!!!!!!!!!!!!!!!!!!!!!!! 
   !
   ! Integrate scalar equations - explicit transport plus other tendencies
   !
   !  this transport routine is similar to the original atm_advance_scalars, except it also advances
   !  (re-integrates) the density.  This re-integration allows the scalar transport routine to use a different 
   !  timestep than the dry dynamics, and also makes possible a spatial splitting of the scalar transport integration
   !  (and density integration).  The current integration is, however, not spatially split.
   !
   !  WCS 18 November 2014
   !-----------------------
   ! Input: s - current model state, 
   !            including tendencies from sources other than resolved transport.
   !        grid - grid metadata
   !
   ! input scalars in state are uncoupled (i.e. not mulitplied by density)
   ! 
   ! Output: updated uncoupled scalars (scalars in state).
   ! Note: scalar tendencies are also modified by this routine.
   !
   ! This routine DOES NOT apply any positive definite or monotonic renormalizations.
   !
   ! The transport scheme is from Skamarock and Gassmann MWR 2011.
   !
   !!!!!!!!!!!!!!!!!!!!!!!!!!!!!!!!!!!!!!!!!!!!!!!!!!!!!!!!!!!!!!!!!!!!!!!!!!!!!!!! 

      use mpas_atm_dimensions

      implicit none

      integer, intent(in) :: num_scalars_dummy ! for allocating stack variables
      integer, intent(in) :: nCells           ! for allocating stack variables
      integer, intent(in) :: nVertLevels_dummy ! for allocating stack variables
      real (kind=RKIND), intent(in) :: dt
      integer, intent(in) :: cellStart, cellEnd, vertexStart, vertexEnd, edgeStart, edgeEnd
      integer, intent(in) :: cellSolveStart, cellSolveEnd, vertexSolveStart, vertexSolveEnd, edgeSolveStart, edgeSolveEnd
      integer, intent(in) :: rk_step, config_time_integration_order
      logical, intent(in) :: advance_density
      real (kind=RKIND), dimension(:,:,:), intent(in) :: scalar_old
      real (kind=RKIND), dimension(:,:,:), intent(inout) :: scalar_new
      real (kind=RKIND), dimension(num_scalars,nVertLevels,nCells+1), intent(inout) :: scalar_tend_save
      real (kind=RKIND), dimension(:,:,:), intent(in) :: deriv_two
      real (kind=RKIND), dimension(:,:), intent(in) :: rho_zz_old
      real (kind=RKIND), dimension(:,:), intent(in) :: uhAvg, wwAvg, rho_edge, zgrid, rho_zz_new, kdiff
      real (kind=RKIND), dimension(:), intent(in) :: dvEdge, qv_init
      integer, dimension(:,:), intent(in) :: cellsOnEdge
      integer, dimension(:,:), intent(in) :: advCellsForEdge, edgesOnCell
      integer, dimension(:), intent(in) :: nAdvCellsForEdge, nEdgesOnCell
      real (kind=RKIND), dimension(:,:), intent(in) :: adv_coefs, adv_coefs_3rd, edgesOnCell_sign
      real (kind=RKIND), dimension(:), intent(in) :: fnm, fnp, rdnw, meshScalingDel2, meshScalingDel4
      real (kind=RKIND), intent(in) :: coef_3rd_order
      real (kind=RKIND), dimension(num_scalars,nVertLevels,nEdges+1), intent(inout) :: horiz_flux_arr
      real (kind=RKIND), dimension(num_scalars,nVertLevels,nCells+1), intent(inout), optional :: scalar_tend
      real (kind=RKIND), dimension(nVertLevels,nCells+1), intent(inout), optional :: rho_zz_int
      real (kind=RKIND), dimension(:), intent(in) :: invAreaCell
      integer, intent(in) :: nCellsSolve, nEdges

      integer :: i, j, iCell, iAdvCell, iEdge, k, iScalar, cell1, cell2
      real (kind=RKIND) :: rho_zz_new_inv

      real (kind=RKIND) :: scalar_weight

      real (kind=RKIND), dimension( num_scalars, nVertLevels + 1 ) :: wdtn

      real (kind=RKIND), dimension(nVertLevels,10) :: scalar_weight2
      integer, dimension(10) :: ica

      real (kind=RKIND) :: flux3, flux4
      real (kind=RKIND) :: q_im2, q_im1, q_i, q_ip1, ua, coef3

      logical :: local_advance_density

      real (kind=RKIND) :: weight_time_old, weight_time_new
      real (kind=RKIND), dimension(num_scalars,nVertLevels) :: scalar_tend_column  ! local storage to accumulate tendency

      flux4(q_im2, q_im1, q_i, q_ip1, ua) =                     &
          ua*( 7.*(q_i + q_im1) - (q_ip1 + q_im2) )/12.0

      flux3(q_im2, q_im1, q_i, q_ip1, ua, coef3) =              &
                flux4(q_im2, q_im1, q_i, q_ip1, ua) +           &
                coef3*abs(ua)*((q_ip1 - q_im2)-3.*(q_i-q_im1))/12.0

      local_advance_density = advance_density

      !
      ! Runge Kutta integration, so we compute fluxes from scalar_new values, update starts from scalar_old
      !
      !  horizontal flux divergence, accumulate in scalar_tend


      !  horiz_flux_arr stores the value of the scalar at the edge.
      !  a better name perhaps would be scalarEdge

      !  weights for the time interpolation of the input density
      !
      if (.not. advance_density ) then
         weight_time_new = 1.
      else
         if((rk_step == 1) .and. config_time_integration_order == 3) weight_time_new = 1./3
         if((rk_step == 1) .and. config_time_integration_order == 2) weight_time_new = 1./2
         if(rk_step == 2) weight_time_new = 1./2
         if(rk_step == 3) weight_time_new = 1.
      end if
      weight_time_old = 1. - weight_time_new


      do iEdge=edgeStart,edgeEnd

         select case(nAdvCellsForEdge(iEdge))

         case(10)

            do j=1,10
!DIR$ IVDEP
               do k=1,nVertLevels
                  scalar_weight2(k,j) = adv_coefs(j,iEdge) + sign(1.0_RKIND,uhAvg(k,iEdge))*adv_coefs_3rd(j,iEdge)
               end do
            end do
            do j=1,10
               ica(j) = advCellsForEdge(j,iEdge)
            end do
!DIR$ IVDEP
            do k = 1,nVertLevels
!DIR$ IVDEP
               do iScalar = 1,num_scalars
                  horiz_flux_arr(iScalar,k,iEdge) = &
                       scalar_weight2(k,1)  * scalar_new(iScalar,k,ica(1)) + &
                       scalar_weight2(k,2)  * scalar_new(iScalar,k,ica(2)) + &
                       scalar_weight2(k,3)  * scalar_new(iScalar,k,ica(3)) + &
                       scalar_weight2(k,4)  * scalar_new(iScalar,k,ica(4)) + &
                       scalar_weight2(k,5)  * scalar_new(iScalar,k,ica(5)) + &
                       scalar_weight2(k,6)  * scalar_new(iScalar,k,ica(6)) + &
                       scalar_weight2(k,7)  * scalar_new(iScalar,k,ica(7)) + &
                       scalar_weight2(k,8)  * scalar_new(iScalar,k,ica(8)) + &
                       scalar_weight2(k,9)  * scalar_new(iScalar,k,ica(9)) + &
                       scalar_weight2(k,10) * scalar_new(iScalar,k,ica(10))
               end do
            end do

         case default

            horiz_flux_arr(:,:,iEdge) = 0.0
            do j=1,nAdvCellsForEdge(iEdge)
               iAdvCell = advCellsForEdge(j,iEdge)
!DIR$ IVDEP
               do k=1,nVertLevels
                  scalar_weight = adv_coefs(j,iEdge) + sign(1.0_RKIND,uhAvg(k,iEdge))*adv_coefs_3rd(j,iEdge)
!DIR$ IVDEP
                  do iScalar=1,num_scalars
                     horiz_flux_arr(iScalar,k,iEdge) = horiz_flux_arr(iScalar,k,iEdge) + scalar_weight * scalar_new(iScalar,k,iAdvCell)
                  end do
               end do
            end do

         end select
      end do

!$OMP BARRIER

!  scalar update, for each column sum fluxes over horizontal edges, add physics tendency, and add vertical flux divergence in update.

      
      do iCell=cellSolveStart,cellSolveEnd
#ifndef DO_PHYSICS
            scalar_tend_save(:,:,iCell) = 0.0  !  testing purposes - we have no sources or sinks
#endif
            scalar_tend_column(1:num_scalars,1:nVertlevels) = 0.

            do i=1,nEdgesOnCell(iCell)
               iEdge = edgesOnCell(i,iCell)

               ! here we add the horizontal flux divergence into the scalar tendency.
               ! note that the scalar tendency is modified.
!DIR$ IVDEP
               do k=1,nVertLevels
!DIR$ IVDEP
                  do iScalar=1,num_scalars
                        scalar_tend_column(iScalar,k) = scalar_tend_column(iScalar,k) &
                               - edgesOnCell_sign(i,iCell) * uhAvg(k,iEdge)*horiz_flux_arr(iScalar,k,iEdge)
                  end do
               end do
               
            end do

!DIR$ IVDEP
            do k=1,nVertLevels
!DIR$ IVDEP
               do iScalar=1,num_scalars
                     scalar_tend_column(iScalar,k) = scalar_tend_column(iScalar,k) * invAreaCell(iCell) + scalar_tend_save(iScalar,k,iCell)
               end do
            end do
 

      !
      !  vertical flux divergence and update of the scalars
      !
         wdtn(:,1) = 0.0
         wdtn(:,nVertLevels+1) = 0.0

         k = 2
         do iScalar=1,num_scalars
            wdtn(iScalar,k) = wwAvg(k,iCell)*(fnm(k)*scalar_new(iScalar,k,iCell)+fnp(k)*scalar_new(iScalar,k-1,iCell))
         end do
          
!DIR$ IVDEP
         do k=3,nVertLevels-1
!DIR$ IVDEP
            do iScalar=1,num_scalars
               wdtn(iScalar,k) = flux3( scalar_new(iScalar,k-2,iCell),scalar_new(iScalar,k-1,iCell),  &
                                        scalar_new(iScalar,k  ,iCell),scalar_new(iScalar,k+1,iCell),  &
                                        wwAvg(k,iCell), coef_3rd_order )
            end do
         end do
         k = nVertLevels
         do iScalar=1,num_scalars
            wdtn(iScalar,k) = wwAvg(k,iCell)*(fnm(k)*scalar_new(iScalar,k,iCell)+fnp(k)*scalar_new(iScalar,k-1,iCell))
         end do

!DIR$ IVDEP
         do k=1,nVertLevels
            rho_zz_new_inv = 1.0_RKIND / (weight_time_old*rho_zz_old(k,iCell) + weight_time_new*rho_zz_new(k,iCell))
!DIR$ IVDEP
            do iScalar=1,num_scalars
               scalar_new(iScalar,k,iCell) = (   scalar_old(iScalar,k,iCell)*rho_zz_old(k,iCell) &
                     + dt*( scalar_tend_column(iScalar,k) -rdnw(k)*(wdtn(iScalar,k+1)-wdtn(iScalar,k)) ) ) * rho_zz_new_inv
            end do
         end do

      end do

   end subroutine atm_advance_scalars_work_new


   subroutine atm_advance_scalars_mono(block, tend, state, diag, mesh, configs, nCells, nEdges, nVertLevels_dummy, dt, &
                                   cellStart, cellEnd, vertexStart, vertexEnd, edgeStart, edgeEnd, &
                                   cellSolveStart, cellSolveEnd, vertexSolveStart, vertexSolveEnd, edgeSolveStart, edgeSolveEnd, &
                                   scalar_old, scalar_new, s_max, s_min, wdtn, scale_arr, flux_arr, &
                                   flux_upwind_tmp, flux_tmp, advance_density, rho_zz_int)
   !!!!!!!!!!!!!!!!!!!!!!!!!!!!!!!!!!!!!!!!!!!!!!!!!!!!!!!!!!!!!!!!!!!!!!!!!!!!!!!! 
   !
   ! Integrate scalar equations - transport plus other tendencies
   !
   !  wrapper routine for atm_advance_scalars_mono_work
   !
   !!!!!!!!!!!!!!!!!!!!!!!!!!!!!!!!!!!!!!!!!!!!!!!!!!!!!!!!!!!!!!!!!!!!!!!!!!!!!!!! 

      use mpas_atm_dimensions

      implicit none

      type (block_type), intent(inout), target :: block
      type (mpas_pool_type), intent(in)    :: tend
      type (mpas_pool_type), intent(inout) :: state
      type (mpas_pool_type), intent(in)    :: diag
      type (mpas_pool_type), intent(in)    :: mesh
      type (mpas_pool_type), intent(in)    :: configs
      integer, intent(in)                  :: nCells           ! for allocating stack variables
      integer, intent(in)                  :: nEdges           ! for allocating stack variables
      integer, intent(in)                  :: nVertLevels_dummy      ! for allocating stack variables
      real (kind=RKIND), intent(in)        :: dt
      integer, intent(in) :: cellStart, cellEnd, vertexStart, vertexEnd, edgeStart, edgeEnd
      integer, intent(in) :: cellSolveStart, cellSolveEnd, vertexSolveStart, vertexSolveEnd, edgeSolveStart, edgeSolveEnd
      real (kind=RKIND), dimension(nVertLevels,nCells+1), intent(inout) :: scalar_old, scalar_new
      real (kind=RKIND), dimension(nVertLevels,nCells+1), intent(inout) :: s_max, s_min
      real (kind=RKIND), dimension(nVertLevels+1,nCells+1), intent(inout) :: wdtn
      real (kind=RKIND), dimension(nVertLevels,2,nCells+1), intent(inout) :: scale_arr
      real (kind=RKIND), dimension(nVertLevels,nEdges+1), intent(inout) :: flux_arr
      real (kind=RKIND), dimension(nVertLevels,nEdges+1), intent(inout) :: flux_upwind_tmp, flux_tmp
      logical, intent(in), optional :: advance_density
      real (kind=RKIND), dimension(nVertLevels,nCells+1), intent(inout), optional :: rho_zz_int

      real (kind=RKIND), dimension(:,:,:), pointer :: scalar_tend
      real (kind=RKIND), dimension(:,:), pointer :: uhAvg, rho_zz_old, rho_zz_new, wwAvg
      real (kind=RKIND), dimension(:), pointer :: dvEdge, invAreaCell
      integer, dimension(:,:), pointer :: cellsOnEdge, cellsOnCell, edgesOnCell
      real (kind=RKIND), dimension(:,:), pointer :: edgesOnCell_sign

      integer, dimension(:,:), pointer :: advCellsForEdge
      integer, dimension(:), pointer :: nAdvCellsForEdge
      real (kind=RKIND), dimension(:,:), pointer :: adv_coefs, adv_coefs_3rd
      real (kind=RKIND), dimension(:,:,:), pointer :: scalars_old, scalars_new

      integer, pointer :: nCellsSolve

      real (kind=RKIND), dimension(:), pointer :: fnm, fnp, rdnw
      integer, dimension(:), pointer :: nEdgesOnCell
      real (kind=RKIND), pointer :: coef_3rd_order

      call mpas_pool_get_config(configs, 'config_coef_3rd_order', coef_3rd_order)

      call mpas_pool_get_dimension(mesh, 'nCellsSolve', nCellsSolve)

      call mpas_pool_get_array(diag, 'ruAvg', uhAvg)
      call mpas_pool_get_array(diag, 'wwAvg', wwAvg)

      call mpas_pool_get_array(tend, 'scalars_tend', scalar_tend)

      call mpas_pool_get_array(state, 'rho_zz', rho_zz_old, 1)
      call mpas_pool_get_array(state, 'rho_zz', rho_zz_new, 2)
      call mpas_pool_get_array(state, 'scalars', scalars_old, 1)
      call mpas_pool_get_array(state, 'scalars', scalars_new, 2)

      call mpas_pool_get_array(mesh, 'invAreaCell', invAreaCell)
      call mpas_pool_get_array(mesh, 'dvEdge', dvEdge)
      call mpas_pool_get_array(mesh, 'cellsOnEdge', cellsOnEdge)
      call mpas_pool_get_array(mesh, 'cellsOnCell', cellsOnCell)
      call mpas_pool_get_array(mesh, 'edgesOnCell', edgesOnCell)
      call mpas_pool_get_array(mesh, 'edgesOnCell_sign', edgesOnCell_sign)
      call mpas_pool_get_array(mesh, 'nEdgesOnCell', nEdgesOnCell)
      call mpas_pool_get_array(mesh, 'fzm', fnm)
      call mpas_pool_get_array(mesh, 'fzp', fnp)
      call mpas_pool_get_array(mesh, 'rdzw', rdnw)
      call mpas_pool_get_array(mesh, 'nAdvCellsForEdge', nAdvCellsForEdge)
      call mpas_pool_get_array(mesh, 'advCellsForEdge', advCellsForEdge)
      call mpas_pool_get_array(mesh, 'adv_coefs', adv_coefs)
      call mpas_pool_get_array(mesh, 'adv_coefs_3rd', adv_coefs_3rd)

      call atm_advance_scalars_mono_work(block, state, nCells, nEdges, nVertLevels, dt, &
                                   cellStart, cellEnd, vertexStart, vertexEnd, edgeStart, edgeEnd, &
                                   cellSolveStart, cellSolveEnd, vertexSolveStart, vertexSolveEnd, edgeSolveStart, edgeSolveEnd, &
                                   coef_3rd_order, nCellsSolve, num_scalars, uhAvg, wwAvg, scalar_tend, rho_zz_old, &
                                   rho_zz_new, scalars_old, scalars_new, invAreaCell, dvEdge, cellsOnEdge, cellsOnCell, &
                                   edgesOnCell, edgesOnCell_sign, nEdgesOnCell, fnm, fnp, rdnw, nAdvCellsForEdge, &
                                   advCellsForEdge, adv_coefs, adv_coefs_3rd, scalar_old, scalar_new, s_max, s_min, &
                                   wdtn, scale_arr, flux_arr, flux_upwind_tmp, flux_tmp, &
                                   advance_density, rho_zz_int)

   end subroutine atm_advance_scalars_mono


   subroutine atm_advance_scalars_mono_work(block, state, nCells, nEdges, nVertLevels_dummy, dt, &
                                   cellStart, cellEnd, vertexStart, vertexEnd, edgeStart, edgeEnd, &
                                   cellSolveStart, cellSolveEnd, vertexSolveStart, vertexSolveEnd, edgeSolveStart, edgeSolveEnd, &
                                   coef_3rd_order, nCellsSolve, num_scalars_dummy, uhAvg, wwAvg, scalar_tend, rho_zz_old, &
                                   rho_zz_new, scalars_old, scalars_new, invAreaCell, dvEdge, cellsOnEdge, cellsOnCell, &
                                   edgesOnCell, edgesOnCell_sign, nEdgesOnCell, fnm, fnp, rdnw, nAdvCellsForEdge, &
                                   advCellsForEdge, adv_coefs, adv_coefs_3rd, scalar_old, scalar_new, s_max, s_min, &
                                   wdtn, scale_arr, flux_arr, flux_upwind_tmp, flux_tmp, &
                                   advance_density, rho_zz_int)
   !!!!!!!!!!!!!!!!!!!!!!!!!!!!!!!!!!!!!!!!!!!!!!!!!!!!!!!!!!!!!!!!!!!!!!!!!!!!!!!! 
   !
   ! Integrate scalar equations - transport plus other tendencies
   !
   !  this transport routine is similar to the original atm_advance_scalars_mono_work, except it also advances
   !  (re-integrates) the density.  This re-integration allows the scalar transport routine to use a different 
   !  timestep than the dry dynamics, and also makes possible a spatial splitting of the scalar transport integration
   !  (and density integration).  The current integration is, however, not spatially split.
   !
   !  WCS 18 November 2014
   !-----------------------
   !
   ! Input: s - current model state, 
   !            including tendencies from sources other than resolved transport.
   !        grid - grid metadata
   !
   ! input scalars in state are uncoupled (i.e. not mulitplied by density)
   ! 
   ! Output: updated uncoupled scalars (scalars in s_new).
   ! Note: scalar tendencies are also modified by this routine.
   !
   ! This routine DOES apply positive definite or monotonic renormalizations.
   !
   ! The transport scheme is from Skamarock and Gassmann MWR 2011.
   !
   ! The positive-definite or monotonic renormalization is from Zalesak JCP 1979
   !   as used in the RK3 scheme as described in Wang et al MWR 2009
   !!!!!!!!!!!!!!!!!!!!!!!!!!!!!!!!!!!!!!!!!!!!!!!!!!!!!!!!!!!!!!!!!!!!!!!!!!!!!!!! 

      use mpas_atm_dimensions

      implicit none

      type (block_type), intent(inout), target :: block
      type (mpas_pool_type), intent(inout) :: state
      integer, intent(in)                  :: nCells           ! for allocating stack variables
      integer, intent(in)                  :: nEdges           ! for allocating stack variables
      integer, intent(in)                  :: nVertLevels_dummy ! for allocating stack variables
      real (kind=RKIND), intent(in)        :: dt
      integer, intent(in) :: cellStart, cellEnd, vertexStart, vertexEnd, edgeStart, edgeEnd
      integer, intent(in) :: cellSolveStart, cellSolveEnd, vertexSolveStart, vertexSolveEnd, edgeSolveStart, edgeSolveEnd
      logical, intent(in), optional :: advance_density
      real (kind=RKIND), dimension(nVertLevels,nCells+1), intent(inout), optional :: rho_zz_int

      integer :: ii,jj
      integer, dimension(10) :: ica
      real (kind=RKIND), dimension(10,2) :: swa

      integer :: i, iCell, iEdge, k, iScalar, cell1, cell2
      real (kind=RKIND) :: flux, scalar_weight

      real (kind=RKIND), dimension(num_scalars,nVertLevels,nCells+1), intent(inout) :: scalar_tend
      real (kind=RKIND), dimension(nVertLevels,nEdges+1), intent(in) :: uhAvg
      real (kind=RKIND), dimension(nVertLevels,nCells+1), intent(in) :: rho_zz_old, rho_zz_new
      real (kind=RKIND), dimension(nVertLevels+1,nCells+1), intent(in) :: wwAvg
      real (kind=RKIND), dimension(:), intent(in) :: dvEdge, invAreaCell
      integer, dimension(:,:), intent(in) :: cellsOnEdge, cellsOnCell, edgesOnCell
      real (kind=RKIND), dimension(:,:), intent(in) :: edgesOnCell_sign

      integer, dimension(:,:), intent(in) :: advCellsForEdge
      integer, dimension(:), intent(in) :: nAdvCellsForEdge
      real (kind=RKIND), dimension(:,:), intent(in) :: adv_coefs, adv_coefs_3rd
      real (kind=RKIND), dimension(num_scalars,nVertLevels,nCells+1), intent(inout) :: scalars_old, scalars_new
      real (kind=RKIND), dimension(nVertLevels,nCells+1), intent(inout) :: scalar_old, scalar_new
      real (kind=RKIND), dimension(nVertLevels,nCells+1), intent(inout) :: s_max, s_min
      real (kind=RKIND), dimension(nVertLevels+1,nCells+1), intent(inout) :: wdtn
      real (kind=RKIND), dimension(nVertLevels,2,nCells+1), intent(inout), target :: scale_arr
      real (kind=RKIND), dimension(nVertLevels,nEdges+1), intent(inout) :: flux_arr
      real (kind=RKIND), dimension(nVertLevels,nEdges+1), intent(inout) :: flux_upwind_tmp, flux_tmp
      type (field3DReal), pointer :: scalars_old_field

      type (field3DReal), pointer :: tempField
      type (field3DReal), target :: tempFieldTarget


      integer, parameter :: SCALE_IN = 1, SCALE_OUT = 2

      integer, intent(in) :: nCellsSolve, num_scalars_dummy
      integer :: icellmax, kmax

      real (kind=RKIND), dimension(nVertLevels), intent(in) :: fnm, fnp, rdnw
      integer, dimension(:), intent(in) :: nEdgesOnCell
      real (kind=RKIND), intent(in) :: coef_3rd_order


      real (kind=RKIND), dimension(nVertLevels) :: flux_upwind_arr
      real (kind=RKIND) :: flux3, flux4, flux_upwind
      real (kind=RKIND) :: q_im2, q_im1, q_i, q_ip1, ua, coef3, scmin,scmax
      real (kind=RKIND) :: scale_factor

      logical :: local_advance_density

      real (kind=RKIND), parameter :: eps=1.e-20

      flux4(q_im2, q_im1, q_i, q_ip1, ua) =                     &
          ua*( 7.*(q_i + q_im1) - (q_ip1 + q_im2) )/12.0

      flux3(q_im2, q_im1, q_i, q_ip1, ua, coef3) =              &
                flux4(q_im2, q_im1, q_i, q_ip1, ua) +           &
                coef3*abs(ua)*((q_ip1 - q_im2)-3.*(q_i-q_im1))/12.0

      if (present(advance_density)) then
         local_advance_density = advance_density
      else
         local_advance_density = .true.
      end if

      call mpas_pool_get_field(state, 'scalars', scalars_old_field, 1)

      !  for positive-definite or monotonic option, we first update scalars using the tendency from sources other than
      !  the resolved transport (these should constitute a positive definite update).  
      !  Note, however, that we enforce positive-definiteness in this update.
      !  The transport will maintain this positive definite solution and optionally, shape preservation (monotonicity).

      do iCell=cellSolveStart,cellSolveEnd
!DIR$ IVDEP
      do k = 1,nVertLevels
!DIR$ IVDEP
      do iScalar = 1,num_scalars

#ifndef DO_PHYSICS
!TBH:  Michael, would you please check this change?  Our test uses -DDO_PHYSICS
!TBH:  so this code is not executed.  The change avoids redundant work.  
         scalar_tend(iScalar,k,iCell) = 0.0  !  testing purposes - we have no sources or sinks
#endif
         scalars_old(iScalar,k,iCell) = scalars_old(iScalar,k,iCell)+dt*scalar_tend(iScalar,k,iCell) / rho_zz_old(k,iCell)
         scalar_tend(iScalar,k,iCell) = 0.0
      end do
      end do
      end do


!$OMP BARRIER
!$OMP MASTER
MPAS_GPTL_START('mono_exch_1')
      call mpas_dmpar_exch_halo_field(scalars_old_field)
MPAS_GPTL_STOP('mono_exch_1')
!$OMP END MASTER
!$OMP BARRIER

      !
      ! Runge Kutta integration, so we compute fluxes from scalar_new values, update starts from scalar_old
      !

      if (local_advance_density) then
         if (.not.present(rho_zz_int)) then
            call mpas_dmpar_global_abort('Error: rho_zz_int not supplied to atm_advance_scalars_mono_work( ) when advance_density=.true.')
         end if

         !  begin with update of density
         do iCell=cellStart,cellEnd
            rho_zz_int(:,iCell) = 0.0
         end do
!$OMP BARRIER
         do iCell=cellSolveStart,cellSolveEnd
            do i=1,nEdgesOnCell(iCell)
               iEdge = edgesOnCell(i,iCell)
   
!DIR$ IVDEP
               do k=1,nVertLevels
                  rho_zz_int(k,iCell) = rho_zz_int(k,iCell) - edgesOnCell_sign(i,iCell) * uhAvg(k,iEdge) * dvEdge(iEdge) * invAreaCell(iCell)
               end do
               
            end do
         end do
         do iCell=cellSolveStart,cellSolveEnd
!DIR$ IVDEP
            do k=1,nVertLevels
               rho_zz_int(k,iCell) = rho_zz_old(k,iCell) + dt*( rho_zz_int(k,iCell) - rdnw(k)*(wwAvg(k+1,iCell)-wwAvg(k,iCell)) )
            end do
         end do
!$OMP BARRIER
      end if

      ! next, do one scalar at a time

      do iScalar = 1, num_scalars

         do iCell=cellStart,cellEnd
!DIR$ IVDEP
            do k=1,nVertLevels
               scalar_old(k,iCell) = scalars_old(iScalar,k,iCell)
               scalar_new(k,iCell) = scalars_new(iScalar,k,iCell)
            end do
         end do

!$OMP BARRIER

#ifdef DEBUG_TRANSPORT
         scmin = scalar_old(1,1)
         scmax = scalar_old(1,1)
         do iCell = 1, nCells
         do k=1, nVertLevels
            scmin = min(scmin,scalar_old(k,iCell))
            scmax = max(scmax,scalar_old(k,iCell))
         end do
         end do
         write(0,*) ' scmin, scmin old in ',scmin,scmax

         scmin = scalar_new(1,1)
         scmax = scalar_new(1,1)
         do iCell = 1, nCells
         do k=1, nVertLevels
            scmin = min(scmin,scalar_new(k,iCell))
            scmax = max(scmax,scalar_new(k,iCell))
         end do
         end do
         write(0,*) ' scmin, scmin new in ',scmin,scmax
#endif


         !
         !  vertical flux divergence, and min and max bounds for flux limiter
         !
         do iCell=cellSolveStart,cellSolveEnd

            ! zero flux at top and bottom
            wdtn(1,iCell) = 0.0
            wdtn(nVertLevels+1,iCell) = 0.0

            k = 1
            s_max(k,iCell) = max(scalar_old(1,iCell),scalar_old(2,iCell))
            s_min(k,iCell) = min(scalar_old(1,iCell),scalar_old(2,iCell))

            k = 2
            wdtn(k,iCell) = wwAvg(k,iCell)*(fnm(k)*scalar_new(k,iCell)+fnp(k)*scalar_new(k-1,iCell))
            s_max(k,iCell) = max(scalar_old(k-1,iCell),scalar_old(k,iCell),scalar_old(k+1,iCell))
            s_min(k,iCell) = min(scalar_old(k-1,iCell),scalar_old(k,iCell),scalar_old(k+1,iCell))
             
!DIR$ IVDEP
            do k=3,nVertLevels-1
               wdtn(k,iCell) = flux3( scalar_new(k-2,iCell),scalar_new(k-1,iCell),  &
                                      scalar_new(k  ,iCell),scalar_new(k+1,iCell),  &
                                      wwAvg(k,iCell), coef_3rd_order )
               s_max(k,iCell) = max(scalar_old(k-1,iCell),scalar_old(k,iCell),scalar_old(k+1,iCell))
               s_min(k,iCell) = min(scalar_old(k-1,iCell),scalar_old(k,iCell),scalar_old(k+1,iCell))
            end do
 
            k = nVertLevels
            wdtn(k,iCell) = wwAvg(k,iCell)*(fnm(k)*scalar_new(k,iCell)+fnp(k)*scalar_new(k-1,iCell))
            s_max(k,iCell) = max(scalar_old(k,iCell),scalar_old(k-1,iCell))
            s_min(k,iCell) = min(scalar_old(k,iCell),scalar_old(k-1,iCell))

            !
            ! pull s_min and s_max from the (horizontal) surrounding cells
            !

            ! speclal treatment of calculations involving hexagonal cells
            ! original code retained in select "default" case
            select case(nEdgesOnCell(iCell))
            case(6)
!DIR$ IVDEP
               do k=1, nVertLevels
                  s_max(k,iCell) = max(s_max(k,iCell), &
                       scalar_old(k, cellsOnCell(1,iCell)), &
                       scalar_old(k, cellsOnCell(2,iCell)), &
                       scalar_old(k, cellsOnCell(3,iCell)), &
                       scalar_old(k, cellsOnCell(4,iCell)), &
                       scalar_old(k, cellsOnCell(5,iCell)), &
                       scalar_old(k, cellsOnCell(6,iCell)))
                  s_min(k,iCell) = min(s_min(k,iCell), &
                       scalar_old(k, cellsOnCell(1,iCell)), &
                       scalar_old(k, cellsOnCell(2,iCell)), &
                       scalar_old(k, cellsOnCell(3,iCell)), &
                       scalar_old(k, cellsOnCell(4,iCell)), &
                       scalar_old(k, cellsOnCell(5,iCell)), &
                       scalar_old(k, cellsOnCell(6,iCell)))
               enddo

            case default
               do i=1, nEdgesOnCell(iCell)
!DIR$ IVDEP
                  do k=1, nVertLevels
                     s_max(k,iCell) = max(s_max(k,iCell),scalar_old(k, cellsOnCell(i,iCell)))
                     s_min(k,iCell) = min(s_min(k,iCell),scalar_old(k, cellsOnCell(i,iCell)))
                  end do
               end do
            end select

         end do

!$OMP BARRIER

         !
         !  horizontal flux divergence
         !

         do iEdge=edgeStart,edgeEnd

            cell1 = cellsOnEdge(1,iEdge)
            cell2 = cellsOnEdge(2,iEdge)

            if (cell1 <= nCellsSolve .or. cell2 <= nCellsSolve) then  ! only for owned cells
  
               ! speclal treatment of calculations involving edges between hexagonal cells
               ! original code retained in select "default" case
               ! be sure to see additional declarations near top of subroutine
               select case(nAdvCellsForEdge(iEdge))
               case(10)
                  do jj=1,10
                     ica(jj)    = advCellsForEdge(jj,iEdge)
                     swa(jj,1)  = adv_coefs(jj,iEdge) + adv_coefs_3rd(jj,iEdge)
                     swa(jj,2)  = adv_coefs(jj,iEdge) - adv_coefs_3rd(jj,iEdge)
                  enddo
                  do k=1,nVertLevels
                     ii = merge(1, 2, uhAvg(k,iEdge) > 0)
                     flux_arr(k,iEdge) = uhAvg(k,iEdge)*( &
                          swa(1,ii)*scalar_new(k,ica(1)) + swa(2,ii)*scalar_new(k,ica(2)) + &
                          swa(3,ii)*scalar_new(k,ica(3)) + swa(4,ii)*scalar_new(k,ica(4)) + &
                          swa(5,ii)*scalar_new(k,ica(5)) + swa(6,ii)*scalar_new(k,ica(6)) + &
                          swa(7,ii)*scalar_new(k,ica(7)) + swa(8,ii)*scalar_new(k,ica(8)) + &
                          swa(9,ii)*scalar_new(k,ica(9)) + swa(10,ii)*scalar_new(k,ica(10)))
                  enddo

               case default
                  do k=1,nVertLevels
                     flux_arr(k,iEdge) = 0.0_RKIND
                  enddo
                  do i=1,nAdvCellsForEdge(iEdge)
                     iCell = advCellsForEdge(i,iEdge)
!DIR$ IVDEP
                     do k=1,nVertLevels
                        scalar_weight = uhAvg(k,iEdge)*(adv_coefs(i,iEdge) + sign(1.0_RKIND,uhAvg(k,iEdge))*adv_coefs_3rd(i,iEdge))
                        flux_arr(k,iEdge) = flux_arr(k,iEdge) + scalar_weight* scalar_new(k,iCell)
                     end do
                  end do
               end select

            end if

         end do

!$OMP BARRIER

         !
         !  vertical flux divergence for upwind update, we will put upwind update into scalar_new, and put factor of dt in fluxes
         !

         do iCell=cellSolveStart,cellSolveEnd

            k = 1
            scalar_new(k,iCell) = scalar_old(k,iCell) * rho_zz_old(k,iCell)

!DIR$ IVDEP
            do k = 2, nVertLevels
               scalar_new(k,iCell) = scalar_old(k,iCell)*rho_zz_old(k,iCell)
               flux_upwind_arr(k) = dt*(max(0.0_RKIND,wwAvg(k,iCell))*scalar_old(k-1,iCell) + min(0.0_RKIND,wwAvg(k,iCell))*scalar_old(k,iCell))
            end do
            do k = 1, nVertLevels-1
               scalar_new(k,iCell) = scalar_new(k,iCell) - flux_upwind_arr(k+1)*rdnw(k)
            end do
!DIR$ IVDEP
            do k = 2, nVertLevels
               scalar_new(k  ,iCell) = scalar_new(k  ,iCell) + flux_upwind_arr(k)*rdnw(k)
               wdtn(k,iCell) = dt*wdtn(k,iCell) - flux_upwind_arr(k)
            end do


            !
            ! scale_arr(SCALE_IN,:,:) and scale_arr(SCALE_OUT:,:) are used here to store the incoming and outgoing perturbation flux 
            ! contributions to the update:  first the vertical flux component, then the horizontal
            !

!DIR$ IVDEP
            do k=1,nVertLevels
               scale_arr(k,SCALE_IN, iCell) = - rdnw(k)*(min(0.0_RKIND,wdtn(k+1,iCell))-max(0.0_RKIND,wdtn(k,iCell)))
               scale_arr(k,SCALE_OUT,iCell) = - rdnw(k)*(max(0.0_RKIND,wdtn(k+1,iCell))-min(0.0_RKIND,wdtn(k,iCell)))
            end do

         end do

         !
         !  horizontal flux divergence for upwind update
         !

         !  upwind flux computation
         do iEdge=edgeStart,edgeEnd
            cell1 = cellsOnEdge(1,iEdge)
            cell2 = cellsOnEdge(2,iEdge)
!DIR$ IVDEP
            do k=1, nVertLevels
               flux_upwind_tmp(k,iEdge) = dvEdge(iEdge) * dt *   &
                      (max(0.0_RKIND,uhAvg(k,iEdge))*scalar_old(k,cell1) + min(0.0_RKIND,uhAvg(k,iEdge))*scalar_old(k,cell2))
               flux_tmp(k,iEdge) = dt * flux_arr(k,iEdge) - flux_upwind_tmp(k,iEdge)
            end do
         end do
!$OMP BARRIER
         do iCell=cellSolveStart,cellSolveEnd
            do i=1,nEdgesOnCell(iCell)
               iEdge = edgesOnCell(i,iCell)

!DIR$ IVDEP
               do k=1, nVertLevels
                  scalar_new(k,iCell) = scalar_new(k,iCell) - edgesOnCell_sign(i,iCell) * flux_upwind_tmp(k,iEdge) * invAreaCell(iCell)
 
                  scale_arr(k,SCALE_OUT,iCell) = scale_arr(k,SCALE_OUT,iCell) &
                                                 - max(0.0_RKIND,edgesOnCell_sign(i,iCell)*flux_tmp(k,iEdge)) * invAreaCell(iCell)
                  scale_arr(k,SCALE_IN, iCell) = scale_arr(k,SCALE_IN, iCell) &
                                                 - min(0.0_RKIND,edgesOnCell_sign(i,iCell)*flux_tmp(k,iEdge)) * invAreaCell(iCell)
               end do

            end do
         end do

         !
         !  next, the limiter
         !

         ! simplification of limiter calculations
         ! worked through algebra and found equivalent form
         ! added benefit that it should address ifort single prec overflow issue
      if (local_advance_density) then
         do iCell=cellSolveStart,cellSolveEnd
!DIR$ IVDEP
            do k = 1, nVertLevels

               scale_factor = (s_max(k,iCell)*rho_zz_int(k,iCell) - scalar_new(k,iCell)) / &
                    (scale_arr(k,SCALE_IN,iCell)  + eps)
               scale_arr(k,SCALE_IN,iCell) = min( 1.0_RKIND, max( 0.0_RKIND, scale_factor) )

               scale_factor = (s_min(k,iCell)*rho_zz_int(k,iCell) - scalar_new(k,iCell)) / &
                    (scale_arr(k,SCALE_OUT,iCell) - eps)
               scale_arr(k,SCALE_OUT,iCell) = min( 1.0_RKIND, max( 0.0_RKIND, scale_factor) )
            end do
         end do
      else
         do iCell=cellSolveStart,cellSolveEnd
!DIR$ IVDEP
            do k = 1, nVertLevels

               scale_factor = (s_max(k,iCell)*rho_zz_new(k,iCell) - scalar_new(k,iCell)) / &
                    (scale_arr(k,SCALE_IN,iCell)  + eps)
               scale_arr(k,SCALE_IN,iCell) = min( 1.0_RKIND, max( 0.0_RKIND, scale_factor) )

               scale_factor = (s_min(k,iCell)*rho_zz_new(k,iCell) - scalar_new(k,iCell)) / &
                    (scale_arr(k,SCALE_OUT,iCell) - eps)
               scale_arr(k,SCALE_OUT,iCell) = min( 1.0_RKIND, max( 0.0_RKIND, scale_factor) )
            end do
         end do
      end if

         !
         !  communicate scale factors here.
         !  communicate only first halo row in these next two exchanges
         !
!$OMP BARRIER
!$OMP MASTER
MPAS_GPTL_START('mono_exch_2')
         tempField => tempFieldTarget

         tempField % block => block
         tempField % dimSizes(1) = nVertLevels
         tempField % dimSizes(2) = 2
         tempField % dimSizes(3) = nCells
         tempField % sendList => block % parinfo % cellsToSend
         tempField % recvList => block % parinfo % cellsToRecv
         tempField % copyList => block % parinfo % cellsToCopy
         tempField % prev => null()
         tempField % next => null()
         tempField % isActive = .true.

         tempField % array => scale_arr
         call mpas_dmpar_exch_halo_field(tempField, (/ 1 /))
MPAS_GPTL_STOP('mono_exch_2')
!$OMP END MASTER
!$OMP BARRIER

         do iEdge=edgeStart,edgeEnd
            cell1 = cellsOnEdge(1,iEdge)
            cell2 = cellsOnEdge(2,iEdge)
            if (cell1 <= nCellsSolve .or. cell2 <= nCellsSolve) then  ! only for owned cells
!DIR$ IVDEP
               do k=1, nVertLevels
                  flux_upwind = dvEdge(iEdge) * dt *   &
                         (max(0.0_RKIND,uhAvg(k,iEdge))*scalar_old(k,cell1) + min(0.0_RKIND,uhAvg(k,iEdge))*scalar_old(k,cell2))
                  flux_arr(k,iEdge) = dt*flux_arr(k,iEdge) - flux_upwind
               end do
            end if
         end do

         !
         !  rescale the fluxes
         !

         ! moved assignment to scalar_new from separate loop (see commented code below)
         ! into the following loops. Avoids having to save elements of flux array
         do iEdge=edgeStart,edgeEnd
            cell1 = cellsOnEdge(1,iEdge)
            cell2 = cellsOnEdge(2,iEdge)
            if (cell1 <= nCellsSolve .or. cell2 <= nCellsSolve) then
!DIR$ IVDEP
               do k = 1, nVertLevels
                  flux = flux_arr(k,iEdge)
                  flux = max(0.0_RKIND,flux) * min(scale_arr(k,SCALE_OUT,cell1), scale_arr(k,SCALE_IN, cell2)) &
                       + min(0.0_RKIND,flux) * min(scale_arr(k,SCALE_IN, cell1), scale_arr(k,SCALE_OUT,cell2))
                  flux_arr(k,iEdge) = flux
               end do
            end if
         end do
 
        !
        ! rescale the vertical flux
        !
!$OMP BARRIER
 
         do iCell=cellSolveStart,cellSolveEnd
!DIR$ IVDEP
            do k = 2, nVertLevels
               flux = wdtn(k,iCell)
               flux = max(0.0_RKIND,flux) * min(scale_arr(k-1,SCALE_OUT,iCell), scale_arr(k  ,SCALE_IN,iCell)) &
                    + min(0.0_RKIND,flux) * min(scale_arr(k  ,SCALE_OUT,iCell), scale_arr(k-1,SCALE_IN,iCell))
               wdtn(k,iCell) = flux
            end do
         end do


         !
         !  do the scalar update now that we have the fluxes
         !
         do iCell=cellSolveStart,cellSolveEnd
            do i=1,nEdgesOnCell(iCell)
               iEdge = edgesOnCell(i,iCell)
!DIR$ IVDEP
               do k=1,nVertLevels
                  scalar_new(k,iCell) = scalar_new(k,iCell) - edgesOnCell_sign(i,iCell)*flux_arr(k,iEdge) * invAreaCell(iCell)
               end do
            end do

      if (local_advance_density) then
!DIR$ IVDEP
            do k=1,nVertLevels
               scalar_new(k,iCell) = (   scalar_new(k,iCell) + (-rdnw(k)*(wdtn(k+1,iCell)-wdtn(k,iCell)) ) )/rho_zz_int(k,iCell)
            end do
      else
!DIR$ IVDEP
            do k=1,nVertLevels
               scalar_new(k,iCell) = (   scalar_new(k,iCell) + (-rdnw(k)*(wdtn(k+1,iCell)-wdtn(k,iCell)) ) )/rho_zz_new(k,iCell)
            end do
      end if
         end do

#ifdef DEBUG_TRANSPORT
         scmin = scalar_new(1,1)
         scmax = scalar_new(1,1)
         do iCell = 1, nCellsSolve
         do k=1, nVertLevels
            scmax = max(scmax,scalar_new(k,iCell))
            scmin = min(scmin,scalar_new(k,iCell))
            if (s_max(k,iCell) < scalar_new(k,iCell)) then
               write(32,*) ' over - k,iCell,s_min,s_max,scalar_new ',k,iCell,s_min(k,iCell),s_max(k,iCell),scalar_new(k,iCell)
            end if
            if (s_min(k,iCell) > scalar_new(k,iCell)) then
               write(32,*) ' under - k,iCell,s_min,s_max,scalar_new ',k,iCell,s_min(k,iCell),s_max(k,iCell),scalar_new(k,iCell)
            end if
         end do
         end do
         write(0,*) ' scmin, scmax new out ',scmin,scmax
         write(0,*) ' icell_min, k_min ',icellmax, kmax
#endif

         ! the update should be positive definite. but roundoff can sometimes leave small negative values
         ! hence the enforcement of PD in the copy back to the model state.
!$OMP BARRIER

         do iCell=cellStart,cellEnd
            do k=1, nVertLevels
               scalars_new(iScalar,k,iCell) = max(0.0_RKIND,scalar_new(k,iCell))
            end do
         end do

      end do !  loop over scalars

   end subroutine atm_advance_scalars_mono_work


   subroutine atm_compute_dyn_tend(tend, tend_physics, state, diag, mesh, configs, nVertLevels, rk_step, dt, &
                                   cellStart, cellEnd, vertexStart, vertexEnd, edgeStart, edgeEnd, &
                                   cellSolveStart, cellSolveEnd, vertexSolveStart, vertexSolveEnd, edgeSolveStart, edgeSolveEnd)
   !!!!!!!!!!!!!!!!!!!!!!!!!!!!!!!!!!!!!!!!!!!!!!!!!!!!!!!!!!!!!!!!!!!!!!!!!!!!!!!! 
   ! Compute height and normal wind tendencies, as well as diagnostic variables
   !
   ! Input: state - current model state
   !        mesh - grid metadata
   !        diag - some grid diagnostics
   !
   ! Output: tend - tendencies: tend_u, tend_w, tend_theta and tend_rho
   !                these are all coupled-variable tendencies.
   !         various other quantities in diag: Smagorinsky eddy viscosity
   !                
   !!!!!!!!!!!!!!!!!!!!!!!!!!!!!!!!!!!!!!!!!!!!!!!!!!!!!!!!!!!!!!!!!!!!!!!!!!!!!!!! 

      implicit none

      !
      ! Dummy arguments
      !
      type (mpas_pool_type), intent(inout) :: tend
      type (mpas_pool_type), intent(inout) :: tend_physics
      type (mpas_pool_type), intent(in) :: state
      type (mpas_pool_type), intent(in) :: diag
      type (mpas_pool_type), intent(in) :: mesh
      type (mpas_pool_type), intent(in) :: configs
      integer, intent(in) :: nVertLevels              ! for allocating stack variables
      integer, intent(in) :: rk_step
      real (kind=RKIND), intent(in) :: dt
      integer, intent(in) :: cellStart, cellEnd, vertexStart, vertexEnd, edgeStart, edgeEnd
      integer, intent(in) :: cellSolveStart, cellSolveEnd, vertexSolveStart, vertexSolveEnd, edgeSolveStart, edgeSolveEnd

      !
      ! Local variables
      !
      integer, pointer :: nCells, nEdges, nVertices, nCellsSolve, nEdgesSolve, vertexDegree, maxEdges, maxEdges2
      integer, pointer :: moist_start, moist_end, num_scalars

      real (kind=RKIND), dimension(:), pointer ::  fEdge, dvEdge, dcEdge, invDcEdge, invDvEdge, invAreaCell, invAreaTriangle, &
                                                   meshScalingDel2, meshScalingDel4
      real (kind=RKIND), dimension(:,:), pointer :: weightsOnEdge, zgrid, rho_edge, rho_zz, ru, u, v, tend_u, &
                                                    divergence, vorticity, ke, pv_edge, theta_m, rw, tend_rho, &
                                                    rt_diabatic_tend, tend_theta, tend_w, w, cqw, rb, rr, pp, pressure_b, zz, zxu, cqu, & 
                                                    h_divergence, kdiff, edgesOnCell_sign, edgesOnVertex_sign, rw_save, ru_save

      real (kind=RKIND), dimension(:,:), pointer :: theta_m_save

      real (kind=RKIND), dimension(:,:), pointer :: exner

      real (kind=RKIND), dimension(:,:), pointer :: rr_save


      real (kind=RKIND), dimension(:,:), pointer :: tend_rtheta_adv  ! needed for Tiedtke convection scheme
      real (kind=RKIND), dimension(:,:), pointer :: rthdynten  ! needed for Grell-Freitas convection scheme

      real (kind=RKIND), dimension(:,:,:), pointer :: scalars

      real (kind=RKIND), dimension(:,:), pointer :: tend_u_euler, tend_w_euler, tend_theta_euler

      real (kind=RKIND), dimension(:,:,:), pointer :: deriv_two
      integer, dimension(:,:), pointer :: cellsOnEdge, verticesOnEdge, edgesOnCell, edgesOnEdge, cellsOnCell, edgesOnVertex
      integer, dimension(:), pointer :: nEdgesOnCell, nEdgesOnEdge
      real (kind=RKIND), dimension(:), pointer :: latCell, latEdge, angleEdge, u_init

      integer, dimension(:,:), pointer :: advCellsForEdge
      integer, dimension(:), pointer :: nAdvCellsForEdge
      real (kind=RKIND), dimension(:,:), pointer :: adv_coefs, adv_coefs_3rd

      real (kind=RKIND), dimension(:), pointer :: rdzu, rdzw, fzm, fzp, qv_init
      real (kind=RKIND), dimension(:,:), pointer :: t_init 

      real (kind=RKIND), pointer :: cf1, cf2, cf3

      real (kind=RKIND), pointer :: r_earth
      real (kind=RKIND), dimension(:,:), pointer :: ur_cell, vr_cell

      real (kind=RKIND), dimension(:,:), pointer :: defc_a, defc_b

      real(kind=RKIND), dimension(:,:), pointer :: tend_w_pgf, tend_w_buoy

      real (kind=RKIND), pointer :: coef_3rd_order, c_s, smdiv
      logical, pointer :: config_mix_full
      character (len=StrKIND), pointer :: config_horiz_mixing
      real (kind=RKIND), pointer :: config_del4u_div_factor
      real (kind=RKIND), pointer :: config_h_theta_eddy_visc4
      real (kind=RKIND), pointer :: config_h_mom_eddy_visc4
      real (kind=RKIND), pointer :: config_visc4_2dsmag
      real (kind=RKIND), pointer :: config_len_disp
      real (kind=RKIND), pointer :: config_h_mom_eddy_visc2, config_v_mom_eddy_visc2
      real (kind=RKIND), pointer :: config_h_theta_eddy_visc2, config_v_theta_eddy_visc2

      logical :: inactive_rthdynten


      call mpas_pool_get_config(mesh, 'sphere_radius', r_earth)
      call mpas_pool_get_config(configs, 'config_coef_3rd_order', coef_3rd_order)
      call mpas_pool_get_config(configs, 'config_mix_full', config_mix_full)
      call mpas_pool_get_config(configs, 'config_horiz_mixing', config_horiz_mixing)
      call mpas_pool_get_config(configs, 'config_del4u_div_factor', config_del4u_div_factor)
      call mpas_pool_get_config(configs, 'config_h_theta_eddy_visc4', config_h_theta_eddy_visc4)
      call mpas_pool_get_config(configs, 'config_h_mom_eddy_visc4', config_h_mom_eddy_visc4)
      call mpas_pool_get_config(configs, 'config_h_theta_eddy_visc2', config_h_theta_eddy_visc2)
      call mpas_pool_get_config(configs, 'config_h_mom_eddy_visc2', config_h_mom_eddy_visc2)
      call mpas_pool_get_config(configs, 'config_v_theta_eddy_visc2', config_v_theta_eddy_visc2)
      call mpas_pool_get_config(configs, 'config_v_mom_eddy_visc2', config_v_mom_eddy_visc2)
      call mpas_pool_get_config(configs, 'config_visc4_2dsmag', config_visc4_2dsmag)
      call mpas_pool_get_config(configs, 'config_len_disp', config_len_disp)
      call mpas_pool_get_config(configs, 'config_smagorinsky_coef', c_s)
      call mpas_pool_get_config(configs, 'config_smdiv', smdiv) 

      call mpas_pool_get_array(state, 'rho_zz', rho_zz, 2)
      call mpas_pool_get_array(state, 'u', u, 2)
      call mpas_pool_get_array(state, 'w', w, 2)
      call mpas_pool_get_array(state, 'theta_m', theta_m, 2)
      call mpas_pool_get_array(state, 'theta_m', theta_m_save, 1)
      call mpas_pool_get_array(state, 'scalars', scalars, 2)

      call mpas_pool_get_array(diag, 'uReconstructZonal', ur_cell)
      call mpas_pool_get_array(diag, 'uReconstructMeridional', vr_cell)
      call mpas_pool_get_array(diag, 'rho_edge', rho_edge)
      call mpas_pool_get_array(diag, 'rho_base', rb)
      call mpas_pool_get_array(diag, 'rho_p', rr)
      call mpas_pool_get_array(diag, 'rho_p_save', rr_save)
      call mpas_pool_get_array(diag, 'v', v)
      call mpas_pool_get_array(diag, 'kdiff', kdiff)
      call mpas_pool_get_array(diag, 'ru', ru)
      call mpas_pool_get_array(diag, 'ru_save', ru_save)
      call mpas_pool_get_array(diag, 'rw', rw)
      call mpas_pool_get_array(diag, 'rw_save', rw_save)
      call mpas_pool_get_array(diag, 'divergence', divergence)
      call mpas_pool_get_array(diag, 'vorticity', vorticity)
      call mpas_pool_get_array(diag, 'ke', ke)
      call mpas_pool_get_array(diag, 'pv_edge', pv_edge)
      call mpas_pool_get_array(diag, 'pressure_p', pp)
      call mpas_pool_get_array(diag, 'pressure_base', pressure_b)
      call mpas_pool_get_array(diag, 'h_divergence', h_divergence)
      call mpas_pool_get_array(diag, 'exner', exner)

      call mpas_pool_get_array(diag, 'tend_rtheta_adv', tend_rtheta_adv)
      call mpas_pool_get_array(tend_physics, 'rthdynten', rthdynten)

      call mpas_pool_get_array(mesh, 'weightsOnEdge', weightsOnEdge)
      call mpas_pool_get_array(mesh, 'cellsOnEdge', cellsOnEdge)
      call mpas_pool_get_array(mesh, 'cellsOnCell', cellsOnCell)
      call mpas_pool_get_array(mesh, 'verticesOnEdge', verticesOnEdge)
      call mpas_pool_get_array(mesh, 'nEdgesOnEdge', nEdgesOnEdge)
      call mpas_pool_get_array(mesh, 'edgesOnEdge', edgesOnEdge)
      call mpas_pool_get_array(mesh, 'edgesOnCell', edgesOnCell)
      call mpas_pool_get_array(mesh, 'edgesOnCell_sign', edgesOnCell_sign)
      call mpas_pool_get_array(mesh, 'edgesOnVertex', edgesOnVertex)
      call mpas_pool_get_array(mesh, 'edgesOnVertex_sign', edgesOnVertex_sign)
      call mpas_pool_get_array(mesh, 'dcEdge', dcEdge)
      call mpas_pool_get_array(mesh, 'dvEdge', dvEdge)
      call mpas_pool_get_array(mesh, 'invDcEdge', invDcEdge)
      call mpas_pool_get_array(mesh, 'invDvEdge', invDvEdge)
      call mpas_pool_get_array(mesh, 'invAreaCell', invAreaCell)
      call mpas_pool_get_array(mesh, 'invAreaTriangle', invAreaTriangle)
      call mpas_pool_get_array(mesh, 'fEdge', fEdge)
      call mpas_pool_get_array(mesh, 'deriv_two', deriv_two)
      call mpas_pool_get_array(mesh, 'zz', zz)
      call mpas_pool_get_array(mesh, 'zxu', zxu)
      call mpas_pool_get_array(mesh, 'latCell', latCell)
      call mpas_pool_get_array(mesh, 'latEdge', latEdge)
      call mpas_pool_get_array(mesh, 'angleEdge', angleEdge)
      call mpas_pool_get_array(mesh, 'defc_a', defc_a)
      call mpas_pool_get_array(mesh, 'defc_b', defc_b)
      call mpas_pool_get_array(mesh, 'meshScalingDel2', meshScalingDel2)
      call mpas_pool_get_array(mesh, 'meshScalingDel4', meshScalingDel4)
      call mpas_pool_get_array(mesh, 'u_init', u_init)
      call mpas_pool_get_array(mesh, 't_init', t_init)
      call mpas_pool_get_array(mesh, 'qv_init', qv_init)

      call mpas_pool_get_array(mesh, 'rdzu', rdzu)
      call mpas_pool_get_array(mesh, 'rdzw', rdzw)
      call mpas_pool_get_array(mesh, 'fzm', fzm)
      call mpas_pool_get_array(mesh, 'fzp', fzp)
      call mpas_pool_get_array(mesh, 'zgrid', zgrid)

      call mpas_pool_get_array(tend, 'u', tend_u)
      call mpas_pool_get_array(tend, 'theta_m', tend_theta)
      call mpas_pool_get_array(tend, 'w', tend_w)
      call mpas_pool_get_array(tend, 'rho_zz', tend_rho)
      call mpas_pool_get_array(tend, 'rt_diabatic_tend', rt_diabatic_tend)
      call mpas_pool_get_array(tend, 'u_euler', tend_u_euler)
      call mpas_pool_get_array(tend, 'theta_euler', tend_theta_euler)
      call mpas_pool_get_array(tend, 'w_euler', tend_w_euler)
      call mpas_pool_get_array(tend, 'w_pgf', tend_w_pgf)
      call mpas_pool_get_array(tend, 'w_buoy', tend_w_buoy)

      call mpas_pool_get_array(diag, 'cqw', cqw)
      call mpas_pool_get_array(diag, 'cqu', cqu)

      call mpas_pool_get_dimension(mesh, 'nCells', nCells)
      call mpas_pool_get_dimension(mesh, 'nEdges', nEdges)
      call mpas_pool_get_dimension(mesh, 'nVertices', nVertices)
      call mpas_pool_get_dimension(mesh, 'nCellsSolve', nCellsSolve)
      call mpas_pool_get_dimension(mesh, 'nEdgesSolve', nEdgesSolve)
      call mpas_pool_get_dimension(mesh, 'vertexDegree', vertexDegree)
      call mpas_pool_get_dimension(mesh, 'maxEdges', maxEdges)
      call mpas_pool_get_dimension(mesh, 'maxEdges2', maxEdges2)

      call mpas_pool_get_dimension(state, 'num_scalars', num_scalars)
      call mpas_pool_get_dimension(state, 'moist_start', moist_start)
      call mpas_pool_get_dimension(state, 'moist_end', moist_end)

      call mpas_pool_get_array(mesh, 'nEdgesOnCell', nEdgesOnCell)
      call mpas_pool_get_array(mesh, 'nAdvCellsForEdge', nAdvCellsForEdge)
      call mpas_pool_get_array(mesh, 'advCellsForEdge', advCellsForEdge)
      call mpas_pool_get_array(mesh, 'adv_coefs', adv_coefs)
      call mpas_pool_get_array(mesh, 'adv_coefs_3rd', adv_coefs_3rd)

      call mpas_pool_get_array(mesh, 'cf1', cf1)
      call mpas_pool_get_array(mesh, 'cf2', cf2)
      call mpas_pool_get_array(mesh, 'cf3', cf3)

      !
      ! rthdynten is currently associated with packages, and if those packages
      ! are not active at run-time, we need to produce an rthdynten array for
      ! use in the atm_compute_dyn_tend_work routine
      !
      inactive_rthdynten = .false.
      if (.not. associated(rthdynten)) then
         allocate(rthdynten(nVertLevels,nCells+1))
         inactive_rthdynten = .true.
      end if

      call atm_compute_dyn_tend_work(nCells, nEdges, nVertices, nVertLevels, &
         nCellsSolve, nEdgesSolve, vertexDegree, maxEdges, maxEdges2, num_scalars, moist_start, moist_end, &
         fEdge, dvEdge, dcEdge, invDcEdge, invDvEdge, invAreaCell, invAreaTriangle, meshScalingDel2, meshScalingDel4, &
         weightsOnEdge, zgrid, rho_edge, rho_zz, ru, u, v, tend_u, &
         divergence, vorticity, ke, pv_edge, theta_m, rw, tend_rho, &
         rt_diabatic_tend, tend_theta, tend_w, w, cqw, rb, rr, pp, pressure_b, zz, zxu, cqu, & 
         h_divergence, kdiff, edgesOnCell_sign, edgesOnVertex_sign, rw_save, ru_save, &
         theta_m_save, exner, rr_save, scalars, tend_u_euler, tend_w_euler, tend_theta_euler, deriv_two, &
         cellsOnEdge, verticesOnEdge, edgesOnCell, edgesOnEdge, cellsOnCell, edgesOnVertex, nEdgesOnCell, nEdgesOnEdge, &
         latCell, latEdge, angleEdge, u_init, advCellsForEdge, nAdvCellsForEdge, adv_coefs, adv_coefs_3rd, &
         rdzu, rdzw, fzm, fzp, qv_init, t_init, cf1, cf2, cf3, r_earth, ur_cell, vr_cell, defc_a, defc_b, &
         tend_w_pgf, tend_w_buoy, coef_3rd_order, c_s, smdiv, config_mix_full, config_horiz_mixing, config_del4u_div_factor, &
         config_h_mom_eddy_visc2, config_v_mom_eddy_visc2, config_h_theta_eddy_visc2, config_v_theta_eddy_visc2, &
         config_h_theta_eddy_visc4, config_h_mom_eddy_visc4, config_visc4_2dsmag, config_len_disp, rk_step, dt, &
         tend_rtheta_adv, rthdynten, &
         cellStart, cellEnd, vertexStart, vertexEnd, edgeStart, edgeEnd, &
         cellSolveStart, cellSolveEnd, vertexSolveStart, vertexSolveEnd, edgeSolveStart, edgeSolveEnd)

      if (inactive_rthdynten) then
         deallocate(rthdynten)
      end if

   end subroutine atm_compute_dyn_tend


   subroutine atm_compute_dyn_tend_work(nCells, nEdges, nVertices, nVertLevels_dummy, &
      nCellsSolve, nEdgesSolve, vertexDegree, maxEdges_dummy, maxEdges2_dummy, num_scalars_dummy, moist_start, moist_end, &
      fEdge, dvEdge, dcEdge, invDcEdge, invDvEdge, invAreaCell, invAreaTriangle, meshScalingDel2, meshScalingDel4, &
      weightsOnEdge, zgrid, rho_edge, rho_zz, ru, u, v, tend_u, &
      divergence, vorticity, ke, pv_edge, theta_m, rw, tend_rho, &
      rt_diabatic_tend, tend_theta, tend_w, w, cqw, rb, rr, pp, pressure_b, zz, zxu, cqu, & 
      h_divergence, kdiff, edgesOnCell_sign, edgesOnVertex_sign, rw_save, ru_save, &
      theta_m_save, exner, rr_save, scalars, tend_u_euler, tend_w_euler, tend_theta_euler, deriv_two, &
      cellsOnEdge, verticesOnEdge, edgesOnCell, edgesOnEdge, cellsOnCell, edgesOnVertex, nEdgesOnCell, nEdgesOnEdge, &
      latCell, latEdge, angleEdge, u_init, advCellsForEdge, nAdvCellsForEdge, adv_coefs, adv_coefs_3rd, &
      rdzu, rdzw, fzm, fzp, qv_init, t_init, cf1, cf2, cf3, r_earth, ur_cell, vr_cell, defc_a, defc_b, &
      tend_w_pgf, tend_w_buoy, coef_3rd_order, c_s, smdiv, config_mix_full, config_horiz_mixing, config_del4u_div_factor, &
      config_h_mom_eddy_visc2, config_v_mom_eddy_visc2, config_h_theta_eddy_visc2, config_v_theta_eddy_visc2, &
      config_h_theta_eddy_visc4, config_h_mom_eddy_visc4, config_visc4_2dsmag, config_len_disp, rk_step, dt, &
      tend_rtheta_adv, rthdynten, &
      cellStart, cellEnd, vertexStart, vertexEnd, edgeStart, edgeEnd, &
      cellSolveStart, cellSolveEnd, vertexSolveStart, vertexSolveEnd, edgeSolveStart, edgeSolveEnd)


      use mpas_atm_dimensions


      implicit none


      !
      ! Dummy arguments
      !
      integer :: nCells, nEdges, nVertices, nVertLevels_dummy, nCellsSolve, nEdgesSolve, vertexDegree, &
                 maxEdges_dummy, maxEdges2_dummy, num_scalars_dummy, moist_start, moist_end

      real (kind=RKIND), dimension(nEdges+1) :: fEdge
      real (kind=RKIND), dimension(nEdges+1) :: dvEdge
      real (kind=RKIND), dimension(nEdges+1) :: dcEdge
      real (kind=RKIND), dimension(nEdges+1) :: invDcEdge
      real (kind=RKIND), dimension(nEdges+1) :: invDvEdge
      real (kind=RKIND), dimension(nCells+1) :: invAreaCell
      real (kind=RKIND), dimension(nVertices+1) :: invAreaTriangle
      real (kind=RKIND), dimension(nEdges+1) :: meshScalingDel2
      real (kind=RKIND), dimension(nEdges+1) :: meshScalingDel4
      real (kind=RKIND), dimension(maxEdges2,nEdges+1) :: weightsOnEdge
      real (kind=RKIND), dimension(nVertLevels+1,nCells+1) :: zgrid
      real (kind=RKIND), dimension(nVertLevels,nEdges+1) :: rho_edge
      real (kind=RKIND), dimension(nVertLevels,nCells+1) :: rho_zz
      real (kind=RKIND), dimension(nVertLevels,nEdges+1) :: ru
      real (kind=RKIND), dimension(nVertLevels,nEdges+1) :: u
      real (kind=RKIND), dimension(nVertLevels,nEdges+1) :: v
      real (kind=RKIND), dimension(nVertLevels,nEdges+1) :: tend_u
      real (kind=RKIND), dimension(nVertLevels,nCells+1) :: divergence
      real (kind=RKIND), dimension(nVertLevels,nVertices+1) :: vorticity
      real (kind=RKIND), dimension(nVertLevels,nCells+1) :: ke
      real (kind=RKIND), dimension(nVertLevels,nEdges+1) :: pv_edge
      real (kind=RKIND), dimension(nVertLevels,nCells+1) :: theta_m
      real (kind=RKIND), dimension(nVertLevels+1,nCells+1) :: rw
      real (kind=RKIND), dimension(nVertLevels,nCells+1) :: tend_rho
      real (kind=RKIND), dimension(nVertLevels,nCells+1) :: rt_diabatic_tend
      real (kind=RKIND), dimension(nVertLevels,nCells+1) :: tend_theta
      real (kind=RKIND), dimension(nVertLevels+1,nCells+1) :: tend_w
      real (kind=RKIND), dimension(nVertLevels+1,nCells+1) :: w
      real (kind=RKIND), dimension(nVertLevels,nCells+1) :: cqw
      real (kind=RKIND), dimension(nVertLevels,nCells+1) :: rb
      real (kind=RKIND), dimension(nVertLevels,nCells+1) :: rr
      real (kind=RKIND), dimension(nVertLevels,nCells+1) :: pp
      real (kind=RKIND), dimension(nVertLevels,nCells+1) :: pressure_b
      real (kind=RKIND), dimension(nVertLevels,nCells+1) :: zz
      real (kind=RKIND), dimension(nVertLevels,nEdges+1) :: zxu
      real (kind=RKIND), dimension(nVertLevels,nEdges+1) :: cqu
      real (kind=RKIND), dimension(nVertLevels,nCells+1) :: h_divergence
      real (kind=RKIND), dimension(nVertLevels,nCells+1) :: kdiff
      real (kind=RKIND), dimension(maxEdges,nCells+1) :: edgesOnCell_sign
      real (kind=RKIND), dimension(vertexDegree,nVertices+1) :: edgesOnVertex_sign
      real (kind=RKIND), dimension(nVertLevels+1,nCells+1) :: rw_save
      real (kind=RKIND), dimension(nVertLevels,nEdges+1) :: ru_save

      real (kind=RKIND), dimension(nVertLevels,nCells+1) :: theta_m_save
      real (kind=RKIND), dimension(nVertLevels,nCells+1) :: exner
      real (kind=RKIND), dimension(nVertLevels,nCells+1) :: rr_save
      real (kind=RKIND), dimension(num_scalars,nVertLevels,nCells+1) :: scalars
      real (kind=RKIND), dimension(nVertLevels,nEdges+1) :: tend_u_euler
      real (kind=RKIND), dimension(nVertLevels+1,nCells+1) :: tend_w_euler
      real (kind=RKIND), dimension(nVertLevels,nCells+1) :: tend_theta_euler
      real (kind=RKIND), dimension(15,2,nEdges+1) :: deriv_two
      integer, dimension(2,nEdges+1) :: cellsOnEdge
      integer, dimension(2,nEdges+1) :: verticesOnEdge
      integer, dimension(maxEdges,nCells+1) :: edgesOnCell
      integer, dimension(maxEdges2,nEdges+1) :: edgesOnEdge
      integer, dimension(maxEdges,nCells+1) :: cellsOnCell
      integer, dimension(vertexDegree,nVertices+1) :: edgesOnVertex
      integer, dimension(nCells+1) :: nEdgesOnCell
      integer, dimension(nEdges+1) :: nEdgesOnEdge
      real (kind=RKIND), dimension(nCells+1) :: latCell
      real (kind=RKIND), dimension(nEdges+1) :: latEdge
      real (kind=RKIND), dimension(nEdges+1) :: angleEdge
      real (kind=RKIND), dimension(nVertLevels) :: u_init

      integer, dimension(15,nEdges+1) :: advCellsForEdge
      integer, dimension(nEdges+1) :: nAdvCellsForEdge
      real (kind=RKIND), dimension(15,nEdges+1) :: adv_coefs
      real (kind=RKIND), dimension(15,nEdges+1) :: adv_coefs_3rd

      real (kind=RKIND), dimension(nVertLevels) :: rdzu
      real (kind=RKIND), dimension(nVertLevels) :: rdzw
      real (kind=RKIND), dimension(nVertLevels) :: fzm
      real (kind=RKIND), dimension(nVertLevels) :: fzp
      real (kind=RKIND), dimension(nVertLevels) :: qv_init
      real (kind=RKIND), dimension(nVertLevels,nCells+1) :: t_init 

      real (kind=RKIND) :: cf1, cf2, cf3
      real (kind=RKIND) :: prandtl_inv, r_areaCell, rgas_cprcv

      real (kind=RKIND) :: r_earth
      real (kind=RKIND), dimension(nVertLevels,nCells+1) :: ur_cell
      real (kind=RKIND), dimension(nVertLevels,nCells+1) :: vr_cell

      real (kind=RKIND), dimension(maxEdges,nCells+1) :: defc_a
      real (kind=RKIND), dimension(maxEdges,nCells+1) :: defc_b

      real (kind=RKIND), dimension(nVertLevels+1,nCells+1) :: tend_w_pgf
      real (kind=RKIND), dimension(nVertLevels+1,nCells+1) :: tend_w_buoy

      real (kind=RKIND) :: coef_3rd_order, c_s, smdiv
      logical :: config_mix_full
      character (len=StrKIND) :: config_horiz_mixing
      real (kind=RKIND) :: config_del4u_div_factor
      real (kind=RKIND) :: config_h_theta_eddy_visc4
      real (kind=RKIND) :: config_h_mom_eddy_visc4
      real (kind=RKIND) :: config_visc4_2dsmag
      real (kind=RKIND) :: config_len_disp
      real (kind=RKIND) :: config_h_mom_eddy_visc2, config_v_mom_eddy_visc2, config_h_theta_eddy_visc2, config_v_theta_eddy_visc2

      integer, intent(in) :: rk_step
      real (kind=RKIND), intent(in) :: dt

      real (kind=RKIND), dimension(nVertLevels,nCells+1) :: tend_rtheta_adv
      real (kind=RKIND), dimension(nVertLevels,nCells+1) :: rthdynten

      integer, intent(in) :: cellStart, cellEnd, vertexStart, vertexEnd, edgeStart, edgeEnd
      integer, intent(in) :: cellSolveStart, cellSolveEnd, vertexSolveStart, vertexSolveEnd, edgeSolveStart, edgeSolveEnd


      !
      ! Local variables
      !
      integer :: iEdge, iCell, iVertex, k, cell1, cell2, vertex1, vertex2, eoe, i, j, iq, iAdvCell

      !real (kind=RKIND), parameter :: c_s = 0.125
      real (kind=RKIND), dimension( nVertLevels+1 ) :: d_diag, d_off_diag, flux_arr
      real (kind=RKIND), dimension( nVertLevels + 1 ) :: wduz, wdwz, wdtz, dpzx
      real (kind=RKIND), dimension( nVertLevels ) :: ru_edge_w, q, u_mix
      real (kind=RKIND) :: theta_turb_flux, w_turb_flux, r
      real (kind=RKIND) :: scalar_weight
      real (kind=RKIND) :: inv_r_earth

      real (kind=RKIND) :: invDt, flux, workpv
      real (kind=RKIND) :: edge_sign, pr_scale, r_dc, r_dv, u_mix_scale
      real (kind=RKIND) :: h_mom_eddy_visc4, v_mom_eddy_visc2
      real (kind=RKIND) :: h_theta_eddy_visc4, v_theta_eddy_visc2
      real (kind=RKIND) :: u_diffusion

      real (kind=RKIND) :: kdiffu, z1, z2, z3, z4, zm, z0, zp

      

      real (kind=RKIND) :: flux3, flux4
      real (kind=RKIND) :: q_im2, q_im1, q_i, q_ip1, ua, coef3

      flux4(q_im2, q_im1, q_i, q_ip1, ua) =                     &
                ua*( 7.*(q_i + q_im1) - (q_ip1 + q_im2) )/12.0

      flux3(q_im2, q_im1, q_i, q_ip1, ua, coef3) =              &
                flux4(q_im2, q_im1, q_i, q_ip1, ua) +           &
                coef3*abs(ua)*((q_ip1 - q_im2)-3.*(q_i-q_im1))/12.0


      prandtl_inv = 1.0_RKIND / prandtl
      invDt = 1.0_RKIND / dt
      inv_r_earth = 1.0_RKIND / r_earth

       v_mom_eddy_visc2   = config_v_mom_eddy_visc2
       v_theta_eddy_visc2 = config_v_theta_eddy_visc2

      if (rk_step == 1) then

!         tend_u_euler(1:nVertLevels,edgeStart:edgeEnd) = 0.0

         ! Smagorinsky eddy viscosity, based on horizontal deformation (in this case on model coordinate surfaces).
         ! The integration coefficients were precomputed and stored in defc_a and defc_b

         if(config_horiz_mixing == "2d_smagorinsky") then
            do iCell = cellStart,cellEnd
               d_diag(1:nVertLevels) = 0.0
               d_off_diag(1:nVertLevels) = 0.0
               do iEdge=1,nEdgesOnCell(iCell)
                  do k=1,nVertLevels
                     d_diag(k)     = d_diag(k)     + defc_a(iEdge,iCell)*u(k,EdgesOnCell(iEdge,iCell))  &
                                                   - defc_b(iEdge,iCell)*v(k,EdgesOnCell(iEdge,iCell))
                     d_off_diag(k) = d_off_diag(k) + defc_b(iEdge,iCell)*u(k,EdgesOnCell(iEdge,iCell))  &
                                                   + defc_a(iEdge,iCell)*v(k,EdgesOnCell(iEdge,iCell))
                  end do
               end do
!DIR$ IVDEP
               do k=1, nVertLevels
                  ! here is the Smagorinsky formulation, 
                  ! followed by imposition of an upper bound on the eddy viscosity
                  kdiff(k,iCell) = min((c_s * config_len_disp)**2 * sqrt(d_diag(k)**2 + d_off_diag(k)**2),(0.01*config_len_disp**2) * invDt)
               end do
            end do

            h_mom_eddy_visc4   = config_visc4_2dsmag * config_len_disp**3
            h_theta_eddy_visc4 = h_mom_eddy_visc4

         else if(config_horiz_mixing == "2d_fixed") then

            kdiff(1:nVertLevels,cellStart:cellEnd) = config_h_theta_eddy_visc2
            h_mom_eddy_visc4 = config_h_mom_eddy_visc4
            h_theta_eddy_visc4 = config_h_theta_eddy_visc4

         end if
            
      end if

      ! tendency for density.
      ! accumulate total water here for later use in w tendency calculation.

      ! accumulate horizontal mass-flux

      do iCell=cellStart,cellEnd
         h_divergence(1:nVertLevels,iCell) = 0.0
         do i=1,nEdgesOnCell(iCell)
            iEdge = edgesOnCell(i,iCell)
            edge_sign = edgesOnCell_sign(i,iCell) * dvEdge(iEdge)
!DIR$ IVDEP
            do k=1,nVertLevels
               h_divergence(k,iCell) = h_divergence(k,iCell) + edge_sign * ru(k,iEdge)
            end do
         end do
      end do

      ! compute horiontal mass-flux divergence, add vertical mass flux divergence to complete tend_rho

      do iCell = cellStart,cellEnd
         r = invAreaCell(iCell)
         do k = 1,nVertLevels
            h_divergence(k,iCell) = h_divergence(k,iCell) * r
         end do
      end do    

      !
      ! dp / dz and tend_rho
      !
      ! only needed on first rk_step with pert variables defined a pert from time t
      !
      if(rk_step == 1) then

        rgas_cprcv = rgas*cp/cv
        do iCell = cellStart,cellEnd

!DIR$ IVDEP
          do k = 1,nVertLevels
            tend_rho(k,iCell) = -h_divergence(k,iCell)-rdzw(k)*(rw(k+1,iCell)-rw(k,iCell))
            dpdz(k,iCell) = -gravity*(rb(k,iCell)*(qtot(k,iCell)) + rr_save(k,iCell)*(1.+qtot(k,iCell)))
          end do
        end do
      end if

!$OMP BARRIER

      !
      ! Compute u (normal) velocity tendency for each edge (cell face)
      !

      do iEdge=edgeSolveStart,edgeSolveEnd

         cell1 = cellsOnEdge(1,iEdge)
         cell2 = cellsOnEdge(2,iEdge)

         ! horizontal pressure gradient 

         if(rk_step == 1) then
!DIR$ IVDEP
            do k=1,nVertLevels
               tend_u_euler(k,iEdge) =  - cqu(k,iEdge)*( (pp(k,cell2)-pp(k,cell1))*invDcEdge(iEdge)/(.5*(zz(k,cell2)+zz(k,cell1))) &
                                              -0.5*zxu(k,iEdge)*(dpdz(k,cell1)+dpdz(k,cell2)) )
            end do

         end if

         ! vertical transport of u

         wduz(1) = 0.

         k = 2
         wduz(k) =  0.5*( rw(k,cell1)+rw(k,cell2))*(fzm(k)*u(k,iEdge)+fzp(k)*u(k-1,iEdge))
         do k=3,nVertLevels-1
            wduz(k) = flux3( u(k-2,iEdge),u(k-1,iEdge),u(k,iEdge),u(k+1,iEdge),0.5*(rw(k,cell1)+rw(k,cell2)), 1.0_RKIND )
         end do
         k = nVertLevels
         wduz(k) =  0.5*( rw(k,cell1)+rw(k,cell2))*(fzm(k)*u(k,iEdge)+fzp(k)*u(k-1,iEdge))

         wduz(nVertLevels+1) = 0.

!DIR$ IVDEP
         do k=1,nVertLevels
            tend_u(k,iEdge) = - rdzw(k)*(wduz(k+1)-wduz(k)) !  first use of tend_u
         end do

         ! Next, nonlinear Coriolis term (q) following Ringler et al JCP 2009

         q(:) = 0.0
         do j = 1,nEdgesOnEdge(iEdge)
            eoe = edgesOnEdge(j,iEdge)
            do k=1,nVertLevels
               workpv = 0.5 * (pv_edge(k,iEdge) + pv_edge(k,eoe))
!  the original definition of pv_edge had a factor of 1/density.  We have removed that factor
!  given that it was not integral to any conservation property of the system
               q(k) = q(k) + weightsOnEdge(j,iEdge) * u(k,eoe) * workpv
            end do
         end do

!DIR$ IVDEP
         do k=1,nVertLevels

            ! horizontal ke gradient and vorticity terms in the vector invariant formulation
            ! of the horizontal momentum equation
            tend_u(k,iEdge) = tend_u(k,iEdge) + rho_edge(k,iEdge)* (q(k) - (ke(k,cell2) - ke(k,cell1))       &
                                                                 * invDcEdge(iEdge))                            &
                                             - u(k,iEdge)*0.5*(h_divergence(k,cell1)+h_divergence(k,cell2)) 
#ifdef CURVATURE
            ! curvature terms for the sphere
            tend_u(k,iEdge) = tend_u(k,iEdge) &
                             - 2.*omega*cos(angleEdge(iEdge))*cos(latEdge(iEdge))  &
                               *rho_edge(k,iEdge)*.25*(w(k,cell1)+w(k+1,cell1)+w(k,cell2)+w(k+1,cell2))          & 
                             - u(k,iEdge)*.25*(w(k+1,cell1)+w(k,cell1)+w(k,cell2)+w(k+1,cell2))                  &
                               *rho_edge(k,iEdge) * inv_r_earth
#endif
         end do

      end do


      !
      !  horizontal mixing for u
      !  mixing terms are integrated using forward-Euler, so this tendency is only computed in the
      !  first Runge-Kutta substep and saved for use in later RK substeps 2 and 3.
      !

      if (rk_step == 1) then

!$OMP BARRIER

         ! del^4 horizontal filter.  We compute this as del^2 ( del^2 (u) ).
         ! First, storage to hold the result from the first del^2 computation.

         delsq_u(1:nVertLevels,edgeStart:edgeEnd) = 0.0

         do iEdge=edgeStart,edgeEnd
            cell1 = cellsOnEdge(1,iEdge)
            cell2 = cellsOnEdge(2,iEdge)
            vertex1 = verticesOnEdge(1,iEdge)
            vertex2 = verticesOnEdge(2,iEdge)
            r_dc = invDcEdge(iEdge)
            r_dv = min(invDvEdge(iEdge), 4*invDcEdge(iEdge))

!DIR$ IVDEP
            do k=1,nVertLevels

               ! Compute diffusion, computed as \nabla divergence - k \times \nabla vorticity
               !                    only valid for h_mom_eddy_visc4 == constant
              u_diffusion =   ( divergence(k,cell2)  - divergence(k,cell1) ) * r_dc  &
                              -( vorticity(k,vertex2) - vorticity(k,vertex1) ) * r_dv

               delsq_u(k,iEdge) = delsq_u(k,iEdge) + u_diffusion

               kdiffu = 0.5*(kdiff(k,cell1)+kdiff(k,cell2))

               ! include 2nd-orer diffusion here 
               tend_u_euler(k,iEdge) = tend_u_euler(k,iEdge) &
                                       + rho_edge(k,iEdge)* kdiffu * u_diffusion * meshScalingDel2(iEdge)

            end do
         end do

         if (h_mom_eddy_visc4 > 0.0) then  ! 4th order mixing is active

!$OMP BARRIER

            do iVertex=vertexStart,vertexEnd
               delsq_vorticity(1:nVertLevels,iVertex) = 0.0
               do i=1,vertexDegree
                  iEdge = edgesOnVertex(i,iVertex)
                  edge_sign = invAreaTriangle(iVertex) * dcEdge(iEdge) * edgesOnVertex_sign(i,iVertex)
                  do k=1,nVertLevels
                     delsq_vorticity(k,iVertex) = delsq_vorticity(k,iVertex) + edge_sign * delsq_u(k,iEdge)
                  end do
               end do
            end do

            do iCell=cellStart,cellEnd
               delsq_divergence(1:nVertLevels,iCell) = 0.0
               r = invAreaCell(iCell)
               do i=1,nEdgesOnCell(iCell)
                  iEdge = edgesOnCell(i,iCell)
                  edge_sign = r * dvEdge(iEdge) * edgesOnCell_sign(i,iCell)
                  do k=1,nVertLevels
                     delsq_divergence(k,iCell) = delsq_divergence(k,iCell) + edge_sign * delsq_u(k,iEdge)
                  end do
               end do
            end do

!$OMP BARRIER

            do iEdge=edgeSolveStart,edgeSolveEnd
               cell1 = cellsOnEdge(1,iEdge)
               cell2 = cellsOnEdge(2,iEdge)
               vertex1 = verticesOnEdge(1,iEdge)
               vertex2 = verticesOnEdge(2,iEdge)

               u_mix_scale = meshScalingDel4(iEdge)*h_mom_eddy_visc4
               r_dc = u_mix_scale * config_del4u_div_factor * invDcEdge(iEdge)
               r_dv = u_mix_scale * min(invDvEdge(iEdge), 4*invDcEdge(iEdge))

!DIR$ IVDEP
               do k=1,nVertLevels

                  ! Compute diffusion, computed as \nabla divergence - k \times \nabla vorticity
                  !                    only valid for h_mom_eddy_visc4 == constant
                  !
                  ! Here, we scale the diffusion on the divergence part a factor of config_del4u_div_factor 
                  !    relative to the rotational part.  The stability constraint on the divergence component is much less
                  !    stringent than the rotational part, and this flexibility may be useful.
                  !
                  u_diffusion =  rho_edge(k,iEdge) *  ( ( delsq_divergence(k,cell2)  - delsq_divergence(k,cell1) ) * r_dc  &
                                                       -( delsq_vorticity(k,vertex2) - delsq_vorticity(k,vertex1) ) * r_dv )
                  tend_u_euler(k,iEdge) = tend_u_euler(k,iEdge) - u_diffusion
                  
               end do
            end do
         
         end if ! 4th order mixing is active 

      !
      !  vertical mixing for u - 2nd order filter in physical (z) space
      !
         if ( v_mom_eddy_visc2 > 0.0 ) then

            if (config_mix_full) then  ! mix full state

               do iEdge=edgeSolveStart,edgeSolveEnd

                  cell1 = cellsOnEdge(1,iEdge)
                  cell2 = cellsOnEdge(2,iEdge)

                  do k=2,nVertLevels-1

                     z1 = 0.5*(zgrid(k-1,cell1)+zgrid(k-1,cell2))
                     z2 = 0.5*(zgrid(k  ,cell1)+zgrid(k  ,cell2))
                     z3 = 0.5*(zgrid(k+1,cell1)+zgrid(k+1,cell2))
                     z4 = 0.5*(zgrid(k+2,cell1)+zgrid(k+2,cell2))

                     zm = 0.5*(z1+z2)
                     z0 = 0.5*(z2+z3)
                     zp = 0.5*(z3+z4)

                     tend_u_euler(k,iEdge) = tend_u_euler(k,iEdge) + rho_edge(k,iEdge) * v_mom_eddy_visc2*(  &
                                        (u(k+1,iEdge)-u(k  ,iEdge))/(zp-z0)                      &
                                       -(u(k  ,iEdge)-u(k-1,iEdge))/(z0-zm) )/(0.5*(zp-zm))
                  end do
               end do

            else  ! idealized cases where we mix on the perturbation from the initial 1-D state

               do iEdge=edgeSolveStart,edgeSolveEnd

                  cell1 = cellsOnEdge(1,iEdge)
                  cell2 = cellsOnEdge(2,iEdge)

                  do k=1,nVertLevels
#ifdef ROTATED_GRID
                     u_mix(k) = u(k,iEdge) - u_init(k) * sin( angleEdge(iEdge) )
#else
                     u_mix(k) = u(k,iEdge) - u_init(k) * cos( angleEdge(iEdge) )
#endif
                  end do

                  do k=2,nVertLevels-1

                     z1 = 0.5*(zgrid(k-1,cell1)+zgrid(k-1,cell2))
                     z2 = 0.5*(zgrid(k  ,cell1)+zgrid(k  ,cell2))
                     z3 = 0.5*(zgrid(k+1,cell1)+zgrid(k+1,cell2))
                     z4 = 0.5*(zgrid(k+2,cell1)+zgrid(k+2,cell2))

                     zm = 0.5*(z1+z2)
                     z0 = 0.5*(z2+z3)
                     zp = 0.5*(z3+z4)

                     tend_u_euler(k,iEdge) = tend_u_euler(k,iEdge) + rho_edge(k,iEdge) * v_mom_eddy_visc2*(  &
                                        (u_mix(k+1)-u_mix(k  ))/(zp-z0)                      &
                                       -(u_mix(k  )-u_mix(k-1))/(z0-zm) )/(0.5*(zp-zm))
                  end do
               end do

            end if  ! mix perturbation state

         end if  ! vertical mixing of horizontal momentum

      end if ! (rk_step 1 test for computing mixing terms)

!$OMP BARRIER

!  add in mixing for u

      do iEdge=edgeSolveStart,edgeSolveEnd
!DIR$ IVDEP
         do k=1,nVertLevels
!            tend_u(k,iEdge) = tend_u(k,iEdge) + tend_u_euler(k,iEdge)
            tend_u(k,iEdge) = tend_u(k,iEdge) + tend_u_euler(k,iEdge) + tend_ru_physics(k,iEdge)
         end do
      end do


!----------- rhs for w


      !
      !  horizontal advection for w
      !

      do iCell=cellSolveStart,cellSolveEnd    ! Technically updating fewer cells than before...
         tend_w(1:nVertLevels+1,iCell) = 0.0
         do i=1,nEdgesOnCell(iCell)
            iEdge = edgesOnCell(i,iCell)
            edge_sign = edgesOnCell_sign(i,iCell) * dvEdge(iEdge) * 0.5

            do k=2,nVertLevels
               ru_edge_w(k) = fzm(k)*ru(k,iEdge) + fzp(k)*ru(k-1,iEdge)
            end do

            flux_arr(1:nVertLevels) = 0.0

            ! flux_arr stores the value of w at the cell edge used in the horizontal transport

            do j=1,nAdvCellsForEdge(iEdge)
               iAdvCell = advCellsForEdge(j,iEdge)
               do k=2,nVertLevels
                  scalar_weight = adv_coefs(j,iEdge) + sign(1.0_RKIND,ru_edge_w(k)) * adv_coefs_3rd(j,iEdge)
                  flux_arr(k) = flux_arr(k) + scalar_weight * w(k,iAdvCell)
               end do
            end do

!DIR$ IVDEP
            do k=2,nVertLevels
               tend_w(k,iCell) = tend_w(k,iCell) - edgesOnCell_sign(i,iCell) * ru_edge_w(k)*flux_arr(k)
            end do

         end do
      end do

#ifdef CURVATURE
      do iCell = cellSolveStart, cellSolveEnd
!DIR$ IVDEP
         do k=2,nVertLevels
            tend_w(k,iCell) = tend_w(k,iCell) + (rho_zz(k,iCell)*fzm(k)+rho_zz(k-1,iCell)*fzp(k))*          &
                                      ( (fzm(k)*ur_cell(k,iCell)+fzp(k)*ur_cell(k-1,iCell))**2.             &
                                       +(fzm(k)*vr_cell(k,iCell)+fzp(k)*vr_cell(k-1,iCell))**2. )/r_earth   &
                                + 2.*omega*cos(latCell(iCell))                                              &
                                       *(fzm(k)*ur_cell(k,iCell)+fzp(k)*ur_cell(k-1,iCell))                 &
                                       *(rho_zz(k,iCell)*fzm(k)+rho_zz(k-1,iCell)*fzp(k))

         end do
      end do
#endif


      !
      !  horizontal mixing for w - we could combine this with advection directly (i.e. as a turbulent flux),
      !  but here we can also code in hyperdiffusion if we wish (2nd order at present)
      !

      if (rk_step == 1) then

!  !OMP BARRIER  why is this openmp barrier here???

         ! del^4 horizontal filter.  We compute this as del^2 ( del^2 (u) ).
         !
         ! First, storage to hold the result from the first del^2 computation.
         !  we copied code from the theta mixing, hence the theta* names.


         delsq_w(1:nVertLevels,cellStart:cellEnd) = 0.0

         do iCell=cellStart,cellEnd
            tend_w_euler(1:nVertLevels+1,iCell) = 0.0
            r_areaCell = invAreaCell(iCell)
            do i=1,nEdgesOnCell(iCell)
               iEdge = edgesOnCell(i,iCell)

               edge_sign = 0.5 * r_areaCell*edgesOnCell_sign(i,iCell) * dvEdge(iEdge) * invDcEdge(iEdge)

               cell1 = cellsOnEdge(1,iEdge)
               cell2 = cellsOnEdge(2,iEdge)

!DIR$ IVDEP
              do k=2,nVertLevels

                  w_turb_flux =  edge_sign*(rho_edge(k,iEdge)+rho_edge(k-1,iEdge))*(w(k,cell2) - w(k,cell1))
                  delsq_w(k,iCell) = delsq_w(k,iCell) + w_turb_flux
                  w_turb_flux = w_turb_flux * meshScalingDel2(iEdge) * 0.25 * &
                                  (kdiff(k,cell1)+kdiff(k,cell2)+kdiff(k-1,cell1)+kdiff(k-1,cell2))
                  tend_w_euler(k,iCell) = tend_w_euler(k,iCell) + w_turb_flux
               end do
            end do
         end do

!$OMP BARRIER

         if (h_mom_eddy_visc4 > 0.0) then  ! 4th order mixing is active

            do iCell=cellSolveStart,cellSolveEnd    ! Technically updating fewer cells than before...
               r_areaCell = h_mom_eddy_visc4 * invAreaCell(iCell)
               do i=1,nEdgesOnCell(iCell)
                  iEdge = edgesOnCell(i,iCell)
                  cell1 = cellsOnEdge(1,iEdge)
                  cell2 = cellsOnEdge(2,iEdge)

                  edge_sign = meshScalingDel4(iEdge)*r_areaCell*dvEdge(iEdge)*edgesOnCell_sign(i,iCell) * invDcEdge(iEdge)

                  do k=2,nVertLevels
                     tend_w_euler(k,iCell) = tend_w_euler(k,iCell) - edge_sign * (delsq_w(k,cell2) - delsq_w(k,cell1))
                  end do
           
               end do
            end do

         end if ! 4th order mixing is active 

      end if ! horizontal mixing for w computed in first rk_step

! Note for OpenMP parallelization: We could avoid allocating the delsq_w scratch
!   array, and just use the delsq_theta array as was previously done; however,
!   particularly when oversubscribing cores with threads, there is the risk that
!   some threads may reach code further below that re-uses the delsq_theta array, 
!   in which case we would need a barrier somewhere between here and that code 
!   below to ensure correct behavior.

      !
      !  vertical advection, pressure gradient and buoyancy for w
      !

      do iCell=cellSolveStart,cellSolveEnd

         wdwz(1) = 0.0

         k = 2
         wdwz(k) =  0.25*(rw(k,icell)+rw(k-1,iCell))*(w(k,iCell)+w(k-1,iCell))
         do k=3,nVertLevels-1
            wdwz(k) = flux3( w(k-2,iCell),w(k-1,iCell),w(k,iCell),w(k+1,iCell),0.5*(rw(k,iCell)+rw(k-1,iCell)), 1.0_RKIND )
         end do
         k = nVertLevels
         wdwz(k) =  0.25*(rw(k,icell)+rw(k-1,iCell))*(w(k,iCell)+w(k-1,iCell))

         wdwz(nVertLevels+1) = 0.0

      !  Note: next we are also dividing through by the cell area after the horizontal flux divergence

!DIR$ IVDEP
         do k=2,nVertLevels
            tend_w(k,iCell) = tend_w(k,iCell) * invAreaCell(iCell) -rdzu(k)*(wdwz(k+1)-wdwz(k))
         end do

         if(rk_step == 1) then
!DIR$ IVDEP
            do k=2,nVertLevels
              tend_w_euler(k,iCell) = tend_w_euler(k,iCell) - cqw(k,iCell)*(   &
                                           rdzu(k)*(pp(k,iCell)-pp(k-1,iCell)) &
                                         - (fzm(k)*dpdz(k,iCell) + fzp(k)*dpdz(k-1,iCell)) )  ! dpdz is the buoyancy term here.
            end do
          end if

      end do

      if (rk_step == 1) then

         if ( v_mom_eddy_visc2 > 0.0 ) then

            do iCell=cellSolveStart,cellSolveEnd
!DIR$ IVDEP
               do k=2,nVertLevels
                  tend_w_euler(k,iCell) = tend_w_euler(k,iCell) + v_mom_eddy_visc2*0.5*(rho_zz(k,iCell)+rho_zz(k-1,iCell))*(  &
                                           (w(k+1,iCell)-w(k  ,iCell))*rdzw(k)                              &
                                          -(w(k  ,iCell)-w(k-1,iCell))*rdzw(k-1) )*rdzu(k)
               end do
            end do

         end if

      end if ! mixing term computed first rk_step

      ! add in mixing terms for w

      do iCell = cellSolveStart,cellSolveEnd
!DIR$ IVDEP
         do k=2,nVertLevels
            tend_w(k,iCell) = tend_w(k,iCell) + tend_w_euler(k,iCell)
         end do
      end do

!----------- rhs for theta

      !
      !  horizontal advection for theta
      !

      do iCell=cellSolveStart,cellSolveEnd    ! Technically updating fewer cells than before...
         tend_theta(1:nVertLevels,iCell) = 0.0
         do i=1,nEdgesOnCell(iCell)
            iEdge = edgesOnCell(i,iCell)

            flux_arr(1:nVertLevels) = 0.0

            do j=1,nAdvCellsForEdge(iEdge)
               iAdvCell = advCellsForEdge(j,iEdge)
               do k=1,nVertLevels
                  scalar_weight = adv_coefs(j,iEdge) + sign(1.0_RKIND,ru(k,iEdge))*adv_coefs_3rd(j,iEdge)
                  flux_arr(k) = flux_arr(k) + scalar_weight* theta_m(k,iAdvCell)
               end do
            end do

!DIR$ IVDEP
            do k=1,nVertLevels
               tend_theta(k,iCell) = tend_theta(k,iCell) - edgesOnCell_sign(i,iCell) * ru(k,iEdge) * flux_arr(k)
            end do

         end do
      end do

!  addition to pick up perturbation flux for rtheta_pp equation

      if(rk_step > 1) then
        do iCell=cellSolveStart,cellSolveEnd
          do i=1,nEdgesOnCell(iCell) 
            iEdge = edgesOnCell(i,iCell)
            cell1 = cellsOnEdge(1,iEdge)
            cell2 = cellsOnEdge(2,iEdge)
!DIR$ IVDEP
            do k=1,nVertLevels
               flux = edgesOnCell_sign(i,iCell)*dvEdge(iEdge)*(ru_save(k,iEdge)-ru(k,iEdge))*0.5*(theta_m_save(k,cell2)+theta_m_save(k,cell1))
               tend_theta(k,iCell) = tend_theta(k,iCell)-flux  ! division by areaCell picked up down below
            end do
          end do
        end do
      end if

      !
      !  horizontal mixing for theta_m - we could combine this with advection directly (i.e. as a turbulent flux),
      !  but here we can also code in hyperdiffusion if we wish (2nd order at present)
      !

      if (rk_step == 1) then

         delsq_theta(1:nVertLevels,cellStart:cellEnd) = 0.0

         do iCell=cellStart,cellEnd
            tend_theta_euler(1:nVertLevels,iCell) = 0.0
            r_areaCell = invAreaCell(iCell)
            do i=1,nEdgesOnCell(iCell)
               iEdge = edgesOnCell(i,iCell)
               edge_sign = r_areaCell*edgesOnCell_sign(i,iCell) * dvEdge(iEdge) * invDcEdge(iEdge)
               pr_scale = prandtl_inv * meshScalingDel2(iEdge)
               cell1 = cellsOnEdge(1,iEdge)
               cell2 = cellsOnEdge(2,iEdge)
!DIR$ IVDEP
               do k=1,nVertLevels

!  we are computing the Smagorinsky filter at more points than needed here so as to pick up the delsq_theta for 4th order filter below

                  theta_turb_flux = edge_sign*(theta_m(k,cell2) - theta_m(k,cell1))*rho_edge(k,iEdge)
                  delsq_theta(k,iCell) = delsq_theta(k,iCell) + theta_turb_flux
                  theta_turb_flux = theta_turb_flux*0.5*(kdiff(k,cell1)+kdiff(k,cell2)) * pr_scale
                  tend_theta_euler(k,iCell) = tend_theta_euler(k,iCell) + theta_turb_flux

               end do
            end do
          end do

!$OMP BARRIER
            
         if (h_theta_eddy_visc4 > 0.0) then  ! 4th order mixing is active

            do iCell=cellSolveStart,cellSolveEnd    ! Technically updating fewer cells than before...
               r_areaCell = h_theta_eddy_visc4 * prandtl_inv * invAreaCell(iCell)
               do i=1,nEdgesOnCell(iCell)

                  iEdge = edgesOnCell(i,iCell)
                  edge_sign = meshScalingDel4(iEdge)*r_areaCell*dvEdge(iEdge)*edgesOnCell_sign(i,iCell)*invDcEdge(iEdge)

                  cell1 = cellsOnEdge(1,iEdge)
                  cell2 = cellsOnEdge(2,iEdge)

                  do k=1,nVertLevels
                     tend_theta_euler(k,iCell) = tend_theta_euler(k,iCell) - edge_sign*(delsq_theta(k,cell2) - delsq_theta(k,cell1))
                  end do
               end do
            end do

         end if ! 4th order mixing is active 

      end if ! theta mixing calculated first rk_step

      !
      !  vertical advection plus diabatic term
      !  Note: we are also dividing through by the cell area after the horizontal flux divergence
      !
      do iCell = cellSolveStart,cellSolveEnd

         wdtz(1) = 0.0

         k = 2
         wdtz(k) =  rw(k,icell)*(fzm(k)*theta_m(k,iCell)+fzp(k)*theta_m(k-1,iCell))  
         wdtz(k) =  wdtz(k)+(rw_save(k,icell)-rw(k,icell))*(fzm(k)*theta_m_save(k,iCell)+fzp(k)*theta_m_save(k-1,iCell))
         do k=3,nVertLevels-1
            wdtz(k) = flux3( theta_m(k-2,iCell),theta_m(k-1,iCell),theta_m(k,iCell),theta_m(k+1,iCell), rw(k,iCell), coef_3rd_order )
            wdtz(k) =  wdtz(k) + (rw_save(k,icell)-rw(k,iCell))*(fzm(k)*theta_m_save(k,iCell)+fzp(k)*theta_m_save(k-1,iCell))  ! rtheta_pp redefinition
         end do
         k = nVertLevels
         wdtz(k) =  rw_save(k,icell)*(fzm(k)*theta_m(k,iCell)+fzp(k)*theta_m(k-1,iCell))  ! rtheta_pp redefinition

         wdtz(nVertLevels+1) = 0.0

!DIR$ IVDEP
         do k=1,nVertLevels
            tend_theta(k,iCell) = tend_theta(k,iCell)*invAreaCell(iCell) -rdzw(k)*(wdtz(k+1)-wdtz(k))
            tend_rtheta_adv(k,iCell) = tend_theta(k,iCell)   !  this is for the Tiedke scheme
            rthdynten(k,iCell) = tend_theta(k,iCell)/rho_zz(k,iCell)  !  this is for the Grell-Freitas scheme
            tend_theta(k,iCell) = tend_theta(k,iCell) + rho_zz(k,iCell)*rt_diabatic_tend(k,iCell)
         end do
      end do

      !
      !  vertical mixing for theta - 2nd order 
      !

      if (rk_step == 1) then

         if ( v_theta_eddy_visc2 > 0.0 ) then  ! vertical mixing for theta_m

            if (config_mix_full) then

               do iCell = cellSolveStart,cellSolveEnd
                  do k=2,nVertLevels-1
                     z1 = zgrid(k-1,iCell)
                     z2 = zgrid(k  ,iCell)
                     z3 = zgrid(k+1,iCell)
                     z4 = zgrid(k+2,iCell)

                     zm = 0.5*(z1+z2)
                     z0 = 0.5*(z2+z3)
                     zp = 0.5*(z3+z4)

                     tend_theta_euler(k,iCell) = tend_theta_euler(k,iCell) + v_theta_eddy_visc2*prandtl_inv*rho_zz(k,iCell)*(&
                                              (theta_m(k+1,iCell)-theta_m(k  ,iCell))/(zp-z0)                 &
                                             -(theta_m(k  ,iCell)-theta_m(k-1,iCell))/(z0-zm) )/(0.5*(zp-zm))
                  end do
               end do

         else  ! idealized cases where we mix on the perturbation from the initial 1-D state

               do iCell = cellSolveStart,cellSolveEnd
                  do k=2,nVertLevels-1
                     z1 = zgrid(k-1,iCell)
                     z2 = zgrid(k  ,iCell)
                     z3 = zgrid(k+1,iCell)
                     z4 = zgrid(k+2,iCell)

                     zm = 0.5*(z1+z2)
                     z0 = 0.5*(z2+z3)
                     zp = 0.5*(z3+z4)

                     tend_theta_euler(k,iCell) = tend_theta_euler(k,iCell) + v_theta_eddy_visc2*prandtl_inv*rho_zz(k,iCell)*(&
                                              ((theta_m(k+1,iCell)-t_init(k+1,iCell))-(theta_m(k  ,iCell)-t_init(k,iCell)))/(zp-z0)      &
                                             -((theta_m(k  ,iCell)-t_init(k,iCell))-(theta_m(k-1,iCell)-t_init(k-1,iCell)))/(z0-zm) )/(0.5*(zp-zm))
                  end do
               end do

            end if

         end if

      end if ! compute vertical theta mixing on first rk_step

      do iCell = cellSolveStart,cellSolveEnd
!DIR$ IVDEP
         do k=1,nVertLevels
!            tend_theta(k,iCell) = tend_theta(k,iCell) + tend_theta_euler(k,iCell)
            tend_theta(k,iCell) = tend_theta(k,iCell) + tend_theta_euler(k,iCell) + tend_rtheta_physics(k,iCell)
         end do
      end do

   end subroutine atm_compute_dyn_tend_work


   subroutine atm_compute_solve_diagnostics(dt, state, time_lev, diag, mesh, configs, &
                                            cellStart, cellEnd, vertexStart, vertexEnd, edgeStart, edgeEnd, &
                                            rk_step )
   !!!!!!!!!!!!!!!!!!!!!!!!!!!!!!!!!!!!!!!!!!!!!!!!!!!!!!!!!!!!!!!!!!!!!!!!!!!!!!!! 
   ! Compute diagnostic fields used in the tendency computations
   !
   ! Input: state (s), grid - grid metadata
   !
   ! Output: diag - computed diagnostics
   !!!!!!!!!!!!!!!!!!!!!!!!!!!!!!!!!!!!!!!!!!!!!!!!!!!!!!!!!!!!!!!!!!!!!!!!!!!!!!!! 

      implicit none

      real (kind=RKIND), intent(in) :: dt
      type (mpas_pool_type), intent(inout) :: state
      integer, intent(in) :: time_lev                   ! which time level of state to use
      integer, intent(in), optional :: rk_step          ! which rk_step
      type (mpas_pool_type), intent(inout) :: diag
      type (mpas_pool_type), intent(in) :: mesh
      type (mpas_pool_type), intent(in) :: configs
      integer, intent(in) :: cellStart, cellEnd, vertexStart, vertexEnd, edgeStart, edgeEnd


      integer, pointer :: nCells, nEdges, nVertices, nVertLevels, vertexDegree
      real (kind=RKIND), dimension(:), pointer :: fVertex, fEdge, invAreaTriangle, invAreaCell
      real (kind=RKIND), dimension(:), pointer :: dvEdge, dcEdge, invDvEdge, invDcEdge
      real (kind=RKIND), dimension(:,:), pointer :: weightsOnEdge, kiteAreasOnVertex, h_edge, h, u, v, &
                                                    vorticity, ke, pv_edge, pv_vertex, pv_cell, gradPVn, gradPVt, &
                                                    divergence
      integer, dimension(:,:), pointer :: cellsOnEdge, cellsOnVertex, verticesOnEdge, edgesOnCell, edgesOnEdge, edgesOnVertex, &
                                          kiteForCell, verticesOnCell
      real (kind=RKIND), dimension(:,:), pointer :: edgesOnVertex_sign, edgesOnCell_sign
      integer, dimension(:), pointer :: nEdgesOnCell, nEdgesOnEdge

      real (kind=RKIND), pointer :: config_apvm_upwinding


      call mpas_pool_get_config(configs, 'config_apvm_upwinding', config_apvm_upwinding)

      call mpas_pool_get_array(state, 'rho_zz', h, time_lev)
      call mpas_pool_get_array(state, 'u', u, time_lev)

      call mpas_pool_get_array(diag, 'v', v)
      call mpas_pool_get_array(diag, 'rho_edge', h_edge)
      call mpas_pool_get_array(diag, 'vorticity', vorticity)
      call mpas_pool_get_array(diag, 'divergence', divergence)
      call mpas_pool_get_array(diag, 'ke', ke)
      call mpas_pool_get_array(diag, 'pv_edge', pv_edge)
      call mpas_pool_get_array(diag, 'pv_vertex', pv_vertex)
      call mpas_pool_get_array(diag, 'pv_cell', pv_cell)
      call mpas_pool_get_array(diag, 'gradPVn', gradPVn)
      call mpas_pool_get_array(diag, 'gradPVt', gradPVt)

      call mpas_pool_get_array(mesh, 'weightsOnEdge', weightsOnEdge)
      call mpas_pool_get_array(mesh, 'kiteAreasOnVertex', kiteAreasOnVertex)
      call mpas_pool_get_array(mesh, 'cellsOnEdge', cellsOnEdge)
      call mpas_pool_get_array(mesh, 'cellsOnVertex', cellsOnVertex)
      call mpas_pool_get_array(mesh, 'verticesOnEdge', verticesOnEdge)
      call mpas_pool_get_array(mesh, 'verticesOnCell', verticesOnCell)
      call mpas_pool_get_array(mesh, 'nEdgesOnCell', nEdgesOnCell)
      call mpas_pool_get_array(mesh, 'edgesOnCell', edgesOnCell)
      call mpas_pool_get_array(mesh, 'nEdgesOnEdge', nEdgesOnEdge)
      call mpas_pool_get_array(mesh, 'edgesOnEdge', edgesOnEdge)
      call mpas_pool_get_array(mesh, 'edgesOnVertex', edgesOnVertex)
      call mpas_pool_get_array(mesh, 'edgesOnVertex_sign', edgesOnVertex_sign)
      call mpas_pool_get_array(mesh, 'edgesOnCell_sign', edgesOnCell_sign)
      call mpas_pool_get_array(mesh, 'kiteForCell', kiteForCell)
      call mpas_pool_get_array(mesh, 'dcEdge', dcEdge)
      call mpas_pool_get_array(mesh, 'dvEdge', dvEdge)
      call mpas_pool_get_array(mesh, 'invDcEdge', invDcEdge)
      call mpas_pool_get_array(mesh, 'invDvEdge', invDvEdge)
      call mpas_pool_get_array(mesh, 'invAreaCell', invAreaCell)
      call mpas_pool_get_array(mesh, 'invAreaTriangle', invAreaTriangle)
      call mpas_pool_get_array(mesh, 'fVertex', fVertex)
      call mpas_pool_get_array(mesh, 'fEdge', fEdge)

      call mpas_pool_get_dimension(mesh, 'nCells', nCells)
      call mpas_pool_get_dimension(mesh, 'nEdges', nEdges)
      call mpas_pool_get_dimension(mesh, 'nVertices', nVertices)
      call mpas_pool_get_dimension(mesh, 'nVertLevels', nVertLevels)
      call mpas_pool_get_dimension(mesh, 'vertexDegree', vertexDegree)

      call atm_compute_solve_diagnostics_work(nCells, nEdges, nVertices, &
               vertexDegree, dt, config_apvm_upwinding, &
               fVertex, fEdge, invAreaTriangle, invAreaCell, dvEdge, dcEdge, invDvEdge, invDcEdge, &
               weightsOnEdge, kiteAreasOnVertex, h_edge, h, u, v, vorticity, ke, pv_edge, pv_vertex, pv_cell, &
               gradPVn, gradPVt, divergence, cellsOnEdge, cellsOnVertex, verticesOnEdge, edgesOnCell, edgesOnEdge, &
               edgesOnVertex, kiteForCell, verticesOnCell, edgesOnVertex_sign, edgesOnCell_sign, nEdgesOnCell, nEdgesOnEdge, &
               cellStart, cellEnd, vertexStart, vertexEnd, edgeStart, edgeEnd, &
               rk_step)

   end subroutine atm_compute_solve_diagnostics


   subroutine atm_compute_solve_diagnostics_work(nCells, nEdges, nVertices, &
            vertexDegree, dt, config_apvm_upwinding, &
            fVertex, fEdge, invAreaTriangle, invAreaCell, dvEdge, dcEdge, invDvEdge, invDcEdge, &
            weightsOnEdge, kiteAreasOnVertex, h_edge, h, u, v, vorticity, ke, pv_edge, pv_vertex, pv_cell, &
            gradPVn, gradPVt, divergence, cellsOnEdge, cellsOnVertex, verticesOnEdge, edgesOnCell, edgesOnEdge, &
            edgesOnVertex, kiteForCell, verticesOnCell, edgesOnVertex_sign, edgesOnCell_sign, nEdgesOnCell, nEdgesOnEdge, &
            cellStart, cellEnd, vertexStart, vertexEnd, edgeStart, edgeEnd, &
            rk_step)

      use mpas_atm_dimensions

      implicit none

      !
      ! Dummy arguments
      !
      integer, intent(in) :: nCells, nEdges, nVertices, vertexDegree
      real (kind=RKIND), intent(in) :: dt, config_apvm_upwinding
      real (kind=RKIND), dimension(nVertices+1) :: fVertex
      real (kind=RKIND), dimension(nEdges+1) :: fEdge
      real (kind=RKIND), dimension(nVertices+1) :: invAreaTriangle
      real (kind=RKIND), dimension(nCells+1) :: invAreaCell
      real (kind=RKIND), dimension(nEdges+1) :: dvEdge
      real (kind=RKIND), dimension(nEdges+1) :: dcEdge
      real (kind=RKIND), dimension(nEdges+1) :: invDvEdge
      real (kind=RKIND), dimension(nEdges+1) :: invDcEdge
      real (kind=RKIND), dimension(maxEdges2,nEdges+1) :: weightsOnEdge
      real (kind=RKIND), dimension(3,nVertices+1) :: kiteAreasOnVertex
      real (kind=RKIND), dimension(nVertLevels,nEdges+1) :: h_edge
      real (kind=RKIND), dimension(nVertLevels,nCells+1) :: h
      real (kind=RKIND), dimension(nVertLevels,nEdges+1) :: u
      real (kind=RKIND), dimension(nVertLevels,nEdges+1) :: v
      real (kind=RKIND), dimension(nVertLevels,nVertices+1) :: vorticity
      real (kind=RKIND), dimension(nVertLevels,nCells+1) :: ke
      real (kind=RKIND), dimension(nVertLevels,nEdges+1) :: pv_edge
      real (kind=RKIND), dimension(nVertLevels,nVertices+1) :: pv_vertex
      real (kind=RKIND), dimension(nVertLevels,nCells+1) :: pv_cell
      real (kind=RKIND), dimension(nVertLevels,nEdges+1) :: gradPVn
      real (kind=RKIND), dimension(nVertLevels,nEdges+1) :: gradPVt
      real (kind=RKIND), dimension(nVertLevels,nCells+1) :: divergence
      integer, dimension(2,nEdges+1) :: cellsOnEdge
      integer, dimension(3,nVertices+1) :: cellsOnVertex
      integer, dimension(2,nEdges+1) :: verticesOnEdge
      integer, dimension(maxEdges,nCells+1) :: edgesOnCell
      integer, dimension(maxEdges2,nEdges+1) :: edgesOnEdge
      integer, dimension(3,nVertices+1) :: edgesOnVertex
      integer, dimension(maxEdges,nCells+1) :: kiteForCell
      integer, dimension(maxEdges,nCells+1) :: verticesOnCell
      real (kind=RKIND), dimension(3,nVertices+1) :: edgesOnVertex_sign
      real (kind=RKIND), dimension(maxEdges,nCells+1) :: edgesOnCell_sign
      integer, dimension(nCells+1) :: nEdgesOnCell
      integer, dimension(nEdges+1) :: nEdgesOnEdge

      integer, intent(in) :: cellStart, cellEnd, vertexStart, vertexEnd, edgeStart, edgeEnd

      integer, intent(in), optional :: rk_step

      !
      ! Local variables
      !
      integer :: iEdge, iCell, iVertex, k, cell1, cell2, eoe, i, j
      real (kind=RKIND) :: h_vertex, r, s
      real (kind=RKIND) :: r1, r2

      logical, parameter :: hollingsworth=.true.
      real (kind=RKIND) :: ke_fact, efac
      logical :: reconstruct_v


      !
      ! Compute height on cell edges at velocity locations
      !
      do iEdge=edgeStart,edgeEnd
         cell1 = cellsOnEdge(1,iEdge)
         cell2 = cellsOnEdge(2,iEdge)
!DIR$ IVDEP
         do k=1,nVertLevels
            h_edge(k,iEdge) = 0.5 * (h(k,cell1) + h(k,cell2))
         end do

!  the first openmp barrier below is set so that ke_edge is computed
!  it would be good to move this somewhere else?

         efac = dcEdge(iEdge)*dvEdge(iEdge)
         do k=1,nVertLevels
            ke_edge(k,iEdge) = efac*u(k,iEdge)**2
         end do

      end do

      !
      ! Compute circulation and relative vorticity at each vertex
      !
      do iVertex=vertexStart,vertexEnd
         vorticity(1:nVertLevels,iVertex) = 0.0
         do i=1,vertexDegree
            iEdge = edgesOnVertex(i,iVertex)
            s = edgesOnVertex_sign(i,iVertex) * dcEdge(iEdge)
!DIR$ IVDEP
            do k=1,nVertLevels
               vorticity(k,iVertex) = vorticity(k,iVertex) + s * u(k,iEdge)
            end do
         end do
!DIR$ IVDEP
         do k=1,nVertLevels
            vorticity(k,iVertex) = vorticity(k,iVertex) * invAreaTriangle(iVertex)
         end do
      end do


      !
      ! Compute the divergence at each cell center
      !
      do iCell=cellStart,cellEnd
         divergence(1:nVertLevels,iCell) = 0.0
         do i=1,nEdgesOnCell(iCell)
            iEdge = edgesOnCell(i,iCell)
            s = edgesOnCell_sign(i,iCell) * dvEdge(iEdge)
!DIR$ IVDEP
            do k=1,nVertLevels
              divergence(k,iCell) = divergence(k,iCell) + s * u(k,iEdge)
            end do
         end do
         r = invAreaCell(iCell)
         do k = 1,nVertLevels
            divergence(k,iCell) = divergence(k,iCell) * r
         end do
      end do


!$OMP BARRIER

      !
      ! Compute kinetic energy in each cell (Ringler et al JCP 2009)
      !
      ! Replace 2.0 with 2 in exponentiation to avoid outside chance that
      ! compiler will actually allow "float raised to float" operation
      do iCell=cellStart,cellEnd
         ke(1:nVertLevels,iCell) = 0.0
         do i=1,nEdgesOnCell(iCell)
            iEdge = edgesOnCell(i,iCell)
            do k=1,nVertLevels
!               ke(k,iCell) = ke(k,iCell) + 0.25 * dcEdge(iEdge) * dvEdge(iEdge) * u(k,iEdge)**2
               ke(k,iCell) = ke(k,iCell) + 0.25 * ke_edge(k,iEdge)
            end do
         end do
!DIR$ IVDEP
         do k=1,nVertLevels
            ke(k,iCell) = ke(k,iCell) * invAreaCell(iCell)
         end do
      end do


      if (hollingsworth) then

         ! Compute ke at cell vertices - AG's new KE construction, part 1
         ! *** approximation here because we don't have inner triangle areas
         !

         ! Replace 2.0 with 2 in exponentiation to avoid outside chance that
         ! compiler will actually allow "float raised to float" operation
         do iVertex=vertexStart,vertexEnd
            r = 0.25 * invAreaTriangle(iVertex) 
            do k=1,nVertLevels

!               ke_vertex(k,iVertex) = (  dcEdge(EdgesOnVertex(1,iVertex))*dvEdge(EdgesOnVertex(1,iVertex))*u(k,EdgesOnVertex(1,iVertex))**2  &
!                                        +dcEdge(EdgesOnVertex(2,iVertex))*dvEdge(EdgesOnVertex(2,iVertex))*u(k,EdgesOnVertex(2,iVertex))**2  &
!                                        +dcEdge(EdgesOnVertex(3,iVertex))*dvEdge(EdgesOnVertex(3,iVertex))*u(k,EdgesOnVertex(3,iVertex))**2  &
!                                      ) * r

               ke_vertex(k,iVertex) = (  ke_edge(k,EdgesOnVertex(1,iVertex))+ke_edge(k,EdgesOnVertex(2,iVertex))+ke_edge(k,EdgesOnVertex(3,iVertex)) )*r

            end do
         end do

!$OMP BARRIER

         ! adjust ke at cell vertices - AG's new KE construction, part 2
         !

         ke_fact = 1.0 - .375

         do iCell=cellStart,cellEnd
            do k=1,nVertLevels
               ke(k,iCell) = ke_fact * ke(k,iCell)
            end do
         end do


         do iCell=cellStart,cellEnd
            r = invAreaCell(iCell)
            do i=1,nEdgesOnCell(iCell)
               iVertex = verticesOnCell(i,iCell)
               j = kiteForCell(i,iCell)
!DIR$ IVDEP
               do k = 1,nVertLevels
                  ke(k,iCell) = ke(k,iCell) + (1.-ke_fact)*kiteAreasOnVertex(j,iVertex) * ke_vertex(k,iVertex) * r
               end do
            end do
         end do

      end if

      !
      ! Compute v (tangential) velocities following Thuburn et al JCP 2009
      ! The tangential velocity is only used to compute the Smagorinsky coefficient

      reconstruct_v = .true.
      if(present(rk_step)) then
        if(rk_step /= 3) reconstruct_v = .false.
      end if

      if (reconstruct_v) then
        do iEdge = edgeStart,edgeEnd
          v(1:nVertLevels,iEdge) = 0.0
          do i=1,nEdgesOnEdge(iEdge)
            eoe = edgesOnEdge(i,iEdge)
!DIR$ IVDEP
            do k = 1,nVertLevels
              v(k,iEdge) = v(k,iEdge) + weightsOnEdge(i,iEdge) * u(k, eoe)
            end do
          end do
        end do
      end if

      !
      ! Compute height at vertices, pv at vertices, and average pv to edge locations
      !  ( this computes pv_vertex at all vertices bounding real cells )
      !
      ! Avoid dividing h_vertex by areaTriangle and move areaTriangle into
      ! numerator for the pv_vertex calculation
      do iVertex = vertexStart,vertexEnd
!DIR$ IVDEP
         do k=1,nVertLevels
!
! the following commented code is for the PV conserving shallow water solver.  
!            h_vertex = 0.0
!            do i=1,vertexDegree
!               h_vertex = h_vertex + h(k,cellsOnVertex(i,iVertex)) * kiteAreasOnVertex(i,iVertex)
!            end do
!            pv_vertex(k,iVertex) = (fVertex(iVertex) + vorticity(k,iVertex)) * areaTriangle(iVertex) / h_vertex
            pv_vertex(k,iVertex) = (fVertex(iVertex) + vorticity(k,iVertex))
         end do
      end do

!$OMP BARRIER

      !
      ! Compute pv at the edges
      !   ( this computes pv_edge at all edges bounding real cells )
      !
      do iEdge = edgeStart,edgeEnd
!DIR$ IVDEP
         do k=1,nVertLevels
            pv_edge(k,iEdge) =  0.5 * (pv_vertex(k,verticesOnEdge(1,iEdge)) + pv_vertex(k,verticesOnEdge(2,iEdge)))
         end do
      end do

      if (config_apvm_upwinding > 0.0) then

      !
      ! Compute pv at cell centers
      !    ( this computes pv_cell for all real cells )
      !  only needed for APVM upwinding
      !
      do iCell=cellStart,cellEnd
         pv_cell(1:nVertLevels,iCell) = 0.0
         r = invAreaCell(iCell)
         do i=1,nEdgesOnCell(iCell)
            iVertex = verticesOnCell(i,iCell)
            j = kiteForCell(i,iCell)
!DIR$ IVDEP
            do k = 1,nVertLevels
               pv_cell(k,iCell) = pv_cell(k,iCell) + kiteAreasOnVertex(j,iVertex) * pv_vertex(k,iVertex) * r
            end do
         end do
      end do


!$OMP BARRIER

         !
         ! Modify PV edge with upstream bias. 
         !
         ! Compute gradient of PV in the tangent direction
         !   ( this computes gradPVt at all edges bounding real cells )
         !
         ! Compute gradient of PV in normal direction
         !   (tdr: 2009-10-02: this is not correct because the pv_cell in the halo is not correct)
         !
         ! Modify PV edge with upstream bias.
         !
         ! Merged loops for calculating gradPVt, gradPVn and pv_edge
         ! Also precomputed inverses of dvEdge and dcEdge to avoid repeated divisions
         !
         r = config_apvm_upwinding * dt
         do iEdge = edgeStart,edgeEnd
            r1 = 1.0_RKIND * invDvEdge(iEdge)
            r2 = 1.0_RKIND * invDcEdge(iEdge)
!DIR$ IVDEP
            do k = 1,nVertLevels
               gradPVt(k,iEdge) = (pv_vertex(k,verticesOnEdge(2,iEdge)) - pv_vertex(k,verticesOnEdge(1,iEdge))) * r1
               gradPVn(k,iEdge) = (pv_cell(k,cellsOnEdge(2,iEdge)) - pv_cell(k,cellsOnEdge(1,iEdge))) * r2
               pv_edge(k,iEdge) = pv_edge(k,iEdge) - r * (v(k,iEdge) * gradPVt(k,iEdge) + u(k,iEdge) * gradPVn(k,iEdge))
            end do
         end do

      end if  ! apvm upwinding

   end subroutine atm_compute_solve_diagnostics_work


   subroutine atm_init_coupled_diagnostics(state, time_lev, diag, mesh, configs, &
                                       cellStart, cellEnd, vertexStart, vertexEnd, edgeStart, edgeEnd, &
                                       cellSolveStart, cellSolveEnd, vertexSolveStart, vertexSolveEnd, edgeSolveStart, edgeSolveEnd)

      implicit none
   
      type (mpas_pool_type), intent(inout) :: state
      integer, intent(in) :: time_lev                    ! which time level to use from state
      type (mpas_pool_type), intent(inout) :: diag
      type (mpas_pool_type), intent(inout) :: mesh
      type (mpas_pool_type), intent(in) :: configs
      integer, intent(in) :: cellStart, cellEnd, vertexStart, vertexEnd, edgeStart, edgeEnd
      integer, intent(in) :: cellSolveStart, cellSolveEnd, vertexSolveStart, vertexSolveEnd, edgeSolveStart, edgeSolveEnd

      integer :: i, k, iCell, iEdge, cell1, cell2
      integer, pointer :: nCells, nEdges, nVertLevels
      integer, pointer :: index_qv
      real (kind=RKIND) :: p0, rcv, flux
      integer, dimension(:), pointer :: nEdgesOnCell
      integer, dimension(:,:), pointer :: cellsOnEdge, edgesOnCell
      real (kind=RKIND), dimension(:,:), pointer :: edgesOnCell_sign
      real (kind=RKIND), dimension(:,:), pointer :: theta_m
      real (kind=RKIND), dimension(:,:), pointer :: theta
      real (kind=RKIND), dimension(:,:), pointer :: rho_zz
      real (kind=RKIND), dimension(:,:), pointer :: rho
      real (kind=RKIND), dimension(:,:), pointer :: rho_p
      real (kind=RKIND), dimension(:,:), pointer :: rho_base
      real (kind=RKIND), dimension(:,:), pointer :: rtheta_base
      real (kind=RKIND), dimension(:,:), pointer :: theta_base
      real (kind=RKIND), dimension(:,:), pointer :: rtheta_p
      real (kind=RKIND), dimension(:,:), pointer :: zz
      real (kind=RKIND), dimension(:,:,:), pointer :: scalars
      real (kind=RKIND), dimension(:,:), pointer :: ru
      real (kind=RKIND), dimension(:,:), pointer :: rw
      real (kind=RKIND), dimension(:,:), pointer :: u
      real (kind=RKIND), dimension(:,:), pointer :: w
      real (kind=RKIND), dimension(:,:), pointer :: pressure_p
      real (kind=RKIND), dimension(:,:), pointer :: exner
      real (kind=RKIND), dimension(:,:), pointer :: exner_base
      real (kind=RKIND), dimension(:), pointer :: fzm, fzp
      real (kind=RKIND), dimension(:,:,:), pointer :: zb, zb3, zb_cell, zb3_cell


      call mpas_pool_get_dimension(mesh, 'nCells', nCells)
      call mpas_pool_get_dimension(mesh, 'nEdges', nEdges)
      call mpas_pool_get_dimension(mesh, 'nVertLevels', nVertLevels)
      call mpas_pool_get_dimension(state, 'index_qv', index_qv)

      call mpas_pool_get_array(mesh, 'cellsOnEdge', cellsOnEdge)
      call mpas_pool_get_array(mesh, 'nEdgesOnCell', nEdgesOnCell)
      call mpas_pool_get_array(mesh, 'edgesOnCell', edgesOnCell)
      call mpas_pool_get_array(mesh, 'edgesOnCell_sign', edgesOnCell_sign)

      call mpas_pool_get_array(state, 'theta_m', theta_m, time_lev)
      call mpas_pool_get_array(diag, 'theta', theta)
      call mpas_pool_get_array(state, 'rho_zz', rho_zz, time_lev)
      call mpas_pool_get_array(diag, 'rho', rho)
      call mpas_pool_get_array(diag, 'rho_p', rho_p)
      call mpas_pool_get_array(diag, 'rho_base', rho_base)
      call mpas_pool_get_array(diag, 'rtheta_base', rtheta_base)
      call mpas_pool_get_array(diag, 'theta_base', theta_base)
      call mpas_pool_get_array(diag, 'rtheta_p', rtheta_p)
      call mpas_pool_get_array(mesh, 'zz', zz)
      call mpas_pool_get_array(state, 'scalars', scalars, time_lev)
      call mpas_pool_get_array(diag, 'ru', ru)
      call mpas_pool_get_array(diag, 'rw', rw)
      call mpas_pool_get_array(state, 'u', u, time_lev)
      call mpas_pool_get_array(state, 'w', w, time_lev)
      call mpas_pool_get_array(diag, 'pressure_p', pressure_p)
      call mpas_pool_get_array(diag, 'exner', exner)
      call mpas_pool_get_array(diag, 'exner_base', exner_base)
      call mpas_pool_get_array(mesh, 'fzm', fzm)
      call mpas_pool_get_array(mesh, 'fzp', fzp)
      call mpas_pool_get_array(mesh, 'zb', zb)
      call mpas_pool_get_array(mesh, 'zb3', zb3)
      call mpas_pool_get_array(mesh, 'zb_cell', zb_cell)
      call mpas_pool_get_array(mesh, 'zb3_cell', zb3_cell)


      rcv = rgas / (cp-rgas)
      p0 = 1.e5  ! this should come from somewhere else...

      do iCell=cellStart,cellEnd
         do k=1,nVertLevels
            theta_m(k,iCell) = theta(k,iCell) * (1._RKIND + rvord * scalars(index_qv,k,iCell))
            rho_zz(k,iCell) = rho(k,iCell) / zz(k,iCell)
         end do
      end do

!$OMP BARRIER

      do iEdge=edgeStart,edgeEnd
         cell1 = cellsOnEdge(1,iEdge)
         cell2 = cellsOnEdge(2,iEdge)
         do k=1,nVertLevels
            ru(k,iEdge) = 0.5 * u(k,iEdge) * (rho_zz(k,cell1) + rho_zz(k,cell2))
         end do
      end do

!$OMP BARRIER

      ! Compute rw (i.e. rho_zz * omega) from rho_zz, w, and ru.
      ! We are reversing the procedure we use in subroutine atm_recover_large_step_variables.
      ! first, the piece that depends on w.
      do iCell=cellStart,cellEnd
         rw(1,iCell) = 0.0
         rw(nVertLevels+1,iCell) = 0.0
         do k=2,nVertLevels
            rw(k,iCell) = w(k,iCell)     &
                          * (fzp(k) * rho_zz(k-1,iCell) + fzm(k) * rho_zz(k,iCell)) &
                          * (fzp(k) * zz(k-1,iCell) + fzm(k) * zz(k,iCell))
         end do
      end do
  
      ! next, the piece that depends on ru
      do iCell=cellStart,cellEnd
         do i=1,nEdgesOnCell(iCell)
            iEdge = edgesOnCell(i,iCell)
            do k = 2,nVertLevels
            flux = (fzm(k)*ru(k,iEdge) + fzp(k)*ru(k-1,iEdge))
            rw(k,iCell) = rw(k,iCell)   &
                          - edgesOnCell_sign(i,iCell) * (zb_cell(k,i,iCell) + sign(1.0_RKIND,flux) * zb3_cell(k,i,iCell))*flux   &
                          * (fzp(k) * zz(k-1,iCell) + fzm(k) * zz(k,iCell))
            end do
         end do
      end do

      do iCell=cellStart,cellEnd
         do k=1,nVertLevels
            rho_p(k,iCell) = rho_zz(k,iCell) - rho_base(k,iCell)
         end do
      end do

      do iCell=cellStart,cellEnd
         do k=1,nVertLevels
            rtheta_base(k,iCell) = theta_base(k,iCell) * rho_base(k,iCell)
         end do
      end do

      do iCell=cellStart,cellEnd
         do k=1,nVertLevels
            rtheta_p(k,iCell) = theta_m(k,iCell) * rho_p(k,iCell)  &
                                             + rho_base(k,iCell)   * (theta_m(k,iCell) - theta_base(k,iCell))
         end do
      end do

      do iCell=cellStart,cellEnd
         do k=1,nVertLevels
            exner(k,iCell) = (zz(k,iCell) * (rgas/p0) * (rtheta_p(k,iCell) + rtheta_base(k,iCell)))**rcv
         end do
      end do

      do iCell=cellStart,cellEnd
         do k=1,nVertLevels
            pressure_p(k,iCell) = zz(k,iCell) * rgas &
                                               * (  exner(k,iCell) * rtheta_p(k,iCell) &
                                                  + rtheta_base(k,iCell) * (exner(k,iCell) - exner_base(k,iCell)) &
                                                 )
         end do
      end do

   end subroutine atm_init_coupled_diagnostics


   subroutine atm_rk_dynamics_substep_finish( state, diag, dynamics_substep, dynamics_split, &
                                       cellStart, cellEnd, vertexStart, vertexEnd, edgeStart, edgeEnd, &
                                       cellSolveStart, cellSolveEnd, vertexSolveStart, vertexSolveEnd, edgeSolveStart, edgeSolveEnd)

      implicit none

      !  this routine resets the dry dynamics variables at the end of an rk3 substep for the case
      !  where the dry dynamics is split from the scalar transport (i.e. where the dry dynamics is
      !  using a different, usually smaller, timestep.
      !
      !  WCS 18 November 2014

      type (mpas_pool_type), intent(inout) :: state
      type (mpas_pool_type), intent(inout) :: diag
      integer, intent(in) :: dynamics_substep, dynamics_split
      integer, intent(in) :: cellStart, cellEnd, vertexStart, vertexEnd, edgeStart, edgeEnd
      integer, intent(in) :: cellSolveStart, cellSolveEnd, vertexSolveStart, vertexSolveEnd, edgeSolveStart, edgeSolveEnd

      real (kind=RKIND) :: inv_dynamics_split
      
      real (kind=RKIND), dimension(:,:), pointer :: ru
      real (kind=RKIND), dimension(:,:), pointer :: ru_save
      real (kind=RKIND), dimension(:,:), pointer :: rw
      real (kind=RKIND), dimension(:,:), pointer :: rw_save
      real (kind=RKIND), dimension(:,:), pointer :: rtheta_p
      real (kind=RKIND), dimension(:,:), pointer :: rtheta_p_save
      real (kind=RKIND), dimension(:,:), pointer :: rho_p
      real (kind=RKIND), dimension(:,:), pointer :: rho_p_save

      real (kind=RKIND), dimension(:,:), pointer :: u_1, u_2
      real (kind=RKIND), dimension(:,:), pointer :: w_1, w_2
      real (kind=RKIND), dimension(:,:), pointer :: theta_m_1, theta_m_2
      real (kind=RKIND), dimension(:,:), pointer :: rho_zz_1, rho_zz_2, rho_zz_old_split
      real (kind=RKIND), dimension(:,:), pointer :: ruAvg, wwAvg, ruAvg_split, wwAvg_split

      call mpas_pool_get_array(diag, 'ru', ru)
      call mpas_pool_get_array(diag, 'ru_save', ru_save)
      call mpas_pool_get_array(diag, 'rw', rw)
      call mpas_pool_get_array(diag, 'rw_save', rw_save)
      call mpas_pool_get_array(diag, 'rtheta_p', rtheta_p)
      call mpas_pool_get_array(diag, 'rtheta_p_save', rtheta_p_save)
      call mpas_pool_get_array(diag, 'rho_p', rho_p)
      call mpas_pool_get_array(diag, 'rho_p_save', rho_p_save)
      call mpas_pool_get_array(diag, 'rho_zz_old_split', rho_zz_old_split)
      call mpas_pool_get_array(diag, 'ruAvg', ruAvg)
      call mpas_pool_get_array(diag, 'ruAvg_split', ruAvg_split)
      call mpas_pool_get_array(diag, 'wwAvg', wwAvg)
      call mpas_pool_get_array(diag, 'wwAvg_split', wwAvg_split)

      call mpas_pool_get_array(state, 'u', u_1, 1)
      call mpas_pool_get_array(state, 'u', u_2, 2)
      call mpas_pool_get_array(state, 'w', w_1, 1)
      call mpas_pool_get_array(state, 'w', w_2, 2)
      call mpas_pool_get_array(state, 'theta_m', theta_m_1, 1)
      call mpas_pool_get_array(state, 'theta_m', theta_m_2, 2)
      call mpas_pool_get_array(state, 'rho_zz', rho_zz_1, 1)
      call mpas_pool_get_array(state, 'rho_zz', rho_zz_2, 2)

      inv_dynamics_split = 1.0_RKIND / real(dynamics_split)
      
      if (dynamics_substep < dynamics_split) then

         ru_save(:,edgeStart:edgeEnd) = ru(:,edgeStart:edgeEnd)
         rw_save(:,cellStart:cellEnd) = rw(:,cellStart:cellEnd)
         rtheta_p_save(:,cellStart:cellEnd) = rtheta_p(:,cellStart:cellEnd)
         rho_p_save(:,cellStart:cellEnd) = rho_p(:,cellStart:cellEnd)

         u_1(:,edgeStart:edgeEnd) = u_2(:,edgeStart:edgeEnd)
         w_1(:,cellStart:cellEnd) = w_2(:,cellStart:cellEnd)
         theta_m_1(:,cellStart:cellEnd) = theta_m_2(:,cellStart:cellEnd)
         rho_zz_1(:,cellStart:cellEnd) = rho_zz_2(:,cellStart:cellEnd)

      end if

      if (dynamics_substep == 1) then
         ruAvg_split(:,edgeStart:edgeEnd) = ruAvg(:,edgeStart:edgeEnd)
         wwAvg_split(:,cellStart:cellEnd) = wwAvg(:,cellStart:cellEnd)
      else
         ruAvg_split(:,edgeStart:edgeEnd) = ruAvg(:,edgeStart:edgeEnd)+ruAvg_split(:,edgeStart:edgeEnd)
         wwAvg_split(:,cellStart:cellEnd) = wwAvg(:,cellStart:cellEnd)+wwAvg_split(:,cellStart:cellEnd)
      end if

      if (dynamics_substep == dynamics_split) then
         ruAvg(:,edgeStart:edgeEnd) = ruAvg_split(:,edgeStart:edgeEnd) * inv_dynamics_split
         wwAvg(:,cellStart:cellEnd) = wwAvg_split(:,cellStart:cellEnd) * inv_dynamics_split
         rho_zz_1(:,cellStart:cellEnd) = rho_zz_old_split(:,cellStart:cellEnd)
      end if

   end subroutine atm_rk_dynamics_substep_finish


   subroutine summarize_timestep(domain)

       use ieee_arithmetic, only : ieee_is_nan

       implicit none

       type (domain_type), intent(inout) :: domain

       real (kind=RKIND), parameter :: pi_const = 2.0_RKIND*asin(1.0_RKIND)

       logical, pointer :: config_print_global_minmax_vel
       logical, pointer :: config_print_detailed_minmax_vel
       logical, pointer :: config_print_global_minmax_sca

       type (block_type), pointer :: block

       integer :: iCell, k, iEdge, iScalar
       integer, pointer :: num_scalars, nCellsSolve, nEdgesSolve, nVertLevels

       type (mpas_pool_type), pointer :: state
       type (mpas_pool_type), pointer :: diag
       type (mpas_pool_type), pointer :: mesh

       real (kind=RKIND) :: scalar_min, scalar_max
       real (kind=RKIND) :: global_scalar_min, global_scalar_max

       real (kind=RKIND), dimension(:), pointer :: latCell
       real (kind=RKIND), dimension(:), pointer :: lonCell
       real (kind=RKIND), dimension(:), pointer :: latEdge
       real (kind=RKIND), dimension(:), pointer :: lonEdge
       integer, dimension(:), pointer :: indexToCellID
       integer :: indexMax, indexMax_global
       integer :: kMax, kMax_global
       real (kind=RKIND) :: latMax, latMax_global
       real (kind=RKIND) :: lonMax, lonMax_global
       real (kind=RKIND), dimension(5) :: localVals, globalVals

       real (kind=RKIND) :: spd
       real (kind=RKIND), dimension(:,:), pointer :: w
       real (kind=RKIND), dimension(:,:), pointer :: u, v, uReconstructZonal, uReconstructMeridional, uReconstructX, uReconstructY, uReconstructZ
       real (kind=RKIND), dimension(:,:,:), pointer :: scalars, scalars_1, scalars_2

       call mpas_pool_get_config(domain % blocklist % configs, 'config_print_global_minmax_vel', config_print_global_minmax_vel)
       call mpas_pool_get_config(domain % blocklist % configs, 'config_print_detailed_minmax_vel', config_print_detailed_minmax_vel)
       call mpas_pool_get_config(domain % blocklist % configs, 'config_print_global_minmax_sca', config_print_global_minmax_sca)

      if (config_print_detailed_minmax_vel) then
         write(0,*) ' '

         block => domain % blocklist
         do while (associated(block))
            call mpas_pool_get_subpool(block % structs, 'state', state)
            call mpas_pool_get_subpool(block % structs, 'diag', diag)
            call mpas_pool_get_subpool(block % structs, 'mesh', mesh)

            call mpas_pool_get_array(state, 'w', w, 2)
            call mpas_pool_get_array(state, 'u', u, 2)
            call mpas_pool_get_array(diag, 'v', v)
            call mpas_pool_get_array(mesh, 'indexToCellID', indexToCellID)
            call mpas_pool_get_array(mesh, 'latCell', latCell)
            call mpas_pool_get_array(mesh, 'lonCell', lonCell)
            call mpas_pool_get_array(mesh, 'latEdge', latEdge)
            call mpas_pool_get_array(mesh, 'lonEdge', lonEdge)
            call mpas_pool_get_dimension(state, 'nCellsSolve', nCellsSolve)
            call mpas_pool_get_dimension(state, 'nEdgesSolve', nEdgesSolve)
            call mpas_pool_get_dimension(state, 'nVertLevels', nVertLevels)

            scalar_min = 1.0e20
            indexMax = -1
            kMax = -1
            latMax = 0.0
            lonMax = 0.0
            do iCell = 1, nCellsSolve
            do k = 1, nVertLevels
               if (w(k,iCell) < scalar_min) then
                  scalar_min = w(k,iCell)
                  indexMax = iCell
                  kMax = k
                  latMax = latCell(iCell)
                  lonMax = lonCell(iCell)
               end if
            end do
            end do
            localVals(1) = scalar_min
            localVals(2) = real(indexMax,kind=RKIND)
            localVals(3) = real(kMax,kind=RKIND)
            localVals(4) = latMax
            localVals(5) = lonMax
            call mpas_dmpar_minattributes_real(domain % dminfo, scalar_min, localVals, globalVals)
            global_scalar_min = globalVals(1)
            indexMax_global = int(globalVals(2))
            kMax_global = int(globalVals(3))
            latMax_global = globalVals(4)
            lonMax_global = globalVals(5)
            latMax_global = latMax_global * 180.0_RKIND / pi_const
            lonMax_global = lonMax_global * 180.0_RKIND / pi_const
            if (lonMax_global > 180.0) then
               lonMax_global = lonMax_global - 360.0
            end if
            write(0,'(a,f9.4,a,i4,a,f7.3,a,f8.3,a)') ' global min w: ', global_scalar_min, &
                                                   ' k=', kMax_global, ', ', latMax_global, ' lat ', lonMax_global, ' lon'

            scalar_max = -1.0e20
            indexMax = -1
            kMax = -1
            latMax = 0.0
            lonMax = 0.0
            do iCell = 1, nCellsSolve
            do k = 1, nVertLevels
               if (w(k,iCell) > scalar_max) then
                  scalar_max = w(k,iCell)
                  indexMax = iCell
                  kMax = k
                  latMax = latCell(iCell)
                  lonMax = lonCell(iCell)
               end if
            end do
            end do
            localVals(1) = scalar_max
            localVals(2) = real(indexMax,kind=RKIND)
            localVals(3) = real(kMax,kind=RKIND)
            localVals(4) = latMax
            localVals(5) = lonMax
            call mpas_dmpar_maxattributes_real(domain % dminfo, scalar_max, localVals, globalVals)
            global_scalar_max = globalVals(1)
            indexMax_global = int(globalVals(2))
            kMax_global = int(globalVals(3))
            latMax_global = globalVals(4)
            lonMax_global = globalVals(5)
            latMax_global = latMax_global * 180.0_RKIND / pi_const
            lonMax_global = lonMax_global * 180.0_RKIND / pi_const
            if (lonMax_global > 180.0) then
               lonMax_global = lonMax_global - 360.0
            end if
            write(0,'(a,f9.4,a,i4,a,f7.3,a,f8.3,a)') ' global max w: ', global_scalar_max, &
                                                   ' k=', kMax_global, ', ', latMax_global, ' lat ', lonMax_global, ' lon'

            scalar_min = 1.0e20
            indexMax = -1
            kMax = -1
            latMax = 0.0
            lonMax = 0.0
            do iEdge = 1, nEdgesSolve
            do k = 1, nVertLevels
               if (u(k,iEdge) < scalar_min) then
                  scalar_min = u(k,iEdge)
                  indexMax = iEdge
                  kMax = k
                  latMax = latEdge(iEdge)
                  lonMax = lonEdge(iEdge)
               end if
            end do
            end do
            localVals(1) = scalar_min
            localVals(2) = real(indexMax,kind=RKIND)
            localVals(3) = real(kMax,kind=RKIND)
            localVals(4) = latMax
            localVals(5) = lonMax
            call mpas_dmpar_minattributes_real(domain % dminfo, scalar_min, localVals, globalVals)
            global_scalar_min = globalVals(1)
            indexMax_global = int(globalVals(2))
            kMax_global = int(globalVals(3))
            latMax_global = globalVals(4)
            lonMax_global = globalVals(5)
            latMax_global = latMax_global * 180.0_RKIND / pi_const
            lonMax_global = lonMax_global * 180.0_RKIND / pi_const
            if (lonMax_global > 180.0) then
               lonMax_global = lonMax_global - 360.0
            end if
            write(0,'(a,f9.4,a,i4,a,f7.3,a,f8.3,a)') ' global min u: ', global_scalar_min, &
                                                   ' k=', kMax_global, ', ', latMax_global, ' lat ', lonMax_global, ' lon'

            scalar_max = -1.0e20
            indexMax = -1
            kMax = -1
            latMax = 0.0
            lonMax = 0.0
            do iEdge = 1, nEdgesSolve
            do k = 1, nVertLevels
               if (u(k,iEdge) > scalar_max) then
                  scalar_max = u(k,iEdge)
                  indexMax = iEdge
                  kMax = k
                  latMax = latEdge(iEdge)
                  lonMax = lonEdge(iEdge)
               end if
            end do
            end do
            localVals(1) = scalar_max
            localVals(2) = real(indexMax,kind=RKIND)
            localVals(3) = real(kMax,kind=RKIND)
            localVals(4) = latMax
            localVals(5) = lonMax
            call mpas_dmpar_maxattributes_real(domain % dminfo, scalar_max, localVals, globalVals)
            global_scalar_max = globalVals(1)
            indexMax_global = int(globalVals(2))
            kMax_global = int(globalVals(3))
            latMax_global = globalVals(4)
            lonMax_global = globalVals(5)
            latMax_global = latMax_global * 180.0_RKIND / pi_const
            lonMax_global = lonMax_global * 180.0_RKIND / pi_const
            if (lonMax_global > 180.0) then
               lonMax_global = lonMax_global - 360.0
            end if
            write(0,'(a,f9.4,a,i4,a,f7.3,a,f8.3,a)') ' global max u: ', global_scalar_max, &
                                                   ' k=', kMax_global, ', ', latMax_global, ' lat ', lonMax_global, ' lon'

            scalar_max = -1.0e20
            indexMax = -1
            kMax = -1
            latMax = 0.0
            lonMax = 0.0
            do iEdge = 1, nEdgesSolve
            do k = 1, nVertLevels
               spd = sqrt(u(k,iEdge)*u(k,iEdge) + v(k,iEdge)*v(k,iEdge))
               if (spd > scalar_max) then
                  scalar_max = spd
                  indexMax = iEdge
                  kMax = k
                  latMax = latEdge(iEdge)
                  lonMax = lonEdge(iEdge)
               end if
            end do
            end do
            localVals(1) = scalar_max
            localVals(2) = real(indexMax,kind=RKIND)
            localVals(3) = real(kMax,kind=RKIND)
            localVals(4) = latMax
            localVals(5) = lonMax
            call mpas_dmpar_maxattributes_real(domain % dminfo, scalar_max, localVals, globalVals)
            global_scalar_max = globalVals(1)
            indexMax_global = int(globalVals(2))
            kMax_global = int(globalVals(3))
            latMax_global = globalVals(4)
            lonMax_global = globalVals(5)
            latMax_global = latMax_global * 180.0_RKIND / pi_const
            lonMax_global = lonMax_global * 180.0_RKIND / pi_const
            if (lonMax_global > 180.0) then
               lonMax_global = lonMax_global - 360.0
            end if
            write(0,'(a,f9.4,a,i4,a,f7.3,a,f8.3,a)') ' global max wsp: ', global_scalar_max, &
                                                   ' k=', kMax_global, ', ', latMax_global, ' lat ', lonMax_global, ' lon'

            !
            ! Check for NaNs
            !
            do iCell = 1, nCellsSolve
            do k = 1, nVertLevels
               if (ieee_is_nan(w(k,iCell))) then
                  call mpas_dmpar_global_abort('NaN detected in ''w'' field.')
               end if
            end do
            end do

            do iEdge = 1, nEdgesSolve
            do k = 1, nVertLevels
               if (ieee_is_nan(u(k,iEdge))) then
                  call mpas_dmpar_global_abort('NaN detected in ''u'' field.')
               end if
            end do
            end do

            block => block % next
         end do

      else if (config_print_global_minmax_vel) then
         write(0,*) ' '

         block => domain % blocklist
         do while (associated(block))
            call mpas_pool_get_subpool(block % structs, 'state', state)

            call mpas_pool_get_array(state, 'w', w, 2)
            call mpas_pool_get_array(state, 'u', u, 2)
            call mpas_pool_get_dimension(state, 'nCellsSolve', nCellsSolve)
            call mpas_pool_get_dimension(state, 'nEdgesSolve', nEdgesSolve)
            call mpas_pool_get_dimension(state, 'nVertLevels', nVertLevels)

            scalar_min = 0.0
            scalar_max = 0.0
            do iCell = 1, nCellsSolve
            do k = 1, nVertLevels
               scalar_min = min(scalar_min, w(k,iCell))
               scalar_max = max(scalar_max, w(k,iCell))
            end do
            end do
            call mpas_dmpar_min_real(domain % dminfo, scalar_min, global_scalar_min)
            call mpas_dmpar_max_real(domain % dminfo, scalar_max, global_scalar_max)
            write(0,*) 'global min, max w ', global_scalar_min, global_scalar_max

            scalar_min = 0.0
            scalar_max = 0.0
            do iEdge = 1, nEdgesSolve
            do k = 1, nVertLevels
               scalar_min = min(scalar_min, u(k,iEdge))
               scalar_max = max(scalar_max, u(k,iEdge))
            end do
            end do
            call mpas_dmpar_min_real(domain % dminfo, scalar_min, global_scalar_min)
            call mpas_dmpar_max_real(domain % dminfo, scalar_max, global_scalar_max)
            write(0,*) 'global min, max u ', global_scalar_min, global_scalar_max

            block => block % next
         end do
      end if

      if (config_print_global_minmax_sca) then
         if (.not. (config_print_global_minmax_vel .or. config_print_detailed_minmax_vel)) write(0,*) ' '

         block => domain % blocklist
         do while (associated(block))
            call mpas_pool_get_subpool(block % structs, 'state', state)

            call mpas_pool_get_array(state, 'scalars', scalars, 2)
            call mpas_pool_get_dimension(state, 'nCellsSolve', nCellsSolve)
            call mpas_pool_get_dimension(state, 'nVertLevels', nVertLevels)
            call mpas_pool_get_dimension(state, 'num_scalars', num_scalars)

            do iScalar = 1, num_scalars
               scalar_min = 0.0
               scalar_max = 0.0
               do iCell = 1, nCellsSolve
               do k = 1, nVertLevels
                  scalar_min = min(scalar_min, scalars(iScalar,k,iCell))
                  scalar_max = max(scalar_max, scalars(iScalar,k,iCell))
               end do
               end do
               call mpas_dmpar_min_real(domain % dminfo, scalar_min, global_scalar_min)
               call mpas_dmpar_max_real(domain % dminfo, scalar_max, global_scalar_max)
               write(0,'(a,i4,2(1x,e17.10))') ' global min, max scalar ', iScalar, global_scalar_min, global_scalar_max
            end do

            block => block % next
         end do
      end if

   end subroutine summarize_timestep

end module atm_time_integration<|MERGE_RESOLUTION|>--- conflicted
+++ resolved
@@ -1221,22 +1221,16 @@
          call mpas_pool_get_array(state, 'scalars', scalars_2, 2)
          call mpas_pool_get_dimension(state, 'index_qv', index_qv)
 
-<<<<<<< HEAD
          call mpas_pool_get_dimension(block % dimensions, 'nThreads', nThreads)
 
          call mpas_pool_get_dimension(block % dimensions, 'cellSolveThreadStart', cellSolveThreadStart)
          call mpas_pool_get_dimension(block % dimensions, 'cellSolveThreadEnd', cellSolveThreadEnd)
 
-         if (config_convection_scheme == 'cu_tiedtke' &
-             .or. config_convection_scheme == 'cu_grell_freitas') then
-
-            call mpas_pool_get_array(tend_physics, 'rqvdynten', rqvdynten)
-=======
          if(config_convection_scheme == 'cu_grell_freitas'          .or. &
             config_convection_scheme == 'cu_tiedtke'                .or. &
             config_convection_scheme == 'cu_ntiedtke') then
-            call mpas_pool_get_array(tend_physics,'rqvdynten', rqvdynten)
->>>>>>> 07aa09b0
+
+            call mpas_pool_get_array(tend_physics, 'rqvdynten', rqvdynten)
 
             !NOTE: The calculation of the tendency due to horizontal and vertical advection for the water vapor mixing ratio
             !requires that the subroutine atm_advance_scalars_mono was called on the third Runge Kutta step, so that a halo
@@ -1256,15 +1250,9 @@
          if (trim(config_microp_scheme) /= 'off')  then
             call mpas_timer_start('microphysics')
 !$OMP PARALLEL DO
-<<<<<<< HEAD
             do thread=1,nThreads
-               call microphysics_driver ( block % configs, mesh, state, 2, diag, diag_physics, tend, itimestep, &
+               call driver_microphysics ( block % configs, mesh, state, 2, diag, diag_physics, tend, itimestep, &
                                           cellSolveThreadStart(thread), cellSolveThreadEnd(thread))
-=======
-            do thread=1,block % nThreads
-               call driver_microphysics ( block % configs, mesh, state, 2, diag, diag_physics, tend, itimestep, &
-                                          block % cellSolveThreadStart(thread), block % cellSolveThreadEnd(thread))
->>>>>>> 07aa09b0
             end do
 !$OMP END PARALLEL DO
             call mpas_timer_stop('microphysics')
