! Copyright (c) 2013,  Los Alamos National Security, LLC (LANS)
! and the University Corporation for Atmospheric Research (UCAR).
!
! Unless noted otherwise source code is licensed under the BSD license.
! Additional copyright and license information can be found in the LICENSE file
! distributed with this code, or at http://mpas-dev.github.com/license.html
!
!=================================================================================================================
 module mpas_atmphys_driver
 use mpas_kind_types
 use mpas_derived_types
 use mpas_pool_routines

 use mpas_atmphys_driver_cloudiness
 use mpas_atmphys_driver_convection
 use mpas_atmphys_driver_gwdo
 use mpas_atmphys_driver_lsm
 use mpas_atmphys_driver_pbl
 use mpas_atmphys_driver_radiation_lw
 use mpas_atmphys_driver_radiation_sw 
 use mpas_atmphys_driver_sfclayer
 use mpas_atmphys_driver_oml
 use mpas_atmphys_constants
 use mpas_atmphys_interface
 use mpas_atmphys_update
 use mpas_atmphys_vars, only: l_camlw,l_conv,l_radtlw,l_radtsw
 use mpas_timer

 implicit none
 private
 public:: physics_driver


!MPAS top physics driver.
!Laura D. Fowler (send comments to laura@ucar.edu).
!2013-05-01.
!
! subroutine physics_driver is the top physics driver from which separate drivers for all physics
! parameterizations, except cloud microphysics parameterizations are called.
!
! subroutines called in mpas_atmphys_driver:
! ------------------------------------------
! allocate_forall_physics     : allocate local arrays defining atmospheric soundings (pressure,..)
! allocate_cloudiness         : allocate all local arrays used in driver_cloudiness.
! allocate_convection         : allocate all local arrays used in driver_convection.
! allocate_gwdo               : allocate all local arrays used in driver_gwdo.
! allocate_lsm                : allocate all local arrays used in driver_lsm.
! allocate_pbl                : allocate all local arrays used in driver_pbl.
! allocate_radiation_lw       : allocate all local arrays used in driver_radiation_lw.
! allocate_radiation_sw       : allocate all local arrays used in driver_radiation_sw.
! allocate_sfclayer           : allocate all local arrays used in driver_sfclayer.
!
! deallocate_forall_physics   : deallocate local arrays defining atmospheric soundings.
! deallocate_cloudiness       : dedeallocate all local arrays used in driver_cloudiness.
! deallocate_convection       : deallocate all local arrays used in driver_convection.
! deallocate_gwdo             : deallocate all local arrays used in driver_gwdo.
! deallocate_lsm              : deallocate all local arrays used in driver_lsm.
! deallocate_pbl              : deallocate all local arrays used in driver_pbl.
! deallocate_radiation_lw     : deallocate all local arrays used in driver_radiation_lw.
! deallocate_radiation_sw     : deallocate all local arrays used in driver_radiation_sw.
! deallocate_sfclayer         : deallocate all local arrays used in driver_sfclayer.
!
! MPAS_to_physics             :
! driver_cloudiness           : driver for parameterization of fractional cloudiness.
! driver_convection           : driver for parameterization of convection.
! driver_gwdo                 : driver for parameterization of gravity wave drag over orography.
! driver_lsm                  : driver for land-surface scheme.
! driver_pbl                  : driver for planetary boundary layer scheme.
! driver_radiation_sw         : driver for short wave radiation schemes.
! driver_radiation_lw         : driver for long wave radiation schemes.
! driver_sfclayer             : driver for surface layer scheme.
! update_convection_step1     : updates lifetime of deep convective clouds in Kain-Fritsch scheme.
! update_convection_step2     : updates accumulated precipitation output from convection schemes.
! update_radiation_diagnostics: updates accumualted radiation diagnostics from radiation schemes.
!
! add-ons and modifications to sourcecode:
! ----------------------------------------
! * removed call to calculate atmospheric soundings for the hydrostatic dynamical core.
!   Laura D. Fowler (2013-05-06).
! * removed the namelist option config_eddy_scheme and associated sourcecode.
! * removed the namelist option config_conv_shallow_scheme and associated sourcecode.
!   Laura D. Fowler (birch.ucar.edu) / 2013-05-29.
! * added block%atm_input in calls to subroutines driver_radiation_lw amd driver_radiation_lw.
!   Laura D. Fowler (laura@ucar.edu) / 2013-07-03.
! * modified sourcecode to use pools.
!   Laura D. Fowler (laura@ucar.edu) / 2014-05-15.
! * renamed config_conv_deep_scheme to config_convection_scheme.
!   Laura D. Fowler (laura@ucar.edu) / 2014-09-18.
! * in the call to driver_convection, added block%configs needed for the implementation of the
!   Grell-Freitas convection scheme.
!   Laura D. Fowler (laura@ucar.edu) / 2016-03-30.
! * modified the call to the subroutines driver_sfclayer and driver_pbl for the implementation
!   of the MYNN surface layer scheme and PBL schemes. itimestep and block%configs are added to
!   the argument list.
!   Laura D. Fowler (laura@ucar.edu) / 2015-01-06.
! * now only call subroutine update_convection_step2 when config_convection_scheme is not off.
!   Laura D. Fowler (laura@ucar.edu) / 2016-04-13.
! * modified call to driver_cloudiness to accomodate the calculation of the cloud fraction with the Thompson
!   cloud microphysics scheme.
!   Laura D. Fowler (laura@ucar.edu) / 2016-06-04.


 contains


!=================================================================================================================
 subroutine physics_driver(domain,itimestep,xtime_s)
!=================================================================================================================

!input arguments:
 integer,intent(in):: itimestep
 real(kind=RKIND),intent(in):: xtime_s

!inout arguments:
 type(domain_type),intent(inout):: domain

!local pointers:
 type(mpas_pool_type),pointer::  configs,      &
                                 mesh,         &
                                 state,        &
                                 diag,         &
                                 diag_physics, &
                                 tend_physics, &
                                 atm_input,    &
                                 sfc_input

 logical,pointer:: config_frac_seaice

 character(len=StrKIND),pointer:: config_bucket_update,     &
                                  config_convection_scheme, &
                                  config_gwdo_scheme,       &
                                  config_lsm_scheme,        &
                                  config_pbl_scheme,        &
                                  config_radt_lw_scheme,    &
                                  config_radt_sw_scheme,    &
                                  config_sfclayer_scheme

 logical, pointer:: config_oml1d
 real(kind=RKIND),pointer:: config_bucket_radt

!local variables:
 type(block_type),pointer:: block

 integer:: time_lev
 integer:: thread

<<<<<<< HEAD
 integer,pointer:: nThreads
 integer,dimension(:),pointer:: cellSolveThreadStart, cellSolveThreadEnd

!==================================================================================================
=======
!=================================================================================================================
!write(0,*)
!write(0,*) '--- enter subroutine mpas_atmphys_driver:'
>>>>>>> 07aa09b0

 call mpas_timer_start('physics driver')

 call mpas_pool_get_config(domain%configs,'config_convection_scheme',config_convection_scheme)
 call mpas_pool_get_config(domain%configs,'config_gwdo_scheme'      ,config_gwdo_scheme      )
 call mpas_pool_get_config(domain%configs,'config_lsm_scheme'       ,config_lsm_scheme       )
 call mpas_pool_get_config(domain%configs,'config_pbl_scheme'       ,config_pbl_scheme       )
 call mpas_pool_get_config(domain%configs,'config_radt_lw_scheme'   ,config_radt_lw_scheme   )
 call mpas_pool_get_config(domain%configs,'config_radt_sw_scheme'   ,config_radt_sw_scheme   )
 call mpas_pool_get_config(domain%configs,'config_sfclayer_scheme'  ,config_sfclayer_scheme  )
 call mpas_pool_get_config(domain%configs,'config_bucket_radt'      ,config_bucket_radt      )
 call mpas_pool_get_config(domain%configs,'config_bucket_update'    ,config_bucket_update    )
 call mpas_pool_get_config(domain%configs,'config_frac_seaice'      ,config_frac_seaice      ) 
 call mpas_pool_get_config(domain%configs,'config_oml1d'            ,config_oml1d            )

 if(config_convection_scheme .ne. 'off' .or. &
    config_lsm_scheme        .ne. 'off' .or. &
    config_pbl_scheme        .ne. 'off' .or. & 
    config_radt_lw_scheme    .ne. 'off' .or. &
    config_radt_sw_scheme    .ne. 'off' .or. &
    config_sfclayer_scheme   .ne. 'off') then

 block => domain % blocklist
 do while(associated(block))

    call mpas_pool_get_subpool(block%structs,'mesh'        ,mesh        )
    call mpas_pool_get_subpool(block%structs,'state'       ,state       )
    call mpas_pool_get_subpool(block%structs,'diag'        ,diag        )
    call mpas_pool_get_subpool(block%structs,'diag_physics',diag_physics)
    call mpas_pool_get_subpool(block%structs,'atm_input'   ,atm_input   )
    call mpas_pool_get_subpool(block%structs,'sfc_input'   ,sfc_input   )
    call mpas_pool_get_subpool(block%structs,'tend_physics',tend_physics)

    call mpas_pool_get_dimension(block % dimensions, 'nThreads', nThreads)

    call mpas_pool_get_dimension(block % dimensions, 'cellSolveThreadStart', cellSolveThreadStart)
    call mpas_pool_get_dimension(block % dimensions, 'cellSolveThreadEnd', cellSolveThreadEnd)

    !allocate arrays shared by all physics parameterizations:
    call allocate_forall_physics

    !physics prep step:
    time_lev = 1

!$OMP PARALLEL DO
    do thread=1,nThreads
       call MPAS_to_physics(mesh,state,time_lev,diag,diag_physics, &
                            cellSolveThreadStart(thread), cellSolveThreadEnd(thread))
    end do
!$OMP END PARALLEL DO

    !call to cloud scheme:
    if(l_radtlw .or. l_radtsw) then
       call allocate_cloudiness
!$OMP PARALLEL DO
<<<<<<< HEAD
       do thread=1,nThreads
          call driver_cloudiness(diag_physics, &
                                 cellSolveThreadStart(thread), cellSolveThreadEnd(thread))
=======
       do thread=1,block % nThreads
          call driver_cloudiness(block%configs,mesh,diag_physics,sfc_input, &
                                 block % cellSolveThreadStart(thread), block % cellSolveThreadEnd(thread))
>>>>>>> 07aa09b0
       end do
!$OMP END PARALLEL DO
    endif

    !call to short wave radiation scheme:
    if(l_radtsw) then
       time_lev = 1
       call allocate_radiation_sw(xtime_s)
!$OMP PARALLEL DO
       do thread=1,nThreads
          call driver_radiation_sw(itimestep,block%configs,mesh,state,time_lev,diag_physics, &
                                   atm_input,sfc_input,tend_physics,xtime_s, &
                                   cellSolveThreadStart(thread), cellSolveThreadEnd(thread))
       end do
!$OMP END PARALLEL DO
    endif

    !call to long wave radiation scheme:
    if(l_radtlw) then
       time_lev = 1
       call allocate_radiation_lw(xtime_s)
!$OMP PARALLEL DO
       do thread=1,nThreads
          call driver_radiation_lw(xtime_s,block%configs,mesh,state,time_lev,diag_physics, &
                                   atm_input,sfc_input,tend_physics, &
                                   cellSolveThreadStart(thread), cellSolveThreadEnd(thread))
       end do
!$OMP END PARALLEL DO
    endif

    !call to accumulate long- and short-wave diagnostics if needed:
     if(config_bucket_update /= 'none' .and. config_bucket_radt .gt. 0._RKIND) then
!$OMP PARALLEL DO
       do thread=1,nThreads
          call update_radiation_diagnostics(block%configs,mesh,diag_physics, &
                                            cellSolveThreadStart(thread), cellSolveThreadEnd(thread))
       end do
!$OMP END PARALLEL DO
     endif

    !deallocate all radiation arrays:
    if(config_radt_sw_scheme.ne.'off' .or. config_radt_lw_scheme.ne.'off') &
       call deallocate_cloudiness
    if(config_radt_sw_scheme.ne.'off') call deallocate_radiation_sw
    if(config_radt_lw_scheme.ne.'off') call deallocate_radiation_lw

    !call to surface-layer scheme:
    if(config_sfclayer_scheme .ne. 'off') then
       call allocate_sfclayer(config_frac_seaice)
!$OMP PARALLEL DO
       do thread=1,nThreads
          call driver_sfclayer(itimestep,block%configs,mesh,diag_physics,sfc_input, &
                               cellSolveThreadStart(thread), cellSolveThreadEnd(thread))
       end do
!$OMP END PARALLEL DO
       call deallocate_sfclayer(config_frac_seaice)
    endif

    !call to 1d ocean mixed-layer model
    if(config_oml1d) call driver_oml1d(block%configs, mesh, diag, diag_physics, sfc_input)

    !call to land-surface scheme:
    if(config_lsm_scheme .ne. 'off') then
       call allocate_lsm(config_frac_seaice)
!$OMP PARALLEL DO
       do thread=1,nThreads
          call driver_lsm(itimestep,block%configs,mesh,diag_physics,sfc_input, &
                          cellSolveThreadStart(thread), cellSolveThreadEnd(thread))
       end do
!$OMP END PARALLEL DO
       call deallocate_lsm(config_frac_seaice)
    endif

    !call to pbl schemes:
    if(config_pbl_scheme .ne. 'off' .and. config_sfclayer_scheme .ne. 'off') then
       call allocate_pbl
!$OMP PARALLEL DO
<<<<<<< HEAD
       do thread=1,nThreads
          call driver_pbl(itimestep,block%configs,sfc_input,diag_physics,tend_physics, &
                          cellSolveThreadStart(thread), cellSolveThreadEnd(thread))
=======
       do thread=1,block % nThreads
          call driver_pbl(itimestep,block%configs,mesh,sfc_input,diag_physics,tend_physics, &
                          block%cellSolveThreadStart(thread),block%cellSolveThreadEnd(thread))
>>>>>>> 07aa09b0
       end do
!$OMP END PARALLEL DO
       call deallocate_pbl
    endif

    !call to gravity wave drag over orography scheme:
    if(config_gwdo_scheme .ne. 'off') then
       call allocate_gwdo
!$OMP PARALLEL DO
<<<<<<< HEAD
       do thread=1,nThreads
          call driver_gwdo(itimestep,mesh,sfc_input,diag_physics,tend_physics, &
                           cellSolveThreadStart(thread), cellSolveThreadEnd(thread))
=======
       do thread=1,block % nThreads
          call driver_gwdo(itimestep,block%configs,mesh,sfc_input,diag_physics,tend_physics, &
                           block%cellSolveThreadStart(thread),block%cellSolveThreadEnd(thread))
>>>>>>> 07aa09b0
       end do
!$OMP END PARALLEL DO
       call deallocate_gwdo
    endif

    !call to convection scheme:
!$OMP PARALLEL DO
<<<<<<< HEAD
    do thread=1,nThreads
       call update_convection_step1(mesh,diag_physics,tend_physics, &
                            cellSolveThreadStart(thread), cellSolveThreadEnd(thread))
=======
    do thread=1,block % nThreads
       call update_convection_step1(diag_physics,tend_physics, &
                            block % cellSolveThreadStart(thread), block % cellSolveThreadEnd(thread))
>>>>>>> 07aa09b0
    end do
!$OMP END PARALLEL DO
    if(l_conv) then
       call allocate_convection
!$OMP PARALLEL DO
       do thread=1,nThreads
          call driver_convection(itimestep,block%configs,mesh,sfc_input,diag_physics,tend_physics, &
                                 cellSolveThreadStart(thread), cellSolveThreadEnd(thread))
       end do
!$OMP END PARALLEL DO
       call deallocate_convection
    endif
    !update diagnostics:
    if(config_convection_scheme .ne. 'off') then
!$OMP PARALLEL DO
<<<<<<< HEAD
       do thread=1,nThreads
          call update_convection_step2(block%configs,mesh,diag_physics, &
                               cellSolveThreadStart(thread), cellSolveThreadEnd(thread))
=======
       do thread=1,block % nThreads
          call update_convection_step2(block%configs,diag_physics, &
                               block % cellSolveThreadStart(thread), block % cellSolveThreadEnd(thread))
>>>>>>> 07aa09b0
       end do
!$OMP END PARALLEL DO
    end if

    !deallocate arrays shared by all physics parameterizations:
    call deallocate_forall_physics

    block => block % next
 end do 

 endif

 call mpas_timer_stop('physics driver')

!write(0,*) '--- enter subroutine mpas_atmphys_driver:'
!write(0,*)

 end subroutine physics_driver

!=================================================================================================================
 end module mpas_atmphys_driver
!=================================================================================================================<|MERGE_RESOLUTION|>--- conflicted
+++ resolved
@@ -144,16 +144,12 @@
  integer:: time_lev
  integer:: thread
 
-<<<<<<< HEAD
  integer,pointer:: nThreads
  integer,dimension(:),pointer:: cellSolveThreadStart, cellSolveThreadEnd
 
-!==================================================================================================
-=======
 !=================================================================================================================
 !write(0,*)
 !write(0,*) '--- enter subroutine mpas_atmphys_driver:'
->>>>>>> 07aa09b0
 
  call mpas_timer_start('physics driver')
 
@@ -209,15 +205,9 @@
     if(l_radtlw .or. l_radtsw) then
        call allocate_cloudiness
 !$OMP PARALLEL DO
-<<<<<<< HEAD
-       do thread=1,nThreads
-          call driver_cloudiness(diag_physics, &
-                                 cellSolveThreadStart(thread), cellSolveThreadEnd(thread))
-=======
-       do thread=1,block % nThreads
+       do thread=1,nThreads
           call driver_cloudiness(block%configs,mesh,diag_physics,sfc_input, &
-                                 block % cellSolveThreadStart(thread), block % cellSolveThreadEnd(thread))
->>>>>>> 07aa09b0
+                                 cellSolveThreadStart(thread),cellSolveThreadEnd(thread))
        end do
 !$OMP END PARALLEL DO
     endif
@@ -295,15 +285,9 @@
     if(config_pbl_scheme .ne. 'off' .and. config_sfclayer_scheme .ne. 'off') then
        call allocate_pbl
 !$OMP PARALLEL DO
-<<<<<<< HEAD
-       do thread=1,nThreads
-          call driver_pbl(itimestep,block%configs,sfc_input,diag_physics,tend_physics, &
-                          cellSolveThreadStart(thread), cellSolveThreadEnd(thread))
-=======
-       do thread=1,block % nThreads
+       do thread=1,nThreads
           call driver_pbl(itimestep,block%configs,mesh,sfc_input,diag_physics,tend_physics, &
-                          block%cellSolveThreadStart(thread),block%cellSolveThreadEnd(thread))
->>>>>>> 07aa09b0
+                          cellSolveThreadStart(thread),cellSolveThreadEnd(thread))
        end do
 !$OMP END PARALLEL DO
        call deallocate_pbl
@@ -313,15 +297,9 @@
     if(config_gwdo_scheme .ne. 'off') then
        call allocate_gwdo
 !$OMP PARALLEL DO
-<<<<<<< HEAD
-       do thread=1,nThreads
-          call driver_gwdo(itimestep,mesh,sfc_input,diag_physics,tend_physics, &
-                           cellSolveThreadStart(thread), cellSolveThreadEnd(thread))
-=======
-       do thread=1,block % nThreads
+       do thread=1,nThreads
           call driver_gwdo(itimestep,block%configs,mesh,sfc_input,diag_physics,tend_physics, &
-                           block%cellSolveThreadStart(thread),block%cellSolveThreadEnd(thread))
->>>>>>> 07aa09b0
+                           cellSolveThreadStart(thread),cellSolveThreadEnd(thread))
        end do
 !$OMP END PARALLEL DO
        call deallocate_gwdo
@@ -329,15 +307,9 @@
 
     !call to convection scheme:
 !$OMP PARALLEL DO
-<<<<<<< HEAD
     do thread=1,nThreads
-       call update_convection_step1(mesh,diag_physics,tend_physics, &
-                            cellSolveThreadStart(thread), cellSolveThreadEnd(thread))
-=======
-    do thread=1,block % nThreads
        call update_convection_step1(diag_physics,tend_physics, &
-                            block % cellSolveThreadStart(thread), block % cellSolveThreadEnd(thread))
->>>>>>> 07aa09b0
+                            cellSolveThreadStart(thread),cellSolveThreadEnd(thread))
     end do
 !$OMP END PARALLEL DO
     if(l_conv) then
@@ -353,15 +325,9 @@
     !update diagnostics:
     if(config_convection_scheme .ne. 'off') then
 !$OMP PARALLEL DO
-<<<<<<< HEAD
-       do thread=1,nThreads
-          call update_convection_step2(block%configs,mesh,diag_physics, &
-                               cellSolveThreadStart(thread), cellSolveThreadEnd(thread))
-=======
-       do thread=1,block % nThreads
+       do thread=1,nThreads
           call update_convection_step2(block%configs,diag_physics, &
-                               block % cellSolveThreadStart(thread), block % cellSolveThreadEnd(thread))
->>>>>>> 07aa09b0
+                               cellSolveThreadStart(thread),cellSolveThreadEnd(thread))
        end do
 !$OMP END PARALLEL DO
     end if
