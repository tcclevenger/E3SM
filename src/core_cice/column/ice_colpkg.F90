--- conflicted
+++ resolved
@@ -1,8 +1,4 @@
-<<<<<<< HEAD
-!  SVN:$Id: ice_colpkg.F90 1141 2016-08-25 17:22:04Z njeffery $
-=======
 !  SVN:$Id: ice_colpkg.F90 1142 2016-08-27 16:07:51Z njeffery $
->>>>>>> dbc788ac
 !=========================================================================
 !
 ! flags and interface routines for the column package
