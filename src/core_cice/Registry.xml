--- conflicted
+++ resolved
@@ -21,13 +21,7 @@
 		<dim name="nAerosols"          definition="1"/>
 		<dim name="nSpectralIntervals" definition="3"/>
 		<dim name="nZBGCTracers"       definition="0"/>
-<<<<<<< HEAD
-=======
 		<dim name="nRegions"       definition="3"/>
-		<dim name="nVertLevels"/>
-	  	<dim name="POP_nx"/>
-		<dim name="POP_ny"/>
->>>>>>> aa392d7c
 	</dims>
 	<nml_record name="cice_model" in_defaults="true">
 		<nml_option name="config_dt"                         type="real"          default_value="3600.0"/>
