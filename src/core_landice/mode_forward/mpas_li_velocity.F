--- conflicted
+++ resolved
@@ -1058,13 +1058,8 @@
       call mpas_pool_get_array(geometryPool, 'calvingThickness', calvingThickness)
       call mpas_pool_get_array(geometryPool, 'upperSurface', upperSurface)
       call mpas_pool_get_array(geometryPool, 'lowerSurface', lowerSurface)
-<<<<<<< HEAD
-
-
-=======
-
-
->>>>>>> 7c7dbb5b
+
+
       cellCount = 0
       do iCell = 1, nCells
          if ((li_mask_is_ice(cellMask(iCell))) .and. &
