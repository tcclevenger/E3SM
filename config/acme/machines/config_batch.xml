--- conflicted
+++ resolved
@@ -158,13 +158,8 @@
         <directive>-l nodes={{ num_nodes }}:ppn={{ tasks_per_node }}</directive>
       </directives>
       <queues>
-<<<<<<< HEAD
-	<queue walltimemax="01:00:00" jobmin="1" jobmax="64" strict="true">shared</queue>
-	<queue walltimemax="03:00:00" jobmin="64" jobmax="4096" default="true">batch</queue>
-=======
-	<queue walltimemax="01:00:00" jobmin="1" jobmax="64">shared</queue>
+	<queue walltimemax="01:00:00" jobmin="1" jobmax="64" string="true">shared</queue>
 	<queue walltimemax="03:00:00" jobmin="1" jobmax="4096" default="true">batch</queue>
->>>>>>> be5f87dd
       </queues>
     </batch_system>
 
